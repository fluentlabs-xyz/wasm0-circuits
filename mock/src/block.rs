--- conflicted
+++ resolved
@@ -1,14 +1,8 @@
 //! Mock Block definition and builder related methods.
 
 use crate::{MockTransaction, MOCK_BASEFEE, MOCK_CHAIN_ID, MOCK_DIFFICULTY, MOCK_GASLIMIT};
-<<<<<<< HEAD
 use eth_types::{Address, Block, Bytes, Hash, Transaction, Word, H64, U64, StackWord, ToU256};
-use ethers_core::types::Bloom;
-use ethers_core::types::OtherFields;
-=======
-use eth_types::{Address, Block, Bytes, Hash, Transaction, Word, H64, U64};
 use ethers_core::types::{Bloom, OtherFields};
->>>>>>> 56e097cf
 
 #[derive(Clone, Debug)]
 /// Mock structure which represents an Ethereum Block and can be used for tests.
