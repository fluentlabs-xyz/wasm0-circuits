--- conflicted
+++ resolved
@@ -8,11 +8,8 @@
 gobuild = { git = "https://github.com/scroll-tech/gobuild.git" }
 log = "0.4.14"
 env_logger = "0.9"
-<<<<<<< HEAD
 golang_utils = { path = "../golang_utils" }
-=======
 
 [features]
 default = []
-scroll = []
->>>>>>> 6c6865f6
+scroll = []