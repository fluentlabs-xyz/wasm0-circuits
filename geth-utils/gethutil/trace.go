package gethutil

import (
	"encoding/json"
	"fmt"
	"github.com/ethereum/go-ethereum/common"
	"github.com/ethereum/go-ethereum/common/hexutil"
	"github.com/ethereum/go-ethereum/core"
	"github.com/ethereum/go-ethereum/core/rawdb"
	"github.com/ethereum/go-ethereum/core/state"
	"github.com/ethereum/go-ethereum/core/types"
	"github.com/ethereum/go-ethereum/core/vm"
	"github.com/ethereum/go-ethereum/eth/tracers/logger"
	"github.com/ethereum/go-ethereum/params"
<<<<<<< HEAD
	"math/big"
	"os"
=======
	"github.com/imdario/mergo"
>>>>>>> fbcfd0f0
)

type Block struct {
	Coinbase   common.Address `json:"coinbase"`
	Timestamp  *hexutil.Big   `json:"timestamp"`
	Number     *hexutil.Big   `json:"number"`
	Difficulty *hexutil.Big   `json:"difficulty"`
	GasLimit   *hexutil.Big   `json:"gas_limit"`
	BaseFee    *hexutil.Big   `json:"base_fee"`
}

type Account struct {
	Nonce   hexutil.Uint64              `json:"nonce"`
	Balance *hexutil.Big                `json:"balance"`
	Code    hexutil.Bytes               `json:"code"`
	Storage map[common.Hash]common.Hash `json:"storage"`
}

type Transaction struct {
	From       common.Address  `json:"from"`
	To         *common.Address `json:"to"`
	Nonce      hexutil.Uint64  `json:"nonce"`
	Value      *hexutil.Big    `json:"value"`
	GasLimit   hexutil.Uint64  `json:"gas_limit"`
	GasPrice   *hexutil.Big    `json:"gas_price"`
	GasFeeCap  *hexutil.Big    `json:"gas_fee_cap"`
	GasTipCap  *hexutil.Big    `json:"gas_tip_cap"`
	CallData   hexutil.Bytes   `json:"call_data"`
	AccessList []struct {
		Address     common.Address `json:"address"`
		StorageKeys []common.Hash  `json:"storage_keys"`
	} `json:"access_list"`
}

type TraceConfig struct {
	ChainID *hexutil.Big `json:"chain_id"`
	// HistoryHashes contains most recent 256 block hashes in history,
	// where the lastest one is at HistoryHashes[len(HistoryHashes)-1].
	HistoryHashes []*hexutil.Big             `json:"history_hashes"`
	Block         Block                      `json:"block_constants"`
	Accounts      map[common.Address]Account `json:"accounts"`
	Transactions  []Transaction              `json:"transactions"`
	LoggerConfig  *logger.Config             `json:"logger_config"`
	ChainConfig   *params.ChainConfig        `json:"chain_config"`
}

<<<<<<< HEAD
func Trace(config TraceConfig, printFile bool) ([]*logger.WasmExecutionResult, error) {
=======
func newUint64(val uint64) *uint64 { return &val }

func Trace(config TraceConfig) ([]*ExecutionResult, error) {
>>>>>>> fbcfd0f0
	chainConfig := params.ChainConfig{
		ChainID:             toBigInt(config.ChainID),
		HomesteadBlock:      big.NewInt(0),
		DAOForkBlock:        big.NewInt(0),
		DAOForkSupport:      true,
		EIP150Block:         big.NewInt(0),
		EIP150Hash:          common.Hash{},
		EIP155Block:         big.NewInt(0),
		EIP158Block:         big.NewInt(0),
		ByzantiumBlock:      big.NewInt(0),
		ConstantinopleBlock: big.NewInt(0),
		PetersburgBlock:     big.NewInt(0),
		IstanbulBlock:       big.NewInt(0),
		MuirGlacierBlock:    big.NewInt(0),
		BerlinBlock:         big.NewInt(0),
		LondonBlock:         big.NewInt(0),
		WebAssemblyBlock:    big.NewInt(0),
	}

	if config.ChainConfig != nil {
		mergo.Merge(&chainConfig, config.ChainConfig, mergo.WithOverride)
	}

	// Debug for Shanghai
	// fmt.Printf("geth-utils: ShanghaiTime = %d\n", *chainConfig.ShanghaiTime)

	var txsGasLimit uint64
	blockGasLimit := toBigInt(config.Block.GasLimit).Uint64()
	messages := make([]core.Message, len(config.Transactions))
	for i, tx := range config.Transactions {
		// If gas price is specified directly, the tx is treated as legacy type.
		if tx.GasPrice != nil {
			tx.GasFeeCap = tx.GasPrice
			tx.GasTipCap = tx.GasPrice
		}

		txAccessList := make(types.AccessList, len(tx.AccessList))
		for i, accessList := range tx.AccessList {
			txAccessList[i].Address = accessList.Address
			txAccessList[i].StorageKeys = accessList.StorageKeys
		}
		messages[i] = core.Message{
			From: tx.From,
			To: tx.To,
			Nonce: uint64(tx.Nonce),
			Value: toBigInt(tx.Value),
			GasLimit: uint64(tx.GasLimit),
			GasPrice: toBigInt(tx.GasPrice),
			GasFeeCap: toBigInt(tx.GasFeeCap),
			GasTipCap: toBigInt(tx.GasTipCap),
			Data: tx.CallData,
			AccessList: txAccessList,
			SkipAccountChecks: false,
		}

		txsGasLimit += uint64(tx.GasLimit)
	}
	if txsGasLimit > blockGasLimit {
		return nil, fmt.Errorf("txs total gas: %d Exceeds block gas limit: %d", txsGasLimit, blockGasLimit)
	}

	// For opcode PREVRANDAO
	randao := common.BigToHash(toBigInt(config.Block.Difficulty)) // TODO: fix

	blockCtx := vm.BlockContext{
		CanTransfer: core.CanTransfer,
		Transfer:    core.Transfer,
		GetHash: func(n uint64) common.Hash {
			number := config.Block.Number.ToInt().Uint64()
			if number > n && number-n <= 256 {
				index := uint64(len(config.HistoryHashes)) - number + n
				return common.BigToHash(toBigInt(config.HistoryHashes[index]))
			}
			return common.Hash{}
		},
		Coinbase:    config.Block.Coinbase,
		BlockNumber: toBigInt(config.Block.Number),
		Time:        toBigInt(config.Block.Timestamp).Uint64(),
		Difficulty:  toBigInt(config.Block.Difficulty),
		Random:      &randao,
		BaseFee:     toBigInt(config.Block.BaseFee),
		GasLimit:    blockGasLimit,
	}

	// Setup state db with accounts from argument
	stateDB, _ := state.New(common.Hash{}, state.NewDatabase(rawdb.NewMemoryDatabase()), nil)
	for address, account := range config.Accounts {
		stateDB.SetNonce(address, uint64(account.Nonce))
		stateDB.SetCode(address, account.Code)
		if account.Balance != nil {
			stateDB.SetBalance(address, toBigInt(account.Balance))
		}
		for key, value := range account.Storage {
			stateDB.SetState(address, key, value)
		}
		if len(account.Code) > 0 && printFile {
			_ = os.WriteFile(fmt.Sprintf("%s.wasm", address.Hex()), account.Code, os.ModePerm)
		}
	}
	stateDB.Finalise(true)

	// Run the transactions with tracing enabled.
	executionResults := make([]*logger.WasmExecutionResult, len(config.Transactions))
	for i, message := range messages {
<<<<<<< HEAD
		tracer := logger.NewWebAssemblyLogger(config.LoggerConfig)
		evm := vm.NewEVM(blockCtx, core.NewEVMTxContext(message), stateDB, &chainConfig, vm.Config{Debug: true, Tracer: tracer, NoBaseFee: true})

		exec, err := core.ApplyMessage(evm, message, new(core.GasPool).AddGas(message.Gas()))
=======
		tracer := logger.NewStructLogger(config.LoggerConfig)
		evm := vm.NewEVM(blockCtx, core.NewEVMTxContext(&message), stateDB, &chainConfig, vm.Config{Debug: true, Tracer: tracer, NoBaseFee: true})

		result, err := core.ApplyMessage(evm, &message, new(core.GasPool).AddGas(message.GasLimit))
>>>>>>> fbcfd0f0
		if err != nil {
			return nil, fmt.Errorf("Failed to apply config.Transactions[%d]: %w", i, err)
		}
		stateDB.Finalise(true)

		rawTrace, err := tracer.GetResult()
		if err != nil {
			return nil, err
		}
		res := &logger.WasmExecutionResult{}
		if err := json.Unmarshal(rawTrace, res); err != nil {
			return nil, err
		}
		if exec.Err != nil && !vm.IsEvmError(exec.Err) {
			res.InternalError = exec.Err.Error()
		}
		executionResults[i] = res
	}

	return executionResults, nil
}<|MERGE_RESOLUTION|>--- conflicted
+++ resolved
@@ -12,12 +12,9 @@
 	"github.com/ethereum/go-ethereum/core/vm"
 	"github.com/ethereum/go-ethereum/eth/tracers/logger"
 	"github.com/ethereum/go-ethereum/params"
-<<<<<<< HEAD
+	"github.com/imdario/mergo"
 	"math/big"
 	"os"
-=======
-	"github.com/imdario/mergo"
->>>>>>> fbcfd0f0
 )
 
 type Block struct {
@@ -64,13 +61,9 @@
 	ChainConfig   *params.ChainConfig        `json:"chain_config"`
 }
 
-<<<<<<< HEAD
-func Trace(config TraceConfig, printFile bool) ([]*logger.WasmExecutionResult, error) {
-=======
 func newUint64(val uint64) *uint64 { return &val }
 
-func Trace(config TraceConfig) ([]*ExecutionResult, error) {
->>>>>>> fbcfd0f0
+func Trace(config TraceConfig, printFile bool) ([]*logger.WasmExecutionResult, error) {
 	chainConfig := params.ChainConfig{
 		ChainID:             toBigInt(config.ChainID),
 		HomesteadBlock:      big.NewInt(0),
@@ -112,19 +105,7 @@
 			txAccessList[i].Address = accessList.Address
 			txAccessList[i].StorageKeys = accessList.StorageKeys
 		}
-		messages[i] = core.Message{
-			From: tx.From,
-			To: tx.To,
-			Nonce: uint64(tx.Nonce),
-			Value: toBigInt(tx.Value),
-			GasLimit: uint64(tx.GasLimit),
-			GasPrice: toBigInt(tx.GasPrice),
-			GasFeeCap: toBigInt(tx.GasFeeCap),
-			GasTipCap: toBigInt(tx.GasTipCap),
-			Data: tx.CallData,
-			AccessList: txAccessList,
-			SkipAccountChecks: false,
-		}
+		messages[i] = types.NewMessage(tx.From, tx.To, uint64(tx.Nonce), toBigInt(tx.Value), uint64(tx.GasLimit), toBigInt(tx.GasPrice), toBigInt(tx.GasFeeCap), toBigInt(tx.GasTipCap), tx.CallData, txAccessList, false)
 
 		txsGasLimit += uint64(tx.GasLimit)
 	}
@@ -148,7 +129,7 @@
 		},
 		Coinbase:    config.Block.Coinbase,
 		BlockNumber: toBigInt(config.Block.Number),
-		Time:        toBigInt(config.Block.Timestamp).Uint64(),
+		Time:        toBigInt(config.Block.Timestamp),
 		Difficulty:  toBigInt(config.Block.Difficulty),
 		Random:      &randao,
 		BaseFee:     toBigInt(config.Block.BaseFee),
@@ -175,17 +156,10 @@
 	// Run the transactions with tracing enabled.
 	executionResults := make([]*logger.WasmExecutionResult, len(config.Transactions))
 	for i, message := range messages {
-<<<<<<< HEAD
 		tracer := logger.NewWebAssemblyLogger(config.LoggerConfig)
 		evm := vm.NewEVM(blockCtx, core.NewEVMTxContext(message), stateDB, &chainConfig, vm.Config{Debug: true, Tracer: tracer, NoBaseFee: true})
 
 		exec, err := core.ApplyMessage(evm, message, new(core.GasPool).AddGas(message.Gas()))
-=======
-		tracer := logger.NewStructLogger(config.LoggerConfig)
-		evm := vm.NewEVM(blockCtx, core.NewEVMTxContext(&message), stateDB, &chainConfig, vm.Config{Debug: true, Tracer: tracer, NoBaseFee: true})
-
-		result, err := core.ApplyMessage(evm, &message, new(core.GasPool).AddGas(message.GasLimit))
->>>>>>> fbcfd0f0
 		if err != nil {
 			return nil, fmt.Errorf("Failed to apply config.Transactions[%d]: %w", i, err)
 		}
