--- conflicted
+++ resolved
@@ -199,15 +199,10 @@
     use super::*;
 
     use crate::operation::{RWCounter, RW};
-<<<<<<< HEAD
-    use eth_types::evm_types::{MemoryAddress, StackAddress};
-    use eth_types::{Address, StackWord, Word};
-=======
     use eth_types::{
         evm_types::{MemoryAddress, StackAddress},
-        Address, Word,
+        Address, StackWord, Word,
     };
->>>>>>> 56e097cf
 
     #[test]
     fn operation_container_test() {
