--- conflicted
+++ resolved
@@ -5,10 +5,7 @@
     operation::{AccountField, CallContextField, TxAccessListAccountOp},
     Error,
 };
-use eth_types::{GethExecStep, U256};
-use eth_types::evm_types::MemoryAddress;
-
-const CODEHASH_BYTE_LENGTH: usize = 32;
+use eth_types::{GethExecStep, ToAddress, ToWord, H256, U256};
 
 #[derive(Debug, Copy, Clone)]
 pub(crate) struct Extcodehash;
@@ -19,24 +16,13 @@
         steps: &[GethExecStep],
     ) -> Result<Vec<ExecStep>, Error> {
         let step = &steps[0];
-        let second_step = &steps[0];
         let mut exec_step = state.new_step(step)?;
-
-        // Read account address from stack.
-        let external_address_mem_address = step.stack.nth_last(1)?;
-        state.stack_read(&mut exec_step, step.stack.nth_last_filled(1), external_address_mem_address)?;
-        let extcodehash_mem_address = step.stack.last()?;
-        state.stack_read(&mut exec_step, step.stack.last_filled(), extcodehash_mem_address)?;
-
-        let extcodehash_vec = &second_step.memory.0;
-        if extcodehash_vec.len() != CODEHASH_BYTE_LENGTH {
-            return Err(Error::InvalidGethExecTrace("there is no hash bytes in memory for extcodehash opcode"));
-        }
+        let stack_address = step.stack.last_filled();
 
         // Pop external address off stack
-        // let external_address_word = step.stack.last()?;
-        // let external_address = external_address_word.to_address();
-        // state.stack_read(&mut exec_step, stack_address, external_address_word)?;
+        let external_address_word = step.stack.last()?;
+        let external_address = external_address_word.to_address();
+        state.stack_read(&mut exec_step, stack_address, external_address_word)?;
 
         // Read transaction id, rw_counter_end_of_reversion, and is_persistent from call
         // context
@@ -84,22 +70,7 @@
         );
         debug_assert_eq!(steps[1].stack.last()?, code_hash.to_word());
         // Stack write of the result of EXTCODEHASH.
-        // state.stack_write(&mut exec_step, stack_address, steps[1].stack.last()?)?;
-
-        // Ok(vec![exec_step])
-
-        // Read dest offset as the (last-1) stack element
-        let dest_offset = step.stack.nth_last(0)?;
-        state.stack_read(&mut exec_step, step.stack.nth_last_filled(0), dest_offset)?;
-        let offset_addr = MemoryAddress::try_from(dest_offset)?;
-
-        // Copy result to memory
-        let extcodehash_bytes = extcodehash_vec.as_slice();
-        for i in 0..CODEHASH_BYTE_LENGTH {
-            state.memory_write(&mut exec_step, offset_addr.map(|a| a + i), extcodehash_bytes[i])?;
-        }
-        let call_ctx = state.call_ctx_mut()?;
-        call_ctx.memory = second_step.memory.clone();
+        state.stack_write(&mut exec_step, stack_address, steps[1].stack.last()?)?;
 
         Ok(vec![exec_step])
     }
@@ -107,7 +78,6 @@
 
 #[cfg(test)]
 mod extcodehash_tests {
-    use std::io::Read;
     use super::*;
     use crate::{
         circuit_input_builder::ExecState,
@@ -146,29 +116,21 @@
 
     fn test_ok(exists: bool, is_warm: bool) -> Result<(), Error> {
         // In each test case, this is the external address we will call EXTCODEHASH on.
-        let res_mem_address = 0x7f;
-        let external_address_mem_address = 0x0;
         let external_address = address!("0xaabbccddee000000000000000000000000000000");
 
         // Make the external account warm, if needed, by first getting its balance.
         let mut code = Bytecode::default();
         if is_warm {
             code.append(&bytecode! {
-                // PUSH20(external_address.to_word())
-                // EXTCODEHASH
-                // POP
-                I32Const[external_address_mem_address]
-                I32Const[res_mem_address]
+                PUSH20(external_address.to_word())
                 EXTCODEHASH
+                POP
             });
         }
         code.append(&bytecode! {
-            // PUSH20(external_address.to_word())
-            // EXTCODEHASH
-            // STOP
-            I32Const[external_address_mem_address]
-            I32Const[res_mem_address]
+            PUSH20(external_address.to_word())
             EXTCODEHASH
+            STOP
         });
         let mut nonce = Word::from(300u64);
         let mut balance = Word::from(800u64);
@@ -181,7 +143,6 @@
         }
 
         // Get the execution steps from the external tracer
-        code.with_global_data(0, external_address_mem_address, external_address.0.to_vec());
         let block: GethData = TestContext::<3, 1>::new(
             None,
             |accs| {
@@ -208,7 +169,7 @@
         .unwrap()
         .into();
 
-        let code_hash = StackWord::from(keccak256(code_ext.bytes()));
+        let code_hash = Word::from(keccak256(code_ext));
 
         let mut builder = BlockData::new_from_geth_data(block.clone()).new_circuit_input_builder();
         builder
@@ -241,7 +202,7 @@
                 &StackOp {
                     call_id,
                     address: StackAddress::from(1023u32),
-                    value: external_address.to_stack_word()
+                    value: external_address.to_word()
                 }
             )
         );
@@ -311,15 +272,9 @@
                 RW::READ,
                 &AccountOp {
                     address: external_address,
-<<<<<<< HEAD
-                    field: AccountField::CodeHash,
-                    value: if exists { code_hash.to_u256() } else { U256::zero() },
-                    value_prev: if exists { code_hash.to_u256() } else { U256::zero() },
-=======
                     field: AccountField::KeccakCodeHash,
                     value: if exists { code_hash } else { U256::zero() },
                     value_prev: if exists { code_hash } else { U256::zero() },
->>>>>>> fbcfd0f0
                 }
             )
         );
@@ -333,28 +288,10 @@
                 &StackOp {
                     call_id,
                     address: 1023u32.into(),
-                    value: if exists { code_hash } else { StackWord::zero() }
-                }
-            )
-        );
-
-        // for idx in 0..EXTCODEHASH_BYTE_LENGTH {
-        //     assert_eq!(
-        //         {
-        //             let operation =
-        //                 &container.memory[indices[7 + idx].as_usize()];
-        //             (operation.rw(), operation.op())
-        //         },
-        //         (
-        //             RW::WRITE,
-        //             &MemoryOp::new(
-        //                 1,
-        //                 MemoryAddress::from(res_mem_address + idx as i32),
-        //                 exc[idx]
-        //             )
-        //         )
-        //     );
-        // }
+                    value: if exists { code_hash } else { U256::zero() }
+                }
+            )
+        );
 
         Ok(())
     }
