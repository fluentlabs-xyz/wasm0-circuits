--- conflicted
+++ resolved
@@ -1,13 +1,10 @@
-use eth_types::evm_types::MemoryAddress;
 use crate::{
     circuit_input_builder::{CircuitInputStateRef, ExecStep},
     operation::CallContextField,
     Error,
 };
 
-const RETURN_DATA_SIZE_BYTE_LENGTH: usize = 4;
-
-use eth_types::{GethExecStep, U256};
+use eth_types::GethExecStep;
 
 use super::Opcode;
 
@@ -20,35 +17,15 @@
         geth_steps: &[GethExecStep],
     ) -> Result<Vec<ExecStep>, Error> {
         let geth_step = &geth_steps[0];
-        let geth_second_step = &geth_steps[1];
         let mut exec_step = state.new_step(geth_step)?;
-        let value = &geth_second_step.memory[0].0;
+        let value = geth_steps[1].stack.last()?;
         state.call_context_read(
             &mut exec_step,
             state.call()?.call_id,
             CallContextField::LastCalleeReturnDataLength,
-            U256::from_big_endian(value),
+            value,
         );
 
-<<<<<<< HEAD
-        // Read dest offset as the last stack element
-        let dest_offset = geth_step.stack.nth_last(0)?;
-        state.stack_read(&mut exec_step, geth_step.stack.nth_last_filled(0), dest_offset)?;
-        let offset_addr = MemoryAddress::try_from(dest_offset)?;
-
-        // Copy result to memory
-        for i in 0..RETURN_DATA_SIZE_BYTE_LENGTH {
-            state.memory_write(&mut exec_step, offset_addr.map(|a| a + i), value[i])?;
-        }
-        let call_ctx = state.call_ctx_mut()?;
-        call_ctx.memory = geth_second_step.global_memory.clone();
-
-        // state.stack_write(
-        //     &mut exec_step,
-        //     geth_step.stack.last_filled().map(|a| a - 1),
-        //     value,
-        // )?;
-=======
         // TODO: fix error in deposit_ether.json...
         if value.as_usize() != state.call_ctx()?.return_data.len() {
             log::error!(
@@ -64,7 +41,6 @@
             geth_step.stack.last_filled().map(|a| a - 1),
             value,
         )?;
->>>>>>> fbcfd0f0
 
         Ok(vec![exec_step])
     }
@@ -74,13 +50,9 @@
 mod returndatasize_tests {
     use crate::{
         circuit_input_builder::{CircuitsParams, ExecState},
-        mocks::BlockData,
+        mock::BlockData,
         operation::{CallContextField, CallContextOp, StackOp, RW},
     };
-<<<<<<< HEAD
-    use eth_types::{bytecode, evm_types::{OpcodeId, StackAddress}, geth_types::GethData, StackWord, Word};
-    use mock::test_ctx::{helpers::*, TestContext};
-=======
     use eth_types::{
         bytecode,
         evm_types::{OpcodeId, StackAddress},
@@ -91,69 +63,10 @@
         test_ctx::{helpers::*, TestContext},
         MOCK_DEPLOYED_CONTRACT_BYTECODE,
     };
->>>>>>> fbcfd0f0
     use pretty_assertions::assert_eq;
-    use eth_types::evm_types::MemoryAddress;
-    use crate::operation::MemoryOp;
 
     #[test]
     fn test_ok() {
-<<<<<<< HEAD
-        let address_mem_offset = 0x00;
-        let res_mem_offset = 0x7f;
-        let return_data_size = [0u8; 4];
-
-        // // // deployed contract
-        // // PUSH1 0x20
-        // // PUSH1 0
-        // // PUSH1 0
-        // // CALLDATACOPY
-        // // PUSH1 0x20
-        // // PUSH1 0
-        // // RETURN
-        // //
-        // // bytecode: 0x6020600060003760206000F3
-        // //
-        // // // constructor
-        // // PUSH12 0x6020600060003760206000F3
-        // // PUSH1 0
-        // // MSTORE
-        // // PUSH1 0xC
-        // // PUSH1 0x14
-        // // RETURN
-        // //
-        // // bytecode: 0x6B6020600060003760206000F3600052600C6014F3
-        // let code = bytecode! {
-        //     PUSH21(word!("6B6020600060003760206000F3600052600C6014F3"))
-        //     PUSH1(0)
-        //     MSTORE
-        //
-        //     PUSH1 (0x15)
-        //     PUSH1 (0xB)
-        //     PUSH1 (0)
-        //     CREATE
-        //
-        //     PUSH1 (0x20)
-        //     PUSH1 (0x20)
-        //     PUSH1 (0x20)
-        //     PUSH1 (0)
-        //     PUSH1 (0)
-        //     DUP6
-        //     PUSH2 (0xFFFF)
-        //     CALL
-        //
-        //     RETURNDATASIZE
-        //
-        //     STOP
-        // };
-
-        let code = bytecode! {
-            // I32Const[10]
-            // I32Const[20]
-            // ADDRESS
-            I32Const[res_mem_offset]
-            BALANCE
-=======
         let return_data_size = 0x20;
         let code = bytecode! {
             PUSH21(*MOCK_DEPLOYED_CONTRACT_BYTECODE)
@@ -173,10 +86,10 @@
             DUP6
             PUSH2 (0xFFFF)
             CALL
->>>>>>> fbcfd0f0
 
-            I32Const[res_mem_offset]
             RETURNDATASIZE
+
+            STOP
         };
         // Get the execution steps from the external tracer
         let block: GethData = TestContext::<2, 1>::new(
@@ -206,14 +119,11 @@
             .find(|step| step.exec_state == ExecState::Op(OpcodeId::RETURNDATASIZE))
             .unwrap();
 
-        let container = &builder.block.container;
-        let bm = &step.bus_mapping_instance;
-
         let call_id = builder.block.txs()[0].calls()[0].call_id;
         assert_eq!(
             {
                 let operation =
-                    &container.call_context[bm[0].as_usize()];
+                    &builder.block.container.call_context[step.bus_mapping_instance[0].as_usize()];
                 (operation.rw(), operation.op())
             },
             (
@@ -221,40 +131,24 @@
                 &CallContextOp {
                     call_id,
                     field: CallContextField::LastCalleeReturnDataLength,
-                    value: Word::from(0),
+                    value: Word::from(return_data_size),
                 }
             )
         );
         assert_eq!(
             {
                 let operation =
-                    &container.stack[bm[1].as_usize()];
+                    &builder.block.container.stack[step.bus_mapping_instance[1].as_usize()];
                 (operation.rw(), operation.op())
             },
             (
-                RW::READ,
+                RW::WRITE,
                 &StackOp::new(
                     call_id,
-                    StackAddress::from(1023),
-                    StackWord::from(res_mem_offset)
+                    StackAddress::from(1021),
+                    Word::from(return_data_size)
                 )
             )
         );
-        for idx in 0..4 {
-            assert_eq!(
-                {
-                    let operation = &container.memory[bm[2 + idx].as_usize()];
-                    (operation.rw(), operation.op())
-                },
-                (
-                    RW::WRITE,
-                    &MemoryOp::new(
-                        call_id,
-                        MemoryAddress(res_mem_offset + idx),
-                        return_data_size[idx]
-                    )
-                )
-            );
-        }
     }
 }