use crate::{
    circuit_input_builder::{
        CircuitInputStateRef, CopyDataType, CopyEvent, ExecStep, NumberOrHash,
    },
    error::{ContractAddressCollisionError, ExecError},
    evm::{Opcode, OpcodeId},
    operation::{AccountField, AccountOp, CallContextField, MemoryOp, RW},
    state_db::CodeDB,
    Error,
};
use eth_types::{Bytecode, GethExecStep, ToBigEndian, ToWord, Word, H160, H256};
use ethers_core::utils::{get_create2_address, keccak256, rlp};

#[derive(Debug, Copy, Clone)]
pub struct Create<const IS_CREATE2: bool>;

impl<const IS_CREATE2: bool> Opcode for Create<IS_CREATE2> {
    fn gen_associated_ops(
        state: &mut CircuitInputStateRef,
        geth_steps: &[GethExecStep],
    ) -> Result<Vec<ExecStep>, Error> {
        let geth_step = &geth_steps[0];
        let mut exec_step = state.new_step(geth_step)?;

        // Get low Uint64 of offset.
        let offset = geth_step.stack.nth_last(1)?.low_u64() as usize;
        let length = geth_step.stack.nth_last(2)?.as_usize();

        if length != 0 {
            state
                .call_ctx_mut()?
                .memory
                .extend_at_least(offset + length);
        }
        let next_memory_word_size = state.call_ctx()?.memory_word_size();

        let callee = state.parse_call(geth_step)?;

        let n_pop = if IS_CREATE2 { 4 } else { 3 };
        for i in 0..n_pop {
            state.stack_read(
                &mut exec_step,
                geth_step.stack.nth_last_filled(i),
                geth_step.stack.nth_last(i)?,
            )?;
        }

        let address = if IS_CREATE2 {
            state.create2_address(&geth_steps[0])?
        } else {
            state.create_address()?
        };

<<<<<<< HEAD
        unreachable!("create ops are not supported yet");

        // TODO: rename this to initialization call?
        let call = state.parse_call(geth_step)?;
=======
        let callee_account = &state.sdb.get_account(&address).1.clone();
        let callee_exists = !callee_account.is_empty();
        if !callee_exists && callee.value.is_zero() {
            state.sdb.get_account_mut(&address).1.storage.clear();
        }

>>>>>>> fbcfd0f0
        state.stack_write(
            &mut exec_step,
            geth_step.stack.nth_last_filled(n_pop - 1),
            if callee.is_success {
                address.to_word()
            } else {
                Word::zero()
            },
        )?;

        let (initialization_code, keccak_code_hash, code_hash) = if length > 0 {
            handle_copy(state, &mut exec_step, state.call()?.call_id, offset, length)?
        } else {
            (vec![], H256(keccak256([])), CodeDB::empty_code_hash())
        };

        let tx_id = state.tx_ctx.id();
        let caller = state.call()?.clone();

        state.call_context_read(
            &mut exec_step,
            caller.call_id,
            CallContextField::TxId,
            tx_id.to_word(),
        );
        state.reversion_info_read(&mut exec_step, &caller);
        state.tx_access_list_write(&mut exec_step, address)?;

        let depth = caller.depth;
        state.call_context_read(
            &mut exec_step,
            caller.call_id,
            CallContextField::Depth,
            depth.to_word(),
        );

        state.call_context_read(
            &mut exec_step,
            caller.call_id,
            CallContextField::CalleeAddress,
            caller.address.to_word(),
        );

        let caller_balance = state.sdb.get_balance(&callee.caller_address);
        state.account_read(
            &mut exec_step,
            callee.caller_address,
            AccountField::Balance,
            caller_balance,
        );

        let caller_nonce = state.sdb.get_nonce(&caller.address);
        state.account_read(
            &mut exec_step,
            callee.caller_address,
            AccountField::Nonce,
            caller_nonce.into(),
        );

        // Check if an error of ErrDepth, ErrInsufficientBalance or
        // ErrNonceUintOverflow occurred.
        let is_precheck_ok =
            depth < 1025 && caller_balance >= callee.value && caller_nonce < u64::MAX;

        if is_precheck_ok {
            // Increase caller's nonce
            state.push_op_reversible(
                &mut exec_step,
                AccountOp {
                    address: caller.address,
                    field: AccountField::Nonce,
                    value: (caller_nonce + 1).into(),
                    value_prev: caller_nonce.into(),
                },
            )?;
        }

        // TODO: look into when this can be pushed. Could it be done in parse call?
        state.push_call(callee.clone());

        for (field, value) in [
            (
                CallContextField::RwCounterEndOfReversion,
                callee.rw_counter_end_of_reversion.to_word(),
            ),
            (
                CallContextField::IsPersistent,
                callee.is_persistent.to_word(),
            ),
        ] {
            state.call_context_write(&mut exec_step, callee.call_id, field, value);
        }

        // if address created before, nonce is not zero

        // this could be good place for checking callee_exists = true, since above
        // operation happens in evm create() method before checking
        // ErrContractAddressCollision
        let code_hash_previous = if callee_exists {
            if is_precheck_ok {
                // CREATE2 may cause address collision error. And for a tricky
                // case of CREATE, it could also cause this error. e.g. the `to`
                // field of transaction is set to the calculated contract
                // address (reference testool case
                // `RevertDepthCreateAddressCollision_d0_g0_v0` for details).
                exec_step.error = Some(ExecError::ContractAddressCollision(match geth_step.op {
                    OpcodeId::CREATE => ContractAddressCollisionError::Create,
                    OpcodeId::CREATE2 => ContractAddressCollisionError::Create2,
                    op => unreachable!(
                        "Contract address collision error is unexpected for opcode: {:?}",
                        op
                    ),
                }));
            }
            callee_account.code_hash
        } else {
            H256::zero()
        };

        // use CodeHash rw not zero to check address already exists
        state.account_read(
            &mut exec_step,
            address,
            AccountField::CodeHash,
            code_hash_previous.to_word(),
        );

        if is_precheck_ok && !callee_exists {
            state.transfer(
                &mut exec_step,
                callee.caller_address,
                callee.address,
                true,
                true,
                callee.value,
            )?;
            state.push_op_reversible(
                &mut exec_step,
                AccountOp {
                    address: callee.address,
                    field: AccountField::Nonce,
                    value: 1.into(),
                    value_prev: 0.into(),
                },
            )?;
        }

        // Per EIP-150, all but one 64th of the caller's gas is sent to the
        // initialization call.
        let caller_gas_left = (geth_step.gas.0 - geth_step.gas_cost.0) / 64;

        for (field, value) in [
            (
                CallContextField::ProgramCounter,
                (geth_step.pc.0 + 1).into(),
            ),
            (
                CallContextField::StackPointer,
                geth_step.stack.nth_last_filled(n_pop - 1).0.into(),
            ),
            (CallContextField::GasLeft, caller_gas_left.into()),
            (CallContextField::MemorySize, next_memory_word_size.into()),
            (
                CallContextField::ReversibleWriteCounter,
                (exec_step.reversible_write_counter + 2).into(),
            ),
        ] {
            state.call_context_write(&mut exec_step, caller.call_id, field, value);
        }

        if !is_precheck_ok {
            for (field, value) in [
                (CallContextField::LastCalleeId, 0.into()),
                (CallContextField::LastCalleeReturnDataOffset, 0.into()),
                (CallContextField::LastCalleeReturnDataLength, 0.into()),
            ] {
                state.call_context_write(&mut exec_step, caller.call_id, field, value);
            }
            state.handle_return(&mut exec_step, geth_steps, false)?;
            return Ok(vec![exec_step]);
        }

        for (field, value) in [
            (CallContextField::CallerId, caller.call_id.into()),
            (CallContextField::IsSuccess, callee.is_success.to_word()),
            (
                CallContextField::IsPersistent,
                callee.is_persistent.to_word(),
            ),
            (CallContextField::TxId, state.tx_ctx.id().into()),
            (
                CallContextField::CallerAddress,
                callee.caller_address.to_word(),
            ),
            (CallContextField::CalleeAddress, callee.address.to_word()),
            (
                CallContextField::RwCounterEndOfReversion,
                callee.rw_counter_end_of_reversion.to_word(),
            ),
            (CallContextField::Depth, callee.depth.to_word()),
            (CallContextField::IsRoot, false.to_word()),
            (CallContextField::IsStatic, false.to_word()),
            (CallContextField::IsCreate, true.to_word()),
            (CallContextField::CodeHash, code_hash.to_word()),
            (CallContextField::Value, callee.value),
        ] {
            state.call_context_write(&mut exec_step, callee.call_id, field, value);
        }

        let keccak_input = if IS_CREATE2 {
            let salt = geth_step.stack.nth_last(3)?;
            assert_eq!(
                address,
                get_create2_address(
                    caller.address,
                    salt.to_be_bytes().to_vec(),
                    initialization_code.clone(),
                )
            );
            std::iter::once(0xffu8)
                .chain(caller.address.to_fixed_bytes())
                .chain(salt.to_be_bytes())
                .chain(keccak_code_hash.to_fixed_bytes())
                .collect::<Vec<_>>()
        } else {
            let mut stream = rlp::RlpStream::new();
            stream.begin_list(2);
            stream.append(&caller.address);
            stream.append(&Word::from(caller_nonce));
            stream.out().to_vec()
        };

        assert_eq!(
            address,
            H160(keccak256(&keccak_input)[12..].try_into().unwrap())
        );

        state.block.sha3_inputs.push(keccak_input);
        state.block.sha3_inputs.push(initialization_code);

        if length == 0 || callee_exists {
            for (field, value) in [
                (CallContextField::LastCalleeId, 0.into()),
                (CallContextField::LastCalleeReturnDataOffset, 0.into()),
                (CallContextField::LastCalleeReturnDataLength, 0.into()),
            ] {
                state.call_context_write(&mut exec_step, caller.call_id, field, value);
            }
            state.handle_return(&mut exec_step, geth_steps, false)?;
        }

        Ok(vec![exec_step])
    }
}

fn handle_copy(
    state: &mut CircuitInputStateRef,
    step: &mut ExecStep,
    callee_id: usize,
    offset: usize,
    length: usize,
) -> Result<(Vec<u8>, H256, H256), Error> {
    let initialization_bytes = state.call_ctx()?.memory.0[offset..offset + length].to_vec();
    let keccak_code_hash = H256(keccak256(&initialization_bytes));
    let code_hash = CodeDB::hash(&initialization_bytes);
    let bytes: Vec<_> = Bytecode::from(initialization_bytes.clone())
        .code
        .iter()
        .map(|element| (element.value, element.is_code))
        .collect();

    let rw_counter_start = state.block_ctx.rwc;
    for (i, (byte, _)) in bytes.iter().enumerate() {
        // this could be a memory read, if this happens before we push the new call?
        state.push_op(
            step,
            RW::READ,
            MemoryOp::new(callee_id, (offset + i).into(), *byte),
        );
    }

    state.push_copy(
        step,
        CopyEvent {
            rw_counter_start,
            src_type: CopyDataType::Memory,
            src_id: NumberOrHash::Number(callee_id),
            src_addr: offset.try_into().unwrap(),
            src_addr_end: (offset + length).try_into().unwrap(),
            dst_type: CopyDataType::Bytecode,
            dst_id: NumberOrHash::Hash(code_hash),
            dst_addr: 0,
            log_id: None,
            bytes,
        },
    );

    Ok((initialization_bytes, keccak_code_hash, code_hash))
}

#[cfg(test)]
mod tests {
    use super::*;
    use crate::{circuit_input_builder::ExecState, mock::BlockData, operation::RW};
    use eth_types::{bytecode, evm_types::OpcodeId, geth_types::GethData, word};
    use mock::{test_ctx::helpers::account_0_code_account_1_no_code, TestContext};

    #[test]
    fn test_create_address_collision_error() {
        let code = bytecode! {
            PUSH21(word!("6B6020600060003760206000F3600052600C6014F3"))
            PUSH1(0)
            MSTORE

            PUSH1 (0xef) // salt
            PUSH1 (0x15) // size
            PUSH1 (0xB) // offset
            PUSH1 (0)   // value
            CREATE2

            PUSH1 (0xef) // salt
            PUSH1 (0x15) // size
            PUSH1 (0xB) // offset
            PUSH1 (0)   // value
            CREATE2

            PUSH1 (0x20)   // retLength
            PUSH1 (0x20)   // retOffset
            PUSH1 (0x20)   // argsLength
            PUSH1 (0x00)      // argsOffset
            PUSH1 (0x00)      // value
            DUP6           // addr from above CREATE2
            PUSH2 (0xFFFF) // gas
            CALL
            STOP
        };

        // Get the execution steps from the external tracer
        let block: GethData = TestContext::<2, 1>::new(
            None,
            account_0_code_account_1_no_code(code),
            |mut txs, accs| {
                txs[0].from(accs[1].address).to(accs[0].address);
            },
            |block, _tx| block.number(0xcafeu64),
        )
        .unwrap()
        .into();

        let mut builder = BlockData::new_from_geth_data(block.clone()).new_circuit_input_builder();
        builder
            .handle_block(&block.eth_block, &block.geth_traces)
            .unwrap();

        let tx_id = 1;
        let transaction = &builder.block.txs()[tx_id - 1];
        let step = transaction
            .steps()
            .iter()
            .filter(|step| step.exec_state == ExecState::Op(OpcodeId::CREATE2))
            .last()
            .unwrap();

        assert_eq!(
            step.error,
            Some(ExecError::ContractAddressCollision(
                ContractAddressCollisionError::Create2
            ))
        );

        let container = builder.block.container.clone();
        let operation = &container.stack[step.bus_mapping_instance[0].as_usize()];
        assert_eq!(operation.rw(), RW::READ);
    }
}<|MERGE_RESOLUTION|>--- conflicted
+++ resolved
@@ -51,19 +51,12 @@
             state.create_address()?
         };
 
-<<<<<<< HEAD
-        unreachable!("create ops are not supported yet");
-
-        // TODO: rename this to initialization call?
-        let call = state.parse_call(geth_step)?;
-=======
         let callee_account = &state.sdb.get_account(&address).1.clone();
         let callee_exists = !callee_account.is_empty();
         if !callee_exists && callee.value.is_zero() {
             state.sdb.get_account_mut(&address).1.storage.clear();
         }
 
->>>>>>> fbcfd0f0
         state.stack_write(
             &mut exec_step,
             geth_step.stack.nth_last_filled(n_pop - 1),
