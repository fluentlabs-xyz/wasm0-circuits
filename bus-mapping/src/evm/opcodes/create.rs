use crate::{
    circuit_input_builder::{
        CircuitInputStateRef, CopyDataType, CopyEvent, ExecStep, NumberOrHash,
    },
    evm::Opcode,
<<<<<<< HEAD
    operation::{AccountField, AccountOp, CallContextField, MemoryOp, RW},
    Error,
};
use eth_types::{Bytecode, GethExecStep, ToBigEndian, ToWord, Word, H160, H256};
use ethers_core::utils::{get_create2_address, keccak256, rlp};
=======
    operation::{AccountField, AccountOp, CallContextField, TxAccessListAccountOp},
    state_db::CodeDB,
    Error,
};
use eth_types::{evm_types::gas_utils::memory_expansion_gas_cost, GethExecStep, ToWord, Word};
>>>>>>> 03d8f677

#[derive(Debug, Copy, Clone)]
pub struct Create<const IS_CREATE2: bool>;

impl<const IS_CREATE2: bool> Opcode for Create<IS_CREATE2> {
    fn gen_associated_ops(
        state: &mut CircuitInputStateRef,
        geth_steps: &[GethExecStep],
    ) -> Result<Vec<ExecStep>, Error> {
        let geth_step = &geth_steps[0];
        let mut exec_step = state.new_step(geth_step)?;

        // Get low Uint64 of offset.
        let offset = geth_step.stack.nth_last(1)?.low_u64() as usize;
        let length = geth_step.stack.nth_last(2)?.as_usize();

        if length != 0 {
            state
                .call_ctx_mut()?
                .memory
                .extend_at_least(offset + length);
        }
        let next_memory_word_size = state.call_ctx()?.memory_word_size();

        let callee = state.parse_call(geth_step)?;

        let n_pop = if IS_CREATE2 { 4 } else { 3 };
        for i in 0..n_pop {
            state.stack_read(
                &mut exec_step,
                geth_step.stack.nth_last_filled(i),
                geth_step.stack.nth_last(i)?,
            )?;
        }

        let address = if IS_CREATE2 {
            state.create2_address(&geth_steps[0])?
        } else {
            state.create_address()?
        };

        let callee_account = &state.sdb.get_account(&address).1.clone();
        let callee_exists = !callee_account.is_empty();
        if !callee_exists && callee.value.is_zero() {
            state.sdb.get_account_mut(&address).1.storage.clear();
        }

        state.stack_write(
            &mut exec_step,
            geth_step.stack.nth_last_filled(n_pop - 1),
            if callee.is_success {
                address.to_word()
            } else {
                Word::zero()
            },
        )?;

        let mut initialization_code = vec![];
        if length > 0 {
            initialization_code =
                handle_copy(state, &mut exec_step, state.call()?.call_id, offset, length)?;
        }

        let tx_id = state.tx_ctx.id();
        let caller = state.call()?.clone();

        state.call_context_read(
            &mut exec_step,
            caller.call_id,
            CallContextField::TxId,
            tx_id.to_word(),
        );
        state.reversion_info_read(&mut exec_step, &caller);
        state.tx_access_list_write(&mut exec_step, address)?;

        state.call_context_read(
            &mut exec_step,
            caller.call_id,
            CallContextField::CalleeAddress,
            caller.address.to_word(),
        );

        // Increase caller's nonce
        let caller_nonce = state.sdb.get_nonce(&caller.address);
        state.push_op_reversible(
            &mut exec_step,
            AccountOp {
                address: caller.address,
                field: AccountField::Nonce,
                value: (caller_nonce + 1).into(),
                value_prev: caller_nonce.into(),
            },
        )?;

        // TODO: look into when this can be pushed. Could it be done in parse call?
        state.push_call(callee.clone());

        for (field, value) in [
            (
                CallContextField::RwCounterEndOfReversion,
                callee.rw_counter_end_of_reversion.to_word(),
            ),
            (
                CallContextField::IsPersistent,
                callee.is_persistent.to_word(),
            ),
        ] {
            state.call_context_write(&mut exec_step, callee.call_id, field, value);
        }

        debug_assert!(state.sdb.get_nonce(&callee.address) == 0);
        state.transfer(
            &mut exec_step,
            callee.caller_address,
            callee.address,
            true,
            true,
            callee.value,
        )?;

        state.push_op_reversible(
            &mut exec_step,
            AccountOp {
                address: callee.address,
                field: AccountField::Nonce,
                value: 1.into(),
                value_prev: 0.into(),
            },
        )?;

        // Per EIP-150, all but one 64th of the caller's gas is sent to the
        // initialization call.
        let caller_gas_left = (geth_step.gas.0 - geth_step.gas_cost.0) / 64;

        for (field, value) in [
            (
                CallContextField::ProgramCounter,
                (geth_step.pc.0 + 1).into(),
            ),
            (
                CallContextField::StackPointer,
                geth_step.stack.nth_last_filled(n_pop - 1).0.into(),
            ),
            (CallContextField::GasLeft, caller_gas_left.into()),
            (CallContextField::MemorySize, next_memory_word_size.into()),
            (
                CallContextField::ReversibleWriteCounter,
                (exec_step.reversible_write_counter + 2).into(),
            ),
        ] {
            state.call_context_write(&mut exec_step, caller.call_id, field, value);
        }

        state.call_context_read(
            &mut exec_step,
            caller.call_id,
            CallContextField::Depth,
            caller.depth.to_word(),
        );

        let code_hash = keccak256(&initialization_code);
        for (field, value) in [
            (CallContextField::CallerId, caller.call_id.into()),
            (CallContextField::IsSuccess, callee.is_success.to_word()),
            (
                CallContextField::IsPersistent,
                callee.is_persistent.to_word(),
            ),
            (CallContextField::TxId, state.tx_ctx.id().into()),
            (
                CallContextField::CallerAddress,
                callee.caller_address.to_word(),
            ),
            (CallContextField::CalleeAddress, callee.address.to_word()),
            (
                CallContextField::RwCounterEndOfReversion,
                callee.rw_counter_end_of_reversion.to_word(),
            ),
            (CallContextField::Depth, callee.depth.to_word()),
            (CallContextField::IsRoot, false.to_word()),
            (CallContextField::IsStatic, false.to_word()),
            (CallContextField::IsCreate, true.to_word()),
            (CallContextField::CodeHash, Word::from(code_hash)),
            (CallContextField::Value, callee.value),
        ] {
            state.call_context_write(&mut exec_step, callee.call_id, field, value);
        }

<<<<<<< HEAD
        let keccak_input = if IS_CREATE2 {
            let salt = geth_step.stack.nth_last(3)?;
            assert_eq!(
                address,
                get_create2_address(
                    caller.address,
                    salt.to_be_bytes().to_vec(),
                    initialization_code.clone()
                )
            );
            std::iter::once(0xffu8)
                .chain(caller.address.to_fixed_bytes())
                .chain(salt.to_be_bytes())
                .chain(keccak256(&initialization_code))
                .collect::<Vec<_>>()
=======
        if call.code_hash == CodeDB::empty_code_hash() {
            // 1. Create with empty initcode.
            state.handle_return(geth_step)?;
            Ok(vec![exec_step])
>>>>>>> 03d8f677
        } else {
            let mut stream = rlp::RlpStream::new();
            stream.begin_list(2);
            stream.append(&caller.address);
            stream.append(&Word::from(caller_nonce));
            stream.out().to_vec()
        };

        assert_eq!(
            address,
            H160(keccak256(&keccak_input)[12..].try_into().unwrap())
        );

        state.block.sha3_inputs.push(keccak_input);

        if length == 0 {
            for (field, value) in [
                (CallContextField::LastCalleeId, 0.into()),
                (CallContextField::LastCalleeReturnDataOffset, 0.into()),
                (CallContextField::LastCalleeReturnDataLength, 0.into()),
            ] {
                state.call_context_write(&mut exec_step, caller.call_id, field, value);
            }
            state.handle_return(geth_step)?;
        }

        Ok(vec![exec_step])
    }
}

fn handle_copy(
    state: &mut CircuitInputStateRef,
    step: &mut ExecStep,
    callee_id: usize,
    offset: usize,
    length: usize,
) -> Result<Vec<u8>, Error> {
    let initialization_bytes = state.call_ctx()?.memory.0[offset..offset + length].to_vec();
    let dst_id = NumberOrHash::Hash(H256(keccak256(&initialization_bytes)));
    let bytes: Vec<_> = Bytecode::from(initialization_bytes.clone())
        .code
        .iter()
        .map(|element| (element.value, element.is_code))
        .collect();

    let rw_counter_start = state.block_ctx.rwc;
    for (i, (byte, _)) in bytes.iter().enumerate() {
        // this could be a memory read, if this happens before we push the new call?
        state.push_op(
            step,
            RW::READ,
            MemoryOp::new(callee_id, (offset + i).into(), *byte),
        );
    }

    state.push_copy(
        step,
        CopyEvent {
            rw_counter_start,
            src_type: CopyDataType::Memory,
            src_id: NumberOrHash::Number(callee_id),
            src_addr: offset.try_into().unwrap(),
            src_addr_end: (offset + length).try_into().unwrap(),
            dst_type: CopyDataType::Bytecode,
            dst_id,
            dst_addr: 0,
            log_id: None,
            bytes,
        },
    );

    Ok(initialization_bytes)
}<|MERGE_RESOLUTION|>--- conflicted
+++ resolved
@@ -3,19 +3,12 @@
         CircuitInputStateRef, CopyDataType, CopyEvent, ExecStep, NumberOrHash,
     },
     evm::Opcode,
-<<<<<<< HEAD
     operation::{AccountField, AccountOp, CallContextField, MemoryOp, RW},
+    state_db::CodeDB,
     Error,
 };
 use eth_types::{Bytecode, GethExecStep, ToBigEndian, ToWord, Word, H160, H256};
 use ethers_core::utils::{get_create2_address, keccak256, rlp};
-=======
-    operation::{AccountField, AccountOp, CallContextField, TxAccessListAccountOp},
-    state_db::CodeDB,
-    Error,
-};
-use eth_types::{evm_types::gas_utils::memory_expansion_gas_cost, GethExecStep, ToWord, Word};
->>>>>>> 03d8f677
 
 #[derive(Debug, Copy, Clone)]
 pub struct Create<const IS_CREATE2: bool>;
@@ -204,7 +197,6 @@
             state.call_context_write(&mut exec_step, callee.call_id, field, value);
         }
 
-<<<<<<< HEAD
         let keccak_input = if IS_CREATE2 {
             let salt = geth_step.stack.nth_last(3)?;
             assert_eq!(
@@ -220,12 +212,6 @@
                 .chain(salt.to_be_bytes())
                 .chain(keccak256(&initialization_code))
                 .collect::<Vec<_>>()
-=======
-        if call.code_hash == CodeDB::empty_code_hash() {
-            // 1. Create with empty initcode.
-            state.handle_return(geth_step)?;
-            Ok(vec![exec_step])
->>>>>>> 03d8f677
         } else {
             let mut stream = rlp::RlpStream::new();
             stream.begin_list(2);
