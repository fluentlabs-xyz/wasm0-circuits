use crate::{
    circuit_input_builder::{
        CircuitInputStateRef, ExecStep,
    },
    Error,
};
use eth_types::{GethExecStep};

use super::Opcode;

#[derive(Clone, Copy, Debug)]
pub(crate) struct Sha3;

impl Opcode for Sha3 {
    fn gen_associated_ops(
        _state: &mut CircuitInputStateRef,
        _geth_steps: &[GethExecStep],
    ) -> Result<Vec<ExecStep>, Error> {
        // let geth_step = &geth_steps[0];
        // let mut exec_step = state.new_step(geth_step)?;

<<<<<<< HEAD
        unreachable!("sha3 is not supported yet");
        // let expected_sha3 = geth_steps[1].stack.last()?;
        //
        // // byte offset in the memory.
        // let offset = geth_step.stack.nth_last(0)?;
        // state.stack_read(&mut exec_step, geth_step.stack.nth_last_filled(0), offset)?;
        //
        // // byte size to read in the memory.
        // let size = geth_step.stack.nth_last(1)?;
        // state.stack_read(&mut exec_step, geth_step.stack.nth_last_filled(1), size)?;
        //
        // if size.gt(&StackWord::zero()) {
        //     state
        //         .call_ctx_mut()?
        //         .memory
        //         .extend_at_least(offset.as_usize() + size.as_usize());
        // }
        //
        // let memory = state
        //     .call_ctx()?
        //     .memory
        //     .read_chunk(offset.as_usize().into(), size.as_usize().into());
        //
        // // keccak-256 hash of the given data in memory.
        // let sha3 = keccak256(&memory);
        // debug_assert_eq!(Word::from_big_endian(&sha3), expected_sha3);
        // state.stack_write(
        //     &mut exec_step,
        //     geth_steps[1].stack.last_filled(),
        //     sha3.into(),
        // )?;
        //
        // // Memory read operations
        // let rw_counter_start = state.block_ctx.rwc;
        // let mut steps = Vec::with_capacity(size.as_usize());
        // for (i, byte) in memory.iter().enumerate() {
        //     // Read step
        //     state.memory_read(&mut exec_step, (offset.as_usize() + i).into(), *byte)?;
        //     steps.push((*byte, false));
        // }
        // state.block.sha3_inputs.push(memory);
        //
        // let call_id = state.call()?.call_id;
        // state.push_copy(CopyEvent {
        //     src_addr: offset.as_u64(),
        //     src_addr_end: offset.as_u64() + size.as_u64(),
        //     src_type: CopyDataType::Memory,
        //     src_id: NumberOrHash::Number(call_id),
        //     dst_addr: 0,
        //     dst_type: CopyDataType::RlcAcc,
        //     dst_id: NumberOrHash::Number(call_id),
        //     log_id: None,
        //     rw_counter_start,
        //     bytes: steps,
        // });
        //
        // Ok(vec![exec_step])
=======
        let expected_sha3 = geth_steps[1].stack.last()?;

        // byte offset in the memory.
        let offset = geth_step.stack.nth_last(0)?;
        state.stack_read(&mut exec_step, geth_step.stack.nth_last_filled(0), offset)?;

        // byte size to read in the memory.
        let size = geth_step.stack.nth_last(1)?;
        state.stack_read(&mut exec_step, geth_step.stack.nth_last_filled(1), size)?;

        if size.gt(&U256::zero()) {
            state
                .call_ctx_mut()?
                .memory
                .extend_at_least(offset.as_usize() + size.as_usize());
        }

        let memory = state
            .call_ctx()?
            .memory
            .read_chunk(offset.as_usize().into(), size.as_usize().into());

        // keccak-256 hash of the given data in memory.
        let sha3 = keccak256(&memory);
        debug_assert_eq!(Word::from_big_endian(&sha3), expected_sha3);
        state.stack_write(
            &mut exec_step,
            geth_steps[1].stack.last_filled(),
            sha3.into(),
        )?;

        // Memory read operations
        let rw_counter_start = state.block_ctx.rwc;
        let mut steps = Vec::with_capacity(size.as_usize());
        for (i, byte) in memory.iter().enumerate() {
            // Read step
            state.memory_read(&mut exec_step, (offset.as_usize() + i).into(), *byte)?;
            steps.push((*byte, false));
        }
        state.block.sha3_inputs.push(memory);

        let call_id = state.call()?.call_id;
        state.push_copy(
            &mut exec_step,
            CopyEvent {
                src_addr: offset.as_u64(),
                src_addr_end: offset.as_u64() + size.as_u64(),
                src_type: CopyDataType::Memory,
                src_id: NumberOrHash::Number(call_id),
                dst_addr: 0,
                dst_type: CopyDataType::RlcAcc,
                dst_id: NumberOrHash::Number(call_id),
                log_id: None,
                rw_counter_start,
                bytes: steps,
            },
        );

        Ok(vec![exec_step])
>>>>>>> 56e097cf
    }
}

#[cfg(any(feature = "test", test))]
pub mod sha3_tests {
    use eth_types::{bytecode, evm_types::OpcodeId, geth_types::GethData, Bytecode, Word, StackWord};
    use ethers_core::utils::keccak256;
    use mock::{
        test_ctx::helpers::{account_0_code_account_1_no_code, tx_from_1_to_0},
        TestContext,
    };
    use rand::{random, Rng};

    use crate::{
        circuit_input_builder::{CircuitsParams, ExecState},
        mocks::BlockData,
        operation::{MemoryOp, StackOp, RW},
    };

    /// Generate bytecode for SHA3 opcode after having populated sufficient
    /// memory given the offset and size arguments for SHA3.
    pub fn gen_sha3_code(offset: usize, size: usize, mem_kind: MemoryKind) -> (Bytecode, Vec<u8>) {
        let mut rng = rand::thread_rng();
        let data_len = match mem_kind {
            MemoryKind::LessThanSize => {
                offset
                    + if size.gt(&0) {
                        rng.gen_range(0..size)
                    } else {
                        0
                    }
            }
            MemoryKind::EqualToSize => offset + size,
            MemoryKind::MoreThanSize => {
                offset
                    + size
                    + if size.gt(&0) {
                        rng.gen_range(0..size)
                    } else {
                        0
                    }
            }
            MemoryKind::Empty => 0,
        };
        let data = rand_bytes(data_len);
        let mut memory = Vec::with_capacity(data_len);

        // add opcodes to populate memory in the current context.
        let mut code = Bytecode::default();
        for (i, mem_chunk) in data.chunks(32).enumerate() {
            let mem_value = if mem_chunk.len() < 32 {
                std::iter::repeat(0u8)
                    .take(32 - mem_chunk.len())
                    .chain(mem_chunk.to_vec())
                    .collect::<Vec<u8>>()
            } else {
                mem_chunk.to_vec()
            };
            memory.extend_from_slice(&mem_value);
            code.push(32, Word::from_big_endian(&mem_value));
            code.push(32, (32 * i).into());
            code.write_op(OpcodeId::MSTORE);
        }
        // append SHA3 related opcodes at the tail end.
        let code_tail = bytecode! {
            PUSH32(size)
            PUSH32(offset)
            SHA3
            STOP
        };
        code.append(&code_tail);
        (code, memory)
    }

    /// Memory of a context with respect to the input size to SHA3.
    pub enum MemoryKind {
        /// Variant defining empty memory.
        Empty,
        /// Variant defining memory length being less than size.
        LessThanSize,
        /// Variant defining memory length being equal to size.
        EqualToSize,
        /// Variant defining memory length being more than size.
        MoreThanSize,
    }

    fn rand_bytes(size: usize) -> Vec<u8> {
        (0..size).map(|_| random()).collect::<Vec<u8>>()
    }

    fn test_ok(offset: usize, size: usize, mem_kind: MemoryKind) {
        let (code, memory) = gen_sha3_code(offset, size, mem_kind);
        let memory_len = memory.len();

        // The memory that is hashed.
        let mut memory_view = memory
            .into_iter()
            .skip(offset)
            .take(size)
            .collect::<Vec<u8>>();
        memory_view.resize(size, 0);
        let _expected_sha3_value = keccak256(&memory_view);

        let block: GethData = TestContext::<2, 1>::new(
            None,
            account_0_code_account_1_no_code(code),
            tx_from_1_to_0,
            |block, _txs| block,
        )
        .unwrap()
        .into();

        let mut builder = BlockData::new_from_geth_data_with_params(
            block.clone(),
            CircuitsParams {
                max_rws: 2048,
                ..Default::default()
            },
        )
        .new_circuit_input_builder();
        builder
            .handle_block(&block.eth_block, &block.geth_traces)
            .unwrap();

        let step = builder.block.txs()[0]
            .steps()
            .iter()
            .find(|step| step.exec_state == ExecState::Op(OpcodeId::SHA3))
            .unwrap();

        let call_id = builder.block.txs()[0].calls()[0].call_id;

        // stack read and write.
        assert_eq!(
            [0, 1]
                .map(|idx| &builder.block.container.stack[step.bus_mapping_instance[idx].as_usize()])
                .map(|op| (op.rw(), op.op())),
            [
                (
                    RW::READ,
                    &StackOp::new(call_id, 1022.into(), StackWord::from(offset)),
                ),
                (
                    RW::READ,
                    &StackOp::new(call_id, 1023.into(), StackWord::from(size)),
                ),
                // (
                //     RW::WRITE,
                //     &StackOp::new(call_id, 1023.into(), expected_sha3_value.into()),
                // ),
            ]
        );

        // Memory reads.
        // Initial memory_len bytes are the memory writes from MSTORE instruction, so we
        // skip them.
        assert_eq!(
            (memory_len..(memory_len + size))
                .map(|idx| &builder.block.container.memory[idx])
                .map(|op| (op.rw(), op.op().clone()))
                .collect::<Vec<(RW, MemoryOp)>>(),
            {
                let mut memory_ops = Vec::with_capacity(size);
                (0..size).for_each(|idx| {
                    let value = memory_view[idx];
                    memory_ops.push((
                        RW::READ,
                        MemoryOp::new(call_id, (offset + idx).into(), value),
                    ));
                });
                memory_ops
            },
        );

        let copy_events = builder.block.copy_events.clone();

        // single copy event with `size` reads and `size` writes.
        assert_eq!(copy_events.len(), 1);
        assert_eq!(copy_events[0].bytes.len(), size);

        for (idx, (value, is_code)) in copy_events[0].bytes.iter().enumerate() {
            assert_eq!(Some(value), memory_view.get(idx));
            assert!(!is_code);
        }
    }

    #[test]
    fn sha3_opcode_ok() {
        test_ok(0x10, 0x32, MemoryKind::Empty);
        test_ok(0x34, 0x44, MemoryKind::LessThanSize);
        test_ok(0x222, 0x111, MemoryKind::EqualToSize);
        test_ok(0x20, 0x30, MemoryKind::MoreThanSize);
    }
}<|MERGE_RESOLUTION|>--- conflicted
+++ resolved
@@ -1,10 +1,11 @@
 use crate::{
     circuit_input_builder::{
-        CircuitInputStateRef, ExecStep,
+        CircuitInputStateRef, CopyDataType, CopyEvent, ExecStep, NumberOrHash,
     },
     Error,
 };
-use eth_types::{GethExecStep};
+use eth_types::{GethExecStep, StackWord};
+use ethers_core::utils::keccak256;
 
 use super::Opcode;
 
@@ -13,71 +14,12 @@
 
 impl Opcode for Sha3 {
     fn gen_associated_ops(
-        _state: &mut CircuitInputStateRef,
-        _geth_steps: &[GethExecStep],
+        state: &mut CircuitInputStateRef,
+        geth_steps: &[GethExecStep],
     ) -> Result<Vec<ExecStep>, Error> {
-        // let geth_step = &geth_steps[0];
-        // let mut exec_step = state.new_step(geth_step)?;
-
-<<<<<<< HEAD
-        unreachable!("sha3 is not supported yet");
-        // let expected_sha3 = geth_steps[1].stack.last()?;
-        //
-        // // byte offset in the memory.
-        // let offset = geth_step.stack.nth_last(0)?;
-        // state.stack_read(&mut exec_step, geth_step.stack.nth_last_filled(0), offset)?;
-        //
-        // // byte size to read in the memory.
-        // let size = geth_step.stack.nth_last(1)?;
-        // state.stack_read(&mut exec_step, geth_step.stack.nth_last_filled(1), size)?;
-        //
-        // if size.gt(&StackWord::zero()) {
-        //     state
-        //         .call_ctx_mut()?
-        //         .memory
-        //         .extend_at_least(offset.as_usize() + size.as_usize());
-        // }
-        //
-        // let memory = state
-        //     .call_ctx()?
-        //     .memory
-        //     .read_chunk(offset.as_usize().into(), size.as_usize().into());
-        //
-        // // keccak-256 hash of the given data in memory.
-        // let sha3 = keccak256(&memory);
-        // debug_assert_eq!(Word::from_big_endian(&sha3), expected_sha3);
-        // state.stack_write(
-        //     &mut exec_step,
-        //     geth_steps[1].stack.last_filled(),
-        //     sha3.into(),
-        // )?;
-        //
-        // // Memory read operations
-        // let rw_counter_start = state.block_ctx.rwc;
-        // let mut steps = Vec::with_capacity(size.as_usize());
-        // for (i, byte) in memory.iter().enumerate() {
-        //     // Read step
-        //     state.memory_read(&mut exec_step, (offset.as_usize() + i).into(), *byte)?;
-        //     steps.push((*byte, false));
-        // }
-        // state.block.sha3_inputs.push(memory);
-        //
-        // let call_id = state.call()?.call_id;
-        // state.push_copy(CopyEvent {
-        //     src_addr: offset.as_u64(),
-        //     src_addr_end: offset.as_u64() + size.as_u64(),
-        //     src_type: CopyDataType::Memory,
-        //     src_id: NumberOrHash::Number(call_id),
-        //     dst_addr: 0,
-        //     dst_type: CopyDataType::RlcAcc,
-        //     dst_id: NumberOrHash::Number(call_id),
-        //     log_id: None,
-        //     rw_counter_start,
-        //     bytes: steps,
-        // });
-        //
-        // Ok(vec![exec_step])
-=======
+        let geth_step = &geth_steps[0];
+        let mut exec_step = state.new_step(geth_step)?;
+
         let expected_sha3 = geth_steps[1].stack.last()?;
 
         // byte offset in the memory.
@@ -88,7 +30,7 @@
         let size = geth_step.stack.nth_last(1)?;
         state.stack_read(&mut exec_step, geth_step.stack.nth_last_filled(1), size)?;
 
-        if size.gt(&U256::zero()) {
+        if size.gt(&StackWord::zero()) {
             state
                 .call_ctx_mut()?
                 .memory
@@ -102,11 +44,11 @@
 
         // keccak-256 hash of the given data in memory.
         let sha3 = keccak256(&memory);
-        debug_assert_eq!(Word::from_big_endian(&sha3), expected_sha3);
+        debug_assert_eq!(StackWord::from_big_endian(&sha3), expected_sha3);
         state.stack_write(
             &mut exec_step,
             geth_steps[1].stack.last_filled(),
-            sha3.into(),
+            StackWord::from_big_endian(&sha3),
         )?;
 
         // Memory read operations
@@ -137,7 +79,6 @@
         );
 
         Ok(vec![exec_step])
->>>>>>> 56e097cf
     }
 }
 
@@ -165,20 +106,20 @@
             MemoryKind::LessThanSize => {
                 offset
                     + if size.gt(&0) {
-                        rng.gen_range(0..size)
-                    } else {
-                        0
-                    }
+                    rng.gen_range(0..size)
+                } else {
+                    0
+                }
             }
             MemoryKind::EqualToSize => offset + size,
             MemoryKind::MoreThanSize => {
                 offset
                     + size
                     + if size.gt(&0) {
-                        rng.gen_range(0..size)
-                    } else {
-                        0
-                    }
+                    rng.gen_range(0..size)
+                } else {
+                    0
+                }
             }
             MemoryKind::Empty => 0,
         };
@@ -239,7 +180,7 @@
             .take(size)
             .collect::<Vec<u8>>();
         memory_view.resize(size, 0);
-        let _expected_sha3_value = keccak256(&memory_view);
+        let expected_sha3_value = keccak256(&memory_view);
 
         let block: GethData = TestContext::<2, 1>::new(
             None,
@@ -247,8 +188,8 @@
             tx_from_1_to_0,
             |block, _txs| block,
         )
-        .unwrap()
-        .into();
+            .unwrap()
+            .into();
 
         let mut builder = BlockData::new_from_geth_data_with_params(
             block.clone(),
@@ -257,7 +198,7 @@
                 ..Default::default()
             },
         )
-        .new_circuit_input_builder();
+            .new_circuit_input_builder();
         builder
             .handle_block(&block.eth_block, &block.geth_traces)
             .unwrap();
@@ -272,7 +213,7 @@
 
         // stack read and write.
         assert_eq!(
-            [0, 1]
+            [0, 1, 2]
                 .map(|idx| &builder.block.container.stack[step.bus_mapping_instance[idx].as_usize()])
                 .map(|op| (op.rw(), op.op())),
             [
@@ -284,10 +225,10 @@
                     RW::READ,
                     &StackOp::new(call_id, 1023.into(), StackWord::from(size)),
                 ),
-                // (
-                //     RW::WRITE,
-                //     &StackOp::new(call_id, 1023.into(), expected_sha3_value.into()),
-                // ),
+                (
+                    RW::WRITE,
+                    &StackOp::new(call_id, 1023.into(), StackWord::from_big_endian(&expected_sha3_value)),
+                ),
             ]
         );
 
