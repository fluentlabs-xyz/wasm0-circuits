--- conflicted
+++ resolved
@@ -39,17 +39,6 @@
 
 #[cfg(test)]
 mod chainid_tests {
-<<<<<<< HEAD
-    use pretty_assertions::assert_eq;
-
-    use eth_types::{bytecode, evm_types::{OpcodeId, StackAddress}, geth_types::GethData, StackWord, ToBigEndian, Word};
-    use eth_types::evm_types::MemoryAddress;
-    use mock::test_ctx::{helpers::*, TestContext};
-
-    use crate::{circuit_input_builder::ExecState, mocks::BlockData, operation::StackOp};
-    use crate::evm::opcodes::chainid::CHAIN_ID_BYTE_LENGTH;
-    use crate::operation::{CallContextField, CallContextOp, MemoryOp, RW};
-=======
     use crate::{
         circuit_input_builder::ExecState,
         mock::BlockData,
@@ -66,7 +55,14 @@
         MOCK_CHAIN_ID,
     };
     use pretty_assertions::assert_eq;
->>>>>>> 56e097cf
+
+    use eth_types::{bytecode, evm_types::{OpcodeId, StackAddress}, geth_types::GethData, StackWord, ToBigEndian, Word};
+    use eth_types::evm_types::MemoryAddress;
+    use mock::test_ctx::{helpers::*, TestContext};
+
+    use crate::{circuit_input_builder::ExecState, mocks::BlockData, operation::StackOp};
+    use crate::evm::opcodes::chainid::CHAIN_ID_BYTE_LENGTH;
+    use crate::operation::{CallContextField, CallContextOp, MemoryOp, RW};
 
     #[test]
     fn chainid_opcode_impl() {
