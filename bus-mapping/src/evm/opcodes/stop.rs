--- conflicted
+++ resolved
@@ -32,22 +32,9 @@
             1.into(),
         );
 
-<<<<<<< HEAD
-        if !call.is_root {
-            state.caller_ctx_mut()?.return_data = vec![];
+        state.handle_return(&mut exec_step, geth_steps, !call.is_root)?;
+        state.caller_ctx_mut()?.return_data = vec![];
 
-            // The following part corresponds to
-            // Instruction.step_state_transition_to_restored_context
-            // in python spec, and should be reusable among all expected halting opcodes or
-            // exceptions.
-            state.gen_restore_context_ops(&mut exec_step, geth_steps)?;
-        }
-
-        state.handle_return(geth_step)?;
-
-=======
-        state.handle_return(&mut exec_step, geth_steps, !call.is_root)?;
->>>>>>> 6b890d53
         Ok(vec![exec_step])
     }
 }