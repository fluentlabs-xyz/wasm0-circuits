<<<<<<< HEAD
use eth_types::{GethExecStep, U256};
use eth_types::evm_types::MemoryAddress;

use crate::circuit_input_builder::{CircuitInputStateRef, ExecStep};
use crate::Error;
use crate::operation::CallContextField;

use super::Opcode;

pub const ADDRESS_BYTE_LENGTH: usize = 20;
=======
use super::Opcode;
use crate::{
    circuit_input_builder::{CircuitInputStateRef, ExecStep},
    operation::CallContextField,
    Error,
};
use eth_types::GethExecStep;
>>>>>>> 56e097cf

#[derive(Clone, Copy, Debug)]
pub(crate) struct Address;

impl Opcode for Address {
    fn gen_associated_ops(
        state: &mut CircuitInputStateRef,
        geth_steps: &[GethExecStep],
    ) -> Result<Vec<ExecStep>, Error> {
        let geth_step = &geth_steps[0];
        let geth_second_step = &geth_steps[1];
        let mut exec_step = state.new_step(geth_step)?;

        // Get address result from next step.
        let address = &geth_second_step.memory[0].0;
        if address.len() != ADDRESS_BYTE_LENGTH {
            return Err(Error::InvalidGethExecTrace("there is no address bytes in memory for address opcode"));
        }

        // Read the callee address in call context.
        state.call_context_read(
            &mut exec_step,
            state.call()?.call_id,
            CallContextField::CalleeAddress,
            U256::from_big_endian(address),
        );

        // Read dest offset as the last stack element
        let dest_offset = geth_step.stack.nth_last(0)?;
        state.stack_read(&mut exec_step, geth_step.stack.nth_last_filled(0), dest_offset)?;
        let offset_addr = MemoryAddress::try_from(dest_offset)?;

        // Copy result to memory
        for i in 0..ADDRESS_BYTE_LENGTH {
            state.memory_write(&mut exec_step, offset_addr.map(|a| a + i), address[i])?;
        }
        let call_ctx = state.call_ctx_mut()?;
        call_ctx.memory = geth_second_step.global_memory.clone();

        Ok(vec![exec_step])
    }
}

#[cfg(test)]
mod address_tests {
    use pretty_assertions::assert_eq;

    use eth_types::{bytecode, evm_types::{OpcodeId, StackAddress}, geth_types::GethData, StackWord, ToWord};
    use mock::test_ctx::{helpers::*, TestContext};

    use crate::{
<<<<<<< HEAD
        circuit_input_builder::ExecState, mocks::BlockData, operation::CallContextOp,
        operation::RW, operation::StackOp,
=======
        circuit_input_builder::ExecState,
        mock::BlockData,
        operation::{CallContextOp, StackOp, RW},
    };
    use eth_types::{
        bytecode,
        evm_types::{OpcodeId, StackAddress},
        geth_types::GethData,
        ToWord,
>>>>>>> 56e097cf
    };
    use crate::operation::MemoryOp;

    use super::*;

    #[test]
    fn address_opcode_impl() {
        let res_mem_address = 0x7f;
        let code = bytecode! {
            I32Const[res_mem_address]
            ADDRESS
        };

        // Get the execution steps from the external tracer.
        let block: GethData = TestContext::<2, 1>::new(
            None,
            account_0_code_account_1_no_code(code),
            tx_from_1_to_0,
            |block, _tx| block.number(0xcafe_u64),
        )
            .unwrap()
            .into();

        let mut builder = BlockData::new_from_geth_data(block.clone()).new_circuit_input_builder();
        builder
            .handle_block(&block.eth_block, &block.geth_traces)
            .unwrap();

        let step = builder.block.txs()[0]
            .steps()
            .iter()
            .find(|step| step.exec_state == ExecState::Op(OpcodeId::ADDRESS))
            .unwrap();

        let call_id = builder.block.txs()[0].calls()[0].call_id;
        let address = block.eth_block.transactions[0].to.unwrap();
        let address_bytes = address.to_fixed_bytes();
        assert_eq!(step.bus_mapping_instance.len(), ADDRESS_BYTE_LENGTH + 2);
        assert_eq!(
            {
                let operation =
                    &builder.block.container.call_context[step.bus_mapping_instance[0].as_usize()];
                (operation.rw(), operation.op())
            },
            (
                RW::READ,
                &CallContextOp {
                    call_id,
                    field: CallContextField::CalleeAddress,
                    value: address.to_word(),
                }
            )
        );
        assert_eq!(
            {
                let operation =
                    &builder.block.container.stack[step.bus_mapping_instance[1].as_usize()];
                (operation.rw(), operation.op())
            },
            (
                RW::READ,
                &StackOp::new(1, StackAddress::from(1023), StackWord::from(res_mem_address))
            )
        );
        for idx in 0..ADDRESS_BYTE_LENGTH {
            assert_eq!(
                {
                    let operation =
                        &builder.block.container.memory[step.bus_mapping_instance[2 + idx].as_usize()];
                    (operation.rw(), operation.op())
                },
                (
                    RW::WRITE,
                    &MemoryOp::new(1, MemoryAddress::from(res_mem_address + idx as u32), address_bytes[idx])
                )
            );
        }
    }
}<|MERGE_RESOLUTION|>--- conflicted
+++ resolved
@@ -1,23 +1,13 @@
-<<<<<<< HEAD
-use eth_types::{GethExecStep, U256};
-use eth_types::evm_types::MemoryAddress;
-
-use crate::circuit_input_builder::{CircuitInputStateRef, ExecStep};
-use crate::Error;
-use crate::operation::CallContextField;
-
-use super::Opcode;
-
-pub const ADDRESS_BYTE_LENGTH: usize = 20;
-=======
 use super::Opcode;
 use crate::{
     circuit_input_builder::{CircuitInputStateRef, ExecStep},
     operation::CallContextField,
     Error,
 };
-use eth_types::GethExecStep;
->>>>>>> 56e097cf
+use eth_types::{GethExecStep, U256};
+use eth_types::evm_types::MemoryAddress;
+
+pub const ADDRESS_BYTE_LENGTH: usize = 20;
 
 #[derive(Clone, Copy, Debug)]
 pub(crate) struct Address;
@@ -69,10 +59,13 @@
     use mock::test_ctx::{helpers::*, TestContext};
 
     use crate::{
-<<<<<<< HEAD
         circuit_input_builder::ExecState, mocks::BlockData, operation::CallContextOp,
         operation::RW, operation::StackOp,
-=======
+    };
+    use crate::operation::MemoryOp;
+
+    use super::*;
+    use crate::{
         circuit_input_builder::ExecState,
         mock::BlockData,
         operation::{CallContextOp, StackOp, RW},
@@ -82,11 +75,9 @@
         evm_types::{OpcodeId, StackAddress},
         geth_types::GethData,
         ToWord,
->>>>>>> 56e097cf
     };
-    use crate::operation::MemoryOp;
-
-    use super::*;
+    use mock::test_ctx::{helpers::*, TestContext};
+    use pretty_assertions::assert_eq;
 
     #[test]
     fn address_opcode_impl() {
