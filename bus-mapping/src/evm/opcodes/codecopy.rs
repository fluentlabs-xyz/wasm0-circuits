use crate::{
    circuit_input_builder::{
        CircuitInputStateRef, CopyDataType, CopyEvent, ExecStep, NumberOrHash,
    },
    Error,
};
use eth_types::{Bytecode, GethExecStep};

use super::Opcode;

#[derive(Clone, Copy, Debug)]
pub(crate) struct Codecopy;

impl Opcode for Codecopy {
    fn gen_associated_ops(
        state: &mut CircuitInputStateRef,
        geth_steps: &[GethExecStep],
    ) -> Result<Vec<ExecStep>, Error> {
        let geth_step = &geth_steps[0];
        let mut exec_steps = vec![gen_codecopy_step(state, geth_step)?];

<<<<<<< HEAD
        let size = geth_step.stack.nth_last(0)?.as_u64();
        let code_offset = geth_step.stack.nth_last(1)?.as_u64();
        let dest_offset = geth_step.stack.nth_last(2)?.as_u64();
=======
        // reconstruction
        let dst_offset = geth_step.stack.nth_last(0)?;
        let code_offset = geth_step.stack.nth_last(1)?;
        let length = geth_step.stack.nth_last(2)?;
>>>>>>> fbcfd0f0

        let code_hash = state.call()?.code_hash;
        let code = state.code(code_hash)?;

        let call_ctx = state.call_ctx_mut()?;
        let memory = &mut call_ctx.memory;

<<<<<<< HEAD
        memory.copy_from(dest_offset, &code, code_offset, size as usize);
=======
        memory.copy_from(dst_offset, code_offset, length, &code);
>>>>>>> fbcfd0f0

        let copy_event = gen_copy_event(state, geth_step)?;
        state.push_copy(&mut exec_steps[0], copy_event);
        Ok(exec_steps)
    }
}

fn gen_codecopy_step(
    state: &mut CircuitInputStateRef,
    geth_step: &GethExecStep,
) -> Result<ExecStep, Error> {
    let mut exec_step = state.new_step(geth_step)?;

    let size = geth_step.stack.nth_last(0)?;
    let code_offset = geth_step.stack.nth_last(1)?;
    let dest_offset = geth_step.stack.nth_last(2)?;

    state.stack_read(&mut exec_step, geth_step.stack.nth_last_filled(0), size)?;
    state.stack_read(
        &mut exec_step,
        geth_step.stack.nth_last_filled(1),
        code_offset,
    )?;
    state.stack_read(
        &mut exec_step,
        geth_step.stack.nth_last_filled(2),
        dest_offset,
    )?;

    Ok(exec_step)
}

fn gen_copy_event(
    state: &mut CircuitInputStateRef,
    geth_step: &GethExecStep,
) -> Result<CopyEvent, Error> {
    let rw_counter_start = state.block_ctx.rwc;

<<<<<<< HEAD
    let size = geth_step.stack.nth_last(0)?.as_u64();
    let code_offset = geth_step.stack.nth_last(1)?.as_u64();
    let dest_offset = geth_step.stack.nth_last(2)?.as_u64();

    let code_hash = state.call()?.code_hash;
    let bytecode_bytes = state.code(code_hash)?;
    let bytecode= Bytecode::from_raw_unchecked(bytecode_bytes.clone());
    let src_addr_end = bytecode_bytes.len() as u64;
=======
    let dst_offset = geth_step.stack.nth_last(0)?;
    let code_offset = geth_step.stack.nth_last(1)?;
    let length = geth_step.stack.nth_last(2)?.as_u64();

    let code_hash = state.call()?.code_hash;
    let bytecode: Bytecode = state.code(code_hash)?.into();
    let code_size = bytecode.code.len() as u64;

    // Get low Uint64 of offset.
    let dst_addr = dst_offset.low_u64();
    let src_addr_end = code_size;

    // Reset offset to Uint64 maximum value if overflow, and set source start to the
    // minimum value of offset and code size.
    let src_addr = u64::try_from(code_offset)
        .unwrap_or(u64::MAX)
        .min(src_addr_end);
>>>>>>> fbcfd0f0

    let mut exec_step = state.new_step(geth_step)?;
    let copy_steps = state.gen_copy_steps_for_bytecode(
        &mut exec_step,
<<<<<<< HEAD
        code_offset,
        dest_offset,
        size,
=======
>>>>>>> fbcfd0f0
        &bytecode,
        src_addr,
        dst_addr,
        src_addr_end,
        length,
    )?;

    Ok(CopyEvent {
        src_type: CopyDataType::Bytecode,
        src_id: NumberOrHash::Hash(code_hash),
        src_addr,
        src_addr_end,
        dst_type: CopyDataType::Memory,
        dst_id: NumberOrHash::Number(state.call()?.call_id),
<<<<<<< HEAD
        dst_addr: dest_offset,
=======
        dst_addr,
>>>>>>> fbcfd0f0
        log_id: None,
        rw_counter_start,
        bytes: copy_steps,
    })
}

#[cfg(test)]
mod codecopy_tests {
<<<<<<< HEAD
    use eth_types::{bytecode, Bytecode, evm_types::{MemoryAddress, OpcodeId, StackAddress}, geth_types::GethData, H256, StackWord};
    use ethers_core::utils::keccak256;
    use eth_types::bytecode::WasmBinaryBytecode;
=======
    use eth_types::{
        bytecode,
        evm_types::{MemoryAddress, OpcodeId, StackAddress},
        geth_types::GethData,
        Word,
    };
>>>>>>> fbcfd0f0
    use mock::{
        test_ctx::helpers::{account_0_code_account_1_no_code, tx_from_1_to_0},
        TestContext,
    };

    use crate::{
        circuit_input_builder::{CopyDataType, ExecState, NumberOrHash},
        mocks::BlockData,
        operation::{MemoryOp, StackOp, RW},
        state_db::CodeDB,
    };

    #[test]
    fn codecopy_opcode_impl1() {
        test_ok(0x00, 0x00, 0x40);
    }

    #[test]
    fn codecopy_opcode_impl2() {
        test_ok(0x20, 0x40, 0x14);
    }

    fn test_ok(dest_offset: usize, code_offset: usize, size: usize) {
        let code = bytecode! {
            I32Const[dest_offset]
            I32Const[code_offset]
            I32Const[size]
            CODECOPY
        };

        let block: GethData = TestContext::<2, 1>::new(
            None,
            account_0_code_account_1_no_code(code.clone()),
            tx_from_1_to_0,
            |block, _tx| block.number(0xcafeu64),
        )
        .unwrap()
        .into();

        let wasm_binary_vec = code.wasm_binary();
        let code = Bytecode::from_raw_unchecked(code.wasm_binary());

        let mut builder = BlockData::new_from_geth_data(block.clone()).new_circuit_input_builder();
        builder
            .handle_block(&block.eth_block, &block.geth_traces)
            .unwrap();

        let step = builder.block.txs()[0]
            .steps()
            .iter()
            .find(|step| step.exec_state == ExecState::Op(OpcodeId::CODECOPY))
            .unwrap();

        let expected_call_id = builder.block.txs()[0].calls()[step.call_index].call_id;

        assert_eq!(
            [0, 1, 2]
                .map(|idx| &builder.block.container.stack[step.bus_mapping_instance[idx].as_usize()])
                .map(|op| (op.rw(), op.op())),
            [
                (
                    RW::READ,
                    &StackOp::new(expected_call_id, StackAddress::from(1021), StackWord::from(size)),
                ),
                (
                    RW::READ,
                    &StackOp::new(expected_call_id, StackAddress::from(1022), StackWord::from(code_offset)),
                ),
                (
                    RW::READ,
                    &StackOp::new(expected_call_id, StackAddress::from(1023), StackWord::from(dest_offset)),
                ),
            ]
        );

        // RW table memory writes.
        for idx in 0..size {
            let op = &builder.block.container.memory[idx];

            let op_rw_expected = RW::WRITE;
            let op_expected = MemoryOp::new(
                expected_call_id,
                MemoryAddress::from(dest_offset + idx),
                if code_offset + idx < code.to_vec().len() {
                    wasm_binary_vec[code_offset + idx]
                } else {
                    0
                },
            );
            assert_eq!(op.rw(), op_rw_expected, "op.rw() at idx {}", idx);
            assert_eq!(op.op().clone(), op_expected, "op.op() at idx {}", idx);
        }

        let copy_events = builder.block.copy_events.clone();
        assert_eq!(copy_events.len(), 1);
        assert_eq!(copy_events[0].bytes.len(), size);
        assert_eq!(
            copy_events[0].src_id,
<<<<<<< HEAD
            NumberOrHash::Hash(H256(keccak256(&wasm_binary_vec)))
=======
            NumberOrHash::Hash(CodeDB::hash(&code.to_vec()))
>>>>>>> fbcfd0f0
        );
        assert_eq!(copy_events[0].src_addr as usize, code_offset);
        assert_eq!(copy_events[0].src_addr_end as usize, code.code().len());
        assert_eq!(copy_events[0].src_type, CopyDataType::Bytecode);
        assert_eq!(
            copy_events[0].dst_id,
            NumberOrHash::Number(expected_call_id)
        );
        assert_eq!(copy_events[0].dst_addr as usize, dest_offset);
        assert_eq!(copy_events[0].dst_type, CopyDataType::Memory);
        assert!(copy_events[0].log_id.is_none());

        for (idx, (value, is_code)) in copy_events[0].bytes.iter().enumerate() {
            let bytecode_element = code.get(code_offset + idx).unwrap_or_default();
            assert_eq!(*value, bytecode_element.value);
            assert_eq!(*is_code, bytecode_element.is_code);
        }
    }
}<|MERGE_RESOLUTION|>--- conflicted
+++ resolved
@@ -19,16 +19,10 @@
         let geth_step = &geth_steps[0];
         let mut exec_steps = vec![gen_codecopy_step(state, geth_step)?];
 
-<<<<<<< HEAD
-        let size = geth_step.stack.nth_last(0)?.as_u64();
-        let code_offset = geth_step.stack.nth_last(1)?.as_u64();
-        let dest_offset = geth_step.stack.nth_last(2)?.as_u64();
-=======
         // reconstruction
         let dst_offset = geth_step.stack.nth_last(0)?;
         let code_offset = geth_step.stack.nth_last(1)?;
         let length = geth_step.stack.nth_last(2)?;
->>>>>>> fbcfd0f0
 
         let code_hash = state.call()?.code_hash;
         let code = state.code(code_hash)?;
@@ -36,11 +30,7 @@
         let call_ctx = state.call_ctx_mut()?;
         let memory = &mut call_ctx.memory;
 
-<<<<<<< HEAD
-        memory.copy_from(dest_offset, &code, code_offset, size as usize);
-=======
         memory.copy_from(dst_offset, code_offset, length, &code);
->>>>>>> fbcfd0f0
 
         let copy_event = gen_copy_event(state, geth_step)?;
         state.push_copy(&mut exec_steps[0], copy_event);
@@ -54,21 +44,22 @@
 ) -> Result<ExecStep, Error> {
     let mut exec_step = state.new_step(geth_step)?;
 
-    let size = geth_step.stack.nth_last(0)?;
+    let dest_offset = geth_step.stack.nth_last(0)?;
     let code_offset = geth_step.stack.nth_last(1)?;
-    let dest_offset = geth_step.stack.nth_last(2)?;
-
-    state.stack_read(&mut exec_step, geth_step.stack.nth_last_filled(0), size)?;
+    let length = geth_step.stack.nth_last(2)?;
+
+    // stack reads
+    state.stack_read(
+        &mut exec_step,
+        geth_step.stack.nth_last_filled(0),
+        dest_offset,
+    )?;
     state.stack_read(
         &mut exec_step,
         geth_step.stack.nth_last_filled(1),
         code_offset,
     )?;
-    state.stack_read(
-        &mut exec_step,
-        geth_step.stack.nth_last_filled(2),
-        dest_offset,
-    )?;
+    state.stack_read(&mut exec_step, geth_step.stack.nth_last_filled(2), length)?;
 
     Ok(exec_step)
 }
@@ -79,16 +70,6 @@
 ) -> Result<CopyEvent, Error> {
     let rw_counter_start = state.block_ctx.rwc;
 
-<<<<<<< HEAD
-    let size = geth_step.stack.nth_last(0)?.as_u64();
-    let code_offset = geth_step.stack.nth_last(1)?.as_u64();
-    let dest_offset = geth_step.stack.nth_last(2)?.as_u64();
-
-    let code_hash = state.call()?.code_hash;
-    let bytecode_bytes = state.code(code_hash)?;
-    let bytecode= Bytecode::from_raw_unchecked(bytecode_bytes.clone());
-    let src_addr_end = bytecode_bytes.len() as u64;
-=======
     let dst_offset = geth_step.stack.nth_last(0)?;
     let code_offset = geth_step.stack.nth_last(1)?;
     let length = geth_step.stack.nth_last(2)?.as_u64();
@@ -106,17 +87,10 @@
     let src_addr = u64::try_from(code_offset)
         .unwrap_or(u64::MAX)
         .min(src_addr_end);
->>>>>>> fbcfd0f0
 
     let mut exec_step = state.new_step(geth_step)?;
     let copy_steps = state.gen_copy_steps_for_bytecode(
         &mut exec_step,
-<<<<<<< HEAD
-        code_offset,
-        dest_offset,
-        size,
-=======
->>>>>>> fbcfd0f0
         &bytecode,
         src_addr,
         dst_addr,
@@ -131,11 +105,7 @@
         src_addr_end,
         dst_type: CopyDataType::Memory,
         dst_id: NumberOrHash::Number(state.call()?.call_id),
-<<<<<<< HEAD
-        dst_addr: dest_offset,
-=======
         dst_addr,
->>>>>>> fbcfd0f0
         log_id: None,
         rw_counter_start,
         bytes: copy_steps,
@@ -144,18 +114,12 @@
 
 #[cfg(test)]
 mod codecopy_tests {
-<<<<<<< HEAD
-    use eth_types::{bytecode, Bytecode, evm_types::{MemoryAddress, OpcodeId, StackAddress}, geth_types::GethData, H256, StackWord};
-    use ethers_core::utils::keccak256;
-    use eth_types::bytecode::WasmBinaryBytecode;
-=======
     use eth_types::{
         bytecode,
         evm_types::{MemoryAddress, OpcodeId, StackAddress},
         geth_types::GethData,
         Word,
     };
->>>>>>> fbcfd0f0
     use mock::{
         test_ctx::helpers::{account_0_code_account_1_no_code, tx_from_1_to_0},
         TestContext,
@@ -163,27 +127,24 @@
 
     use crate::{
         circuit_input_builder::{CopyDataType, ExecState, NumberOrHash},
-        mocks::BlockData,
+        mock::BlockData,
         operation::{MemoryOp, StackOp, RW},
         state_db::CodeDB,
     };
 
     #[test]
-    fn codecopy_opcode_impl1() {
+    fn codecopy_opcode_impl() {
         test_ok(0x00, 0x00, 0x40);
+        test_ok(0x20, 0x40, 0xA0);
     }
 
-    #[test]
-    fn codecopy_opcode_impl2() {
-        test_ok(0x20, 0x40, 0x14);
-    }
-
-    fn test_ok(dest_offset: usize, code_offset: usize, size: usize) {
+    fn test_ok(dst_offset: usize, code_offset: usize, size: usize) {
         let code = bytecode! {
-            I32Const[dest_offset]
-            I32Const[code_offset]
-            I32Const[size]
+            PUSH32(size)
+            PUSH32(code_offset)
+            PUSH32(dst_offset)
             CODECOPY
+            STOP
         };
 
         let block: GethData = TestContext::<2, 1>::new(
@@ -195,9 +156,6 @@
         .unwrap()
         .into();
 
-        let wasm_binary_vec = code.wasm_binary();
-        let code = Bytecode::from_raw_unchecked(code.wasm_binary());
-
         let mut builder = BlockData::new_from_geth_data(block.clone()).new_circuit_input_builder();
         builder
             .handle_block(&block.eth_block, &block.geth_traces)
@@ -218,56 +176,58 @@
             [
                 (
                     RW::READ,
-                    &StackOp::new(expected_call_id, StackAddress::from(1021), StackWord::from(size)),
+                    &StackOp::new(1, StackAddress::from(1021), Word::from(dst_offset)),
                 ),
                 (
                     RW::READ,
-                    &StackOp::new(expected_call_id, StackAddress::from(1022), StackWord::from(code_offset)),
+                    &StackOp::new(1, StackAddress::from(1022), Word::from(code_offset)),
                 ),
                 (
                     RW::READ,
-                    &StackOp::new(expected_call_id, StackAddress::from(1023), StackWord::from(dest_offset)),
+                    &StackOp::new(1, StackAddress::from(1023), Word::from(size)),
                 ),
             ]
         );
 
         // RW table memory writes.
-        for idx in 0..size {
-            let op = &builder.block.container.memory[idx];
-
-            let op_rw_expected = RW::WRITE;
-            let op_expected = MemoryOp::new(
-                expected_call_id,
-                MemoryAddress::from(dest_offset + idx),
-                if code_offset + idx < code.to_vec().len() {
-                    wasm_binary_vec[code_offset + idx]
-                } else {
-                    0
-                },
-            );
-            assert_eq!(op.rw(), op_rw_expected, "op.rw() at idx {}", idx);
-            assert_eq!(op.op().clone(), op_expected, "op.op() at idx {}", idx);
-        }
+        assert_eq!(
+            (0..size)
+                .map(|idx| &builder.block.container.memory[idx])
+                .map(|op| (op.rw(), op.op().clone()))
+                .collect::<Vec<(RW, MemoryOp)>>(),
+            (0..size)
+                .map(|idx| {
+                    (
+                        RW::WRITE,
+                        MemoryOp::new(
+                            1,
+                            MemoryAddress::from(dst_offset + idx),
+                            if code_offset + idx < code.to_vec().len() {
+                                code.to_vec()[code_offset + idx]
+                            } else {
+                                0
+                            },
+                        ),
+                    )
+                })
+                .collect::<Vec<(RW, MemoryOp)>>(),
+        );
 
         let copy_events = builder.block.copy_events.clone();
         assert_eq!(copy_events.len(), 1);
         assert_eq!(copy_events[0].bytes.len(), size);
         assert_eq!(
             copy_events[0].src_id,
-<<<<<<< HEAD
-            NumberOrHash::Hash(H256(keccak256(&wasm_binary_vec)))
-=======
             NumberOrHash::Hash(CodeDB::hash(&code.to_vec()))
->>>>>>> fbcfd0f0
         );
         assert_eq!(copy_events[0].src_addr as usize, code_offset);
-        assert_eq!(copy_events[0].src_addr_end as usize, code.code().len());
+        assert_eq!(copy_events[0].src_addr_end as usize, code.to_vec().len());
         assert_eq!(copy_events[0].src_type, CopyDataType::Bytecode);
         assert_eq!(
             copy_events[0].dst_id,
             NumberOrHash::Number(expected_call_id)
         );
-        assert_eq!(copy_events[0].dst_addr as usize, dest_offset);
+        assert_eq!(copy_events[0].dst_addr as usize, dst_offset);
         assert_eq!(copy_events[0].dst_type, CopyDataType::Memory);
         assert!(copy_events[0].log_id.is_none());
 
