--- conflicted
+++ resolved
@@ -1,20 +1,13 @@
 use super::Opcode;
-<<<<<<< HEAD
-use crate::circuit_input_builder::{CircuitInputStateRef, ExecStep};
-use crate::operation::CallContextField;
-use crate::Error;
-use eth_types::{GethExecStep, ToAddress, ToU256, Word};
-use eth_types::evm_types::MemoryAddress;
-
-pub const CALLER_BYTE_LENGTH: usize = 20;
-=======
 use crate::{
     circuit_input_builder::{CircuitInputStateRef, ExecStep},
     operation::CallContextField,
     Error,
 };
-use eth_types::GethExecStep;
->>>>>>> 56e097cf
+use eth_types::{GethExecStep, ToAddress, ToU256, Word};
+use eth_types::evm_types::MemoryAddress;
+
+pub const CALLER_BYTE_LENGTH: usize = 20;
 
 /// Placeholder structure used to implement [`Opcode`] trait over it
 /// corresponding to the [`OpcodeId::PC`](crate::evm::OpcodeId::PC) `OpcodeId`.
@@ -60,14 +53,9 @@
 mod caller_tests {
     use super::*;
     use crate::{
-<<<<<<< HEAD
-        circuit_input_builder::ExecState, mocks::BlockData, operation::CallContextOp,
-        operation::StackOp, operation::RW,
-=======
         circuit_input_builder::ExecState,
-        mock::BlockData,
+        mocks::BlockData,
         operation::{CallContextOp, StackOp, RW},
->>>>>>> 56e097cf
     };
     use eth_types::{bytecode, evm_types::{OpcodeId, StackAddress}, geth_types::GethData, StackWord, ToU256, Word};
 
