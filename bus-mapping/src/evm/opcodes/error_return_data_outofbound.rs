--- conflicted
+++ resolved
@@ -1,11 +1,3 @@
-<<<<<<< HEAD
-use crate::circuit_input_builder::{CircuitInputStateRef, ExecStep};
-use crate::error::ExecError;
-use crate::evm::Opcode;
-use crate::operation::CallContextField;
-use crate::Error;
-use eth_types::{GethExecStep, StackWord};
-=======
 use crate::{
     circuit_input_builder::{CircuitInputStateRef, ExecStep},
     error::ExecError,
@@ -13,8 +5,7 @@
     operation::CallContextField,
     Error,
 };
-use eth_types::{GethExecStep, Word};
->>>>>>> 56e097cf
+use eth_types::{GethExecStep, StackWord};
 
 #[derive(Debug, Copy, Clone)]
 pub(crate) struct ErrorReturnDataOutOfBound;
@@ -62,18 +53,11 @@
 
         let remainder_end = data_offset.overflowing_add(length).0;
         // check data_offset or end is u64 overflow, or
-<<<<<<< HEAD
-        // last_callee_return_data_length < end
+        // last_callee_return_data_length < reaminder_end
         let data_offset_overflow = data_offset > StackWord::from(u64::MAX);
-        let end_overflow = end > StackWord::from(u64::MAX);
-        let end_exceed_length = StackWord::from(last_callee_return_data_length) < end;
-=======
-        // last_callee_return_data_length < reaminder_end
-        let data_offset_overflow = data_offset > Word::from(u64::MAX);
-        let remainder_end_overflow = remainder_end > Word::from(u64::MAX);
+        let remainder_end_overflow = remainder_end > StackWord::from(u64::MAX);
         let remainder_end_exceed_length =
-            Word::from(last_callee_return_data_length) < remainder_end;
->>>>>>> 56e097cf
+            StackWord::from(last_callee_return_data_length) < remainder_end;
         // one of three must hold at least one.
         assert!(data_offset_overflow | remainder_end_overflow | remainder_end_exceed_length);
         // read last callee info
@@ -95,23 +79,13 @@
 #[cfg(test)]
 mod tests {
     use super::*;
-<<<<<<< HEAD
-    use crate::circuit_input_builder::ExecState;
-    use crate::operation::RW;
-    use eth_types::evm_types::OpcodeId;
-    use eth_types::geth_types::GethData;
-    use eth_types::{bytecode, word};
-    use mock::test_ctx::helpers::{account_0_code_account_1_no_code, tx_from_1_to_0};
-    use mock::TestContext;
-    use crate::mocks::BlockData;
-=======
     use crate::{circuit_input_builder::ExecState, mock::BlockData, operation::RW};
     use eth_types::{bytecode, evm_types::OpcodeId, geth_types::GethData, word};
     use mock::{
         test_ctx::helpers::{account_0_code_account_1_no_code, tx_from_1_to_0},
         TestContext,
     };
->>>>>>> 56e097cf
+    use crate::mocks::BlockData;
 
     #[test]
     fn test_returndata_error() {
