--- conflicted
+++ resolved
@@ -5,7 +5,7 @@
     operation::CallContextField,
     Error,
 };
-use eth_types::{GethExecStep, StackWord};
+use eth_types::{GethExecStep, Word};
 
 #[derive(Debug, Copy, Clone)]
 pub(crate) struct ErrorReturnDataOutOfBound;
@@ -54,10 +54,10 @@
         let remainder_end = data_offset.overflowing_add(length).0;
         // check data_offset or end is u64 overflow, or
         // last_callee_return_data_length < reaminder_end
-        let data_offset_overflow = data_offset > StackWord::from(u64::MAX);
-        let remainder_end_overflow = remainder_end > StackWord::from(u64::MAX);
+        let data_offset_overflow = data_offset > Word::from(u64::MAX);
+        let remainder_end_overflow = remainder_end > Word::from(u64::MAX);
         let remainder_end_exceed_length =
-            StackWord::from(last_callee_return_data_length) < remainder_end;
+            Word::from(last_callee_return_data_length) < remainder_end;
         // one of three must hold at least one.
         assert!(data_offset_overflow | remainder_end_overflow | remainder_end_exceed_length);
         // read last callee info
@@ -77,13 +77,8 @@
 #[cfg(test)]
 mod tests {
     use super::*;
-<<<<<<< HEAD
-    use crate::{circuit_input_builder::ExecState, mocks::BlockData, operation::RW};
-    use eth_types::{bytecode, evm_types::OpcodeId, geth_types::GethData, word};
-=======
     use crate::{circuit_input_builder::ExecState, mock::BlockData, operation::RW};
     use eth_types::{bytecode, evm_types::OpcodeId, geth_types::GethData};
->>>>>>> fbcfd0f0
     use mock::{
         test_ctx::helpers::{account_0_code_account_1_no_code, tx_from_1_to_0},
         TestContext, MOCK_DEPLOYED_CONTRACT_BYTECODE,
