use super::Opcode;
use crate::{
    circuit_input_builder::{CircuitInputStateRef, CopyDataType, CopyEvent, NumberOrHash},
    evm::opcodes::ExecStep,
    operation::{AccountField, AccountOp, CallContextField, MemoryOp, RW},
    Error,
};
use eth_types::{Bytecode, GethExecStep, ToWord, Word, H256};
use ethers_core::utils::keccak256;
use keccak256::EMPTY_HASH_LE;

#[derive(Debug, Copy, Clone)]
pub(crate) struct ReturnRevert;

impl Opcode for ReturnRevert {
    fn gen_associated_ops(
        state: &mut CircuitInputStateRef,
        steps: &[GethExecStep],
    ) -> Result<Vec<ExecStep>, Error> {
        let step = &steps[0];
        let mut exec_step = state.new_step(step)?;

        let length = step.stack.nth_last(0)?;
        let offset = step.stack.nth_last(1)?;
        state.stack_read(&mut exec_step, step.stack.nth_last_filled(0), length)?;
        state.stack_read(&mut exec_step, step.stack.nth_last_filled(1), offset)?;

        if !length.is_zero() {
            state
                .call_ctx_mut()?
                .memory
                .extend_at_least((offset.low_u64() + length.low_u64()).try_into().unwrap());
        }

        let call = state.call()?.clone();
        state.call_context_read(
            &mut exec_step,
            call.call_id,
            CallContextField::IsSuccess,
            call.is_success.to_word(),
        );

        let offset = offset.as_usize();
        let length = length.as_usize();

        // Case A in the spec.
        if call.is_create() && call.is_success && length > 0 {
            // Note: handle_return updates state.code_db. All we need to do here is push the
            // copy event.
            let code_hash = handle_create(
                state,
                &mut exec_step,
                Source {
                    id: call.call_id,
                    offset,
                    length,
                },
            )?;

            for (field, value) in [
                (CallContextField::CallerId, call.caller_id.to_word()),
                (CallContextField::CalleeAddress, call.address.to_word()),
                (
                    CallContextField::RwCounterEndOfReversion,
                    call.rw_counter_end_of_reversion.to_word(),
                ),
                (CallContextField::IsPersistent, call.is_persistent.to_word()),
            ] {
                state.call_context_read(&mut exec_step, state.call()?.call_id, field, value);
            }

            state.push_op_reversible(
                &mut exec_step,
                AccountOp {
                    address: state.call()?.address,
                    field: AccountField::CodeHash,
                    value: code_hash.to_word(),
                    value_prev: Word::from_little_endian(&*EMPTY_HASH_LE),
                },
            )?;
        }

        // Case B in the specs.
        if call.is_root {
            state.call_context_read(
                &mut exec_step,
                call.call_id,
                CallContextField::IsPersistent,
                call.is_persistent.to_word(),
            );
        }

        // Case C in the specs.
        if !call.is_root {
            state.handle_restore_context(steps, &mut exec_step)?;
        }

        // Case D in the specs.
        if !call.is_root && !call.is_create() {
            for (field, value) in [
                (CallContextField::ReturnDataOffset, call.return_data_offset),
                (CallContextField::ReturnDataLength, call.return_data_length),
            ] {
                state.call_context_read(&mut exec_step, call.call_id, field, value.into());
            }

            let return_data_length = usize::try_from(call.return_data_length).unwrap();
            let copy_length = std::cmp::min(return_data_length, length);
            if copy_length > 0 {
                // reconstruction
                let callee_memory = state.call_ctx()?.memory.clone();
                let caller_ctx = state.caller_ctx_mut()?;
                let return_offset = call.return_data_offset.try_into().unwrap();

                caller_ctx.memory.0[return_offset..return_offset + copy_length]
                    .copy_from_slice(&callee_memory.0[offset..offset + copy_length]);

                handle_copy(
                    state,
                    &mut exec_step,
                    Source {
                        id: call.call_id,
                        offset,
                        length,
                    },
                    Destination {
                        id: call.caller_id,
                        offset: return_offset,
                        length: return_data_length,
                    },
                )?;
            }
        }

        state.handle_return(step)?;
        Ok(vec![exec_step])
    }
}

struct Source {
    id: usize,
    offset: usize,
    length: usize,
}

struct Destination {
    id: usize,
    offset: usize,
    length: usize,
}

fn handle_copy(
    state: &mut CircuitInputStateRef,
    step: &mut ExecStep,
    source: Source,
    destination: Destination,
) -> Result<(), Error> {
    let copy_length = std::cmp::min(source.length, destination.length);
    let bytes: Vec<_> = state.call_ctx()?.memory.0[source.offset..source.offset + copy_length]
        .iter()
        .map(|byte| (*byte, false))
        .collect();

    let rw_counter_start = state.block_ctx.rwc;
    for (i, (byte, _is_code)) in bytes.iter().enumerate() {
        state.push_op(
            step,
            RW::READ,
            MemoryOp::new(source.id, (source.offset + i).into(), *byte),
        );
        state.push_op(
            step,
            RW::WRITE,
            MemoryOp::new(destination.id, (destination.offset + i).into(), *byte),
        );
    }

    state.push_copy(
        step,
        CopyEvent {
            rw_counter_start,
            src_type: CopyDataType::Memory,
            src_id: NumberOrHash::Number(source.id),
            src_addr: source.offset.try_into().unwrap(),
            src_addr_end: (source.offset + source.length).try_into().unwrap(),
            dst_type: CopyDataType::Memory,
            dst_id: NumberOrHash::Number(destination.id),
            dst_addr: destination.offset.try_into().unwrap(),
            log_id: None,
            bytes,
        },
    );

    Ok(())
}

fn handle_create(
    state: &mut CircuitInputStateRef,
    step: &mut ExecStep,
    source: Source,
) -> Result<H256, Error> {
    let values = state.call_ctx()?.memory.0[source.offset..source.offset + source.length].to_vec();
    let code_hash = H256(keccak256(&values));
    let dst_id = NumberOrHash::Hash(code_hash);
    let bytes: Vec<_> = Bytecode::from(values)
        .raw_code()
        .iter()
        .map(|element| (element.value, element.is_code))
        .collect();

    let rw_counter_start = state.block_ctx.rwc;
    for (i, (byte, _)) in bytes.iter().enumerate() {
        state.push_op(
            step,
            RW::READ,
            MemoryOp::new(source.id, (source.offset + i).into(), *byte),
        );
    }

    state.push_copy(
        step,
        CopyEvent {
            rw_counter_start,
            src_type: CopyDataType::Memory,
            src_id: NumberOrHash::Number(source.id),
            src_addr: source.offset.try_into().unwrap(),
            src_addr_end: (source.offset + source.length).try_into().unwrap(),
            dst_type: CopyDataType::Bytecode,
            dst_id,
            dst_addr: 0,
            log_id: None,
            bytes,
        },
    );

    Ok(code_hash)
}

#[cfg(test)]
mod return_tests {
<<<<<<< HEAD
    use crate::mocks::BlockData;
    use eth_types::geth_types::GethData;
    use eth_types::{bytecode, word};
    use mock::test_ctx::helpers::{account_0_code_account_1_no_code, tx_from_1_to_0};
    use mock::TestContext;
=======
    use crate::mock::BlockData;
    use eth_types::{bytecode, geth_types::GethData, word};
    use mock::{
        test_ctx::helpers::{account_0_code_account_1_no_code, tx_from_1_to_0},
        TestContext,
    };
>>>>>>> 56e097cf

    #[test]
    fn test_ok() {
        // // deployed contract
        // PUSH1 0x20
        // PUSH1 0
        // PUSH1 0
        // CALLDATACOPY
        // PUSH1 0x20
        // PUSH1 0
        // RETURN
        //
        // bytecode: 0x6020600060003760206000F3
        //
        // // constructor
        // PUSH12 0x6020600060003760206000F3
        // PUSH1 0
        // MSTORE
        // PUSH1 0xC
        // PUSH1 0x14
        // RETURN
        //
        // bytecode: 0x6B6020600060003760206000F3600052600C6014F3
        let code = bytecode! {
            PUSH21(word!("6B6020600060003760206000F3600052600C6014F3"))
            PUSH1(0)
            MSTORE

            PUSH1 (0x15)
            PUSH1 (0xB)
            PUSH1 (0)
            CREATE

            PUSH1 (0x20)
            PUSH1 (0x20)
            PUSH1 (0x20)
            PUSH1 (0)
            PUSH1 (0)
            DUP6
            PUSH2 (0xFFFF)
            CALL
            STOP
        };
        // Get the execution steps from the external tracer
        let block: GethData = TestContext::<2, 1>::new(
            None,
            account_0_code_account_1_no_code(code),
            tx_from_1_to_0,
            |block, _tx| block.number(0xcafeu64),
        )
        .unwrap()
        .into();

        let mut builder = BlockData::new_from_geth_data(block.clone()).new_circuit_input_builder();
        builder
            .handle_block(&block.eth_block, &block.geth_traces)
            .unwrap();
    }

    #[test]
    fn test_revert() {
        // // deployed contract
        // PUSH1 0x20
        // PUSH1 0
        // PUSH1 0
        // CALLDATACOPY
        // PUSH1 0x20
        // PUSH1 0
        // REVERT
        //
        // bytecode: 0x6020600060003760206000FD
        //
        // // constructor
        // PUSH12 0x6020600060003760206000FD
        // PUSH1 0
        // MSTORE
        // PUSH1 0xC
        // PUSH1 0x14
        // RETURN
        //
        // bytecode: 0x6B6020600060003760206000FD600052600C6014F3
        let code = bytecode! {
            PUSH21(word!("6B6020600060003760206000FD600052600C6014F3"))
            PUSH1(0)
            MSTORE

            PUSH1 (0x15)
            PUSH1 (0xB)
            PUSH1 (0)
            CREATE

            PUSH1 (0x20)
            PUSH1 (0x20)
            PUSH1 (0x20)
            PUSH1 (0)
            PUSH1 (0)
            DUP6
            PUSH2 (0xFFFF)
            CALL
            STOP
        };
        // Get the execution steps from the external tracer
        let block: GethData = TestContext::<2, 1>::new(
            None,
            account_0_code_account_1_no_code(code),
            tx_from_1_to_0,
            |block, _tx| block.number(0xcafeu64),
        )
        .unwrap()
        .into();

        let mut builder = BlockData::new_from_geth_data(block.clone()).new_circuit_input_builder();
        builder
            .handle_block(&block.eth_block, &block.geth_traces)
            .unwrap();
    }
}<|MERGE_RESOLUTION|>--- conflicted
+++ resolved
@@ -238,20 +238,12 @@
 
 #[cfg(test)]
 mod return_tests {
-<<<<<<< HEAD
     use crate::mocks::BlockData;
-    use eth_types::geth_types::GethData;
-    use eth_types::{bytecode, word};
-    use mock::test_ctx::helpers::{account_0_code_account_1_no_code, tx_from_1_to_0};
-    use mock::TestContext;
-=======
-    use crate::mock::BlockData;
     use eth_types::{bytecode, geth_types::GethData, word};
     use mock::{
         test_ctx::helpers::{account_0_code_account_1_no_code, tx_from_1_to_0},
         TestContext,
     };
->>>>>>> 56e097cf
 
     #[test]
     fn test_ok() {
