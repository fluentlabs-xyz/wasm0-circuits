use crate::{
    circuit_input_builder::{CircuitInputStateRef, ExecStep},
    evm::{Opcode, OpcodeId},
    Error,
};
use eth_types::{GethExecStep};

#[derive(Debug, Copy, Clone)]
pub(crate) struct InvalidJump;

impl Opcode for InvalidJump {
    fn gen_associated_ops(
        state: &mut CircuitInputStateRef,
        geth_steps: &[GethExecStep],
    ) -> Result<Vec<ExecStep>, Error> {
        let geth_step = &geth_steps[0];
        let mut exec_step = state.new_step(geth_step)?;
        let next_step = if geth_steps.len() > 1 {
            Some(&geth_steps[1])
        } else {
            None
        };
        exec_step.error = state.get_step_err(geth_step, next_step).unwrap();
        // assert op code can only be JUMP or JUMPI
        assert!(geth_step.op == OpcodeId::JUMP || geth_step.op == OpcodeId::JUMPI);
<<<<<<< HEAD
        let _is_jumpi = geth_step.op == OpcodeId::JUMPI;
        // let mut condition = StackWord::zero();
        // if is_jumpi {
        //     condition = geth_step.stack.nth_last(1)?;
        // }
        unreachable!("not supported");
        // state.stack_read(
        //     &mut exec_step,
        //     geth_step.stack.last_filled(),
        //     geth_step.stack.last()?,
        // )?;
        // if is_jumpi {
        //     state.stack_read(
        //         &mut exec_step,
        //         geth_step.stack.nth_last_filled(1),
        //         condition,
        //     )?;
        // }
        // // `IsSuccess` call context operation is added in gen_restore_context_ops
        //
        // state.gen_restore_context_ops(&mut exec_step, geth_steps)?;
        // state.handle_return(geth_step)?;
        // Ok(vec![exec_step])
=======
        let is_jumpi = geth_step.op == OpcodeId::JUMPI;
        let mut condition: Word = Word::zero();
        if is_jumpi {
            condition = geth_step.stack.nth_last(1)?;
        }
        state.stack_read(
            &mut exec_step,
            geth_step.stack.last_filled(),
            geth_step.stack.last()?,
        )?;
        if is_jumpi {
            state.stack_read(
                &mut exec_step,
                geth_step.stack.nth_last_filled(1),
                condition,
            )?;
        }

        // `IsSuccess` call context operation is added in handle_return
        state.handle_return(&mut exec_step, geth_steps, true)?;
        Ok(vec![exec_step])
>>>>>>> fbcfd0f0
    }
}<|MERGE_RESOLUTION|>--- conflicted
+++ resolved
@@ -3,7 +3,7 @@
     evm::{Opcode, OpcodeId},
     Error,
 };
-use eth_types::{GethExecStep};
+use eth_types::{GethExecStep, Word};
 
 #[derive(Debug, Copy, Clone)]
 pub(crate) struct InvalidJump;
@@ -23,31 +23,6 @@
         exec_step.error = state.get_step_err(geth_step, next_step).unwrap();
         // assert op code can only be JUMP or JUMPI
         assert!(geth_step.op == OpcodeId::JUMP || geth_step.op == OpcodeId::JUMPI);
-<<<<<<< HEAD
-        let _is_jumpi = geth_step.op == OpcodeId::JUMPI;
-        // let mut condition = StackWord::zero();
-        // if is_jumpi {
-        //     condition = geth_step.stack.nth_last(1)?;
-        // }
-        unreachable!("not supported");
-        // state.stack_read(
-        //     &mut exec_step,
-        //     geth_step.stack.last_filled(),
-        //     geth_step.stack.last()?,
-        // )?;
-        // if is_jumpi {
-        //     state.stack_read(
-        //         &mut exec_step,
-        //         geth_step.stack.nth_last_filled(1),
-        //         condition,
-        //     )?;
-        // }
-        // // `IsSuccess` call context operation is added in gen_restore_context_ops
-        //
-        // state.gen_restore_context_ops(&mut exec_step, geth_steps)?;
-        // state.handle_return(geth_step)?;
-        // Ok(vec![exec_step])
-=======
         let is_jumpi = geth_step.op == OpcodeId::JUMPI;
         let mut condition: Word = Word::zero();
         if is_jumpi {
@@ -69,6 +44,5 @@
         // `IsSuccess` call context operation is added in handle_return
         state.handle_return(&mut exec_step, geth_steps, true)?;
         Ok(vec![exec_step])
->>>>>>> fbcfd0f0
     }
 }