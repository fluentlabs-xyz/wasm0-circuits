--- conflicted
+++ resolved
@@ -1,23 +1,14 @@
-<<<<<<< HEAD
-use crate::circuit_input_builder::{CircuitInputStateRef, ExecStep};
-use crate::evm::Opcode;
-use crate::operation::{AccountField, CallContextField, RW, TxAccessListAccountOp};
-use crate::Error;
-use eth_types::{GethExecStep, H256};
-use eth_types::ToWord;
-use eth_types::evm_types::MemoryAddress;
-use crate::evm::opcodes::address::ADDRESS_BYTE_LENGTH;
-
-const CODESIZE_BYTE_LENGTH: usize = 4;
-=======
 use crate::{
     circuit_input_builder::{CircuitInputStateRef, ExecStep},
     evm::Opcode,
     operation::{AccountField, CallContextField, TxAccessListAccountOp},
     Error,
 };
-use eth_types::{GethExecStep, ToAddress, ToWord, H256};
->>>>>>> 56e097cf
+use eth_types::{GethExecStep, ToWord, H256};
+use eth_types::evm_types::MemoryAddress;
+use crate::evm::opcodes::address::ADDRESS_BYTE_LENGTH;
+
+const CODESIZE_BYTE_LENGTH: usize = 4;
 
 #[derive(Debug, Copy, Clone)]
 pub(crate) struct Extcodesize;
@@ -107,33 +98,18 @@
 mod extcodesize_tests {
     use ethers_core::utils::keccak256;
     use super::*;
-<<<<<<< HEAD
-    use crate::circuit_input_builder::ExecState;
-    use crate::mocks::BlockData;
-    use crate::operation::{AccountOp, CallContextOp};
-    use crate::operation::MemoryOp;
-    use crate::operation::RW;
-    use crate::operation::StackOp;
-    use eth_types::evm_types::{MemoryAddress, OpcodeId, StackAddress};
-    use eth_types::geth_types::{Account, GethData};
-    use eth_types::{bytecode, Bytecode, U256, StackWord, Word};
-=======
     use crate::{
         circuit_input_builder::ExecState,
         mock::BlockData,
         operation::{AccountOp, CallContextOp, StackOp, RW},
     };
-    use eth_types::{
-        bytecode,
-        evm_types::{OpcodeId, StackAddress},
-        geth_types::{Account, GethData},
-        Bytecode, Word, U256,
-    };
+    use eth_types::{bytecode, evm_types::{OpcodeId, StackAddress}, geth_types::{Account, GethData}, Bytecode, Word, U256, StackWord};
     use ethers_core::utils::keccak256;
->>>>>>> 56e097cf
     use mock::{TestContext, MOCK_1_ETH, MOCK_ACCOUNTS, MOCK_CODES};
     use pretty_assertions::assert_eq;
     use eth_types::bytecode::WasmBinaryBytecode;
+    use crate::mocks::BlockData;
+    use crate::operation::MemoryOp;
 
     #[test]
     fn test_extcodesize_opcode_empty_acc() {
@@ -250,6 +226,7 @@
                 call_id,
                 address: StackAddress::from(1022u32),
                 value: StackWord::from(res_mem_address)
+                local_index: 0,
             }
         );
 
@@ -262,6 +239,7 @@
                 call_id,
                 address: StackAddress::from(1023u32),
                 value: StackWord::from(account_mem_address)
+                local_index: 0,
             }
         );
 
