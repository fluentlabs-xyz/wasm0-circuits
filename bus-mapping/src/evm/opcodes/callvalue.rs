--- conflicted
+++ resolved
@@ -1,20 +1,13 @@
 use eth_types::evm_types::MemoryAddress;
 use super::Opcode;
-<<<<<<< HEAD
-use crate::circuit_input_builder::{CircuitInputStateRef, ExecStep};
-use crate::operation::CallContextField;
-use crate::Error;
-use eth_types::{GethExecStep, U256};
-
-pub const CALL_VALUE_BYTE_LENGTH: usize = 32;
-=======
 use crate::{
     circuit_input_builder::{CircuitInputStateRef, ExecStep},
     operation::CallContextField,
     Error,
 };
-use eth_types::GethExecStep;
->>>>>>> 56e097cf
+use eth_types::{GethExecStep, U256};
+
+pub const CALL_VALUE_BYTE_LENGTH: usize = 32;
 
 /// Placeholder structure used to implement [`Opcode`] trait over it
 /// corresponding to the [`OpcodeId::PC`](crate::evm::OpcodeId::PC) `OpcodeId`.
