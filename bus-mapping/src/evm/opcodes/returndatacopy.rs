--- conflicted
+++ resolved
@@ -169,13 +169,8 @@
 
 #[cfg(test)]
 mod return_tests {
-<<<<<<< HEAD
-    use crate::mocks::BlockData;
-    use eth_types::{bytecode, geth_types::GethData, word};
-=======
     use crate::mock::BlockData;
     use eth_types::{bytecode, geth_types::GethData};
->>>>>>> fbcfd0f0
     use mock::{
         test_ctx::helpers::{account_0_code_account_1_no_code, tx_from_1_to_0},
         TestContext, MOCK_DEPLOYED_CONTRACT_BYTECODE,
