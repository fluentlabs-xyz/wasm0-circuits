<<<<<<< HEAD
use eth_types::{GethExecStep, ToU256, ToWord};

use crate::circuit_input_builder::{CircuitInputStateRef, ExecStep};
use crate::error::{ExecError, OogError};
use crate::Error;
use crate::operation::{CallContextField, RW};
use crate::operation::{StorageOp, TxAccessListAccountStorageOp};

use super::{Opcode, OpcodeId};
=======
use super::{Opcode, OpcodeId};
use crate::{
    circuit_input_builder::{CircuitInputStateRef, ExecStep},
    error::{ExecError, OogError},
    operation::{CallContextField, StorageOp, TxAccessListAccountStorageOp, RW},
    Error,
};
use eth_types::{GethExecStep, ToWord};
>>>>>>> 56e097cf

/// Placeholder structure used to implement [`Opcode`] trait over it
/// corresponding to the
/// [`OogError::SloadSstore`](crate::error::OogError::SloadSstore).
#[derive(Clone, Copy, Debug)]
pub(crate) struct OOGSloadSstore;

impl Opcode for OOGSloadSstore {
    fn gen_associated_ops(
        state: &mut CircuitInputStateRef,
        geth_steps: &[GethExecStep],
    ) -> Result<Vec<ExecStep>, Error> {
        let geth_step = &geth_steps[0];
        debug_assert!([OpcodeId::SLOAD, OpcodeId::SSTORE].contains(&geth_step.op));

        let mut exec_step = state.new_step(geth_step)?;
        exec_step.error = Some(ExecError::OutOfGas(OogError::SloadSstore));

        let call_id = state.call()?.call_id;
        let callee_address = state.call()?.address;
        let tx_id = state.tx_ctx.id();

        state.call_context_read(
            &mut exec_step,
            call_id,
            CallContextField::TxId,
            tx_id.into(),
        );

        state.call_context_read(
            &mut exec_step,
            call_id,
            CallContextField::IsStatic,
            (state.call()?.is_static as u8).into(),
        );

        state.call_context_read(
            &mut exec_step,
            call_id,
            CallContextField::CalleeAddress,
            callee_address.to_word(),
        );

        let key = geth_step.stack.last()?;
        state.stack_read(&mut exec_step, geth_step.stack.last_filled(), key)?;

        // TODO: "word can't be StackWord"

        let is_warm = state
            .sdb
            .check_account_storage_in_access_list(&(callee_address, key.to_u256()));
        state.push_op(
            &mut exec_step,
            RW::READ,
            TxAccessListAccountStorageOp {
                tx_id,
                address: callee_address,
                key: key.to_u256(),
                is_warm,
                is_warm_prev: is_warm,
            },
        );

        // Special operations are only used for SSTORE.
        if geth_step.op == OpcodeId::SSTORE {
            let value = geth_step.stack.nth_last(1)?;
            state.stack_read(&mut exec_step, geth_step.stack.nth_last_filled(1), value)?;

            let (_, value_prev) = state.sdb.get_storage(&callee_address, &key.to_u256());
            let (_, original_value) = state.sdb.get_committed_storage(&callee_address, &key.to_u256());

            state.push_op(
                &mut exec_step,
                RW::READ,
                StorageOp::new(
                    callee_address,
                    key.to_u256(),
                    *value_prev,
                    *value_prev,
                    tx_id,
                    *original_value,
                ),
            );
        }

        state.gen_restore_context_ops(&mut exec_step, geth_steps)?;
        state.handle_return(geth_step)?;

        Ok(vec![exec_step])
    }
}<|MERGE_RESOLUTION|>--- conflicted
+++ resolved
@@ -1,14 +1,3 @@
-<<<<<<< HEAD
-use eth_types::{GethExecStep, ToU256, ToWord};
-
-use crate::circuit_input_builder::{CircuitInputStateRef, ExecStep};
-use crate::error::{ExecError, OogError};
-use crate::Error;
-use crate::operation::{CallContextField, RW};
-use crate::operation::{StorageOp, TxAccessListAccountStorageOp};
-
-use super::{Opcode, OpcodeId};
-=======
 use super::{Opcode, OpcodeId};
 use crate::{
     circuit_input_builder::{CircuitInputStateRef, ExecStep},
@@ -16,8 +5,7 @@
     operation::{CallContextField, StorageOp, TxAccessListAccountStorageOp, RW},
     Error,
 };
-use eth_types::{GethExecStep, ToWord};
->>>>>>> 56e097cf
+use eth_types::{GethExecStep, ToU256, ToWord};
 
 /// Placeholder structure used to implement [`Opcode`] trait over it
 /// corresponding to the
