<<<<<<< HEAD
use eth_types::{GethExecStep, H256, ToBigEndian, ToWord};
use eth_types::evm_types::{MemoryAddress};
use eth_types::U256;

use crate::circuit_input_builder::CircuitInputStateRef;
use crate::circuit_input_builder::ExecStep;
use crate::Error;
use crate::evm::Opcode;
use crate::evm::opcodes::address::ADDRESS_BYTE_LENGTH;
use crate::operation::{AccountField, CallContextField, RW, TxAccessListAccountOp};

pub const BALANCE_BYTE_LENGTH: usize = 32;
=======
use crate::{
    circuit_input_builder::{CircuitInputStateRef, ExecStep},
    evm::Opcode,
    operation::{AccountField, CallContextField, TxAccessListAccountOp},
    Error,
};
use eth_types::{GethExecStep, ToAddress, ToWord, H256, U256};
>>>>>>> 56e097cf

#[derive(Debug, Copy, Clone)]
pub(crate) struct Balance;

impl Opcode for Balance {
    fn gen_associated_ops(
        state: &mut CircuitInputStateRef,
        geth_steps: &[GethExecStep],
    ) -> Result<Vec<ExecStep>, Error> {
        let geth_step = &geth_steps[0];
        let mut exec_step = state.new_step(geth_step)?;

        // Read account address from stack.
        let balance_offset = geth_step.stack.nth_last(0)?;
        state.stack_read(&mut exec_step, geth_step.stack.nth_last_filled(0), balance_offset)?;
        let address_offset = geth_step.stack.nth_last(1)?;
        state.stack_read(&mut exec_step, geth_step.stack.nth_last_filled(1), address_offset)?;

        // Read account & balance from memory
        let address = geth_steps[0].global_memory.read_address(address_offset)?;
        let balance = geth_steps[1].global_memory.read_u256(balance_offset)?;

        // Read transaction ID, rw_counter_end_of_reversion, and is_persistent
        // from call context.
        state.call_context_read(
            &mut exec_step,
            state.call()?.call_id,
            CallContextField::TxId,
            U256::from(state.tx_ctx.id()),
        );
        state.call_context_read(
            &mut exec_step,
            state.call()?.call_id,
            CallContextField::RwCounterEndOfReversion,
            U256::from(state.call()?.rw_counter_end_of_reversion as u64),
        );
        state.call_context_read(
            &mut exec_step,
            state.call()?.call_id,
            CallContextField::IsPersistent,
            U256::from(state.call()?.is_persistent as u64),
        );

        // Update transaction access list for account address.
        let is_warm = state.sdb.check_account_in_access_list(&address);
        state.push_op_reversible(
            &mut exec_step,
            TxAccessListAccountOp {
                tx_id: state.tx_ctx.id(),
                address,
                is_warm: true,
                is_warm_prev: is_warm,
            },
        )?;

        // Read account balance.
        let account = state.sdb.get_account(&address).1;
        let exists = !account.is_empty();
        let code_hash = if exists {
            account.code_hash
        } else {
            H256::zero()
        };
        state.account_read(
            &mut exec_step,
            address,
            AccountField::CodeHash,
            code_hash.to_word(),
        );
        if exists {
            state.account_read(&mut exec_step, address, AccountField::Balance, balance);
        }

        let address_offset_addr = MemoryAddress::try_from(address_offset)?;
        for i in 0..ADDRESS_BYTE_LENGTH {
            state.memory_read(&mut exec_step, address_offset_addr.map(|a| a + i), address[i])?;
        }
        let balance_offset_addr = MemoryAddress::try_from(balance_offset)?;
        let balance_bytes = balance.to_be_bytes();
        for i in 0..BALANCE_BYTE_LENGTH {
            state.memory_write(&mut exec_step, balance_offset_addr.map(|a| a + i), balance_bytes[i])?;
        }
        let call_ctx = state.call_ctx_mut()?;
        call_ctx.memory = geth_step.global_memory.clone();

        Ok(vec![exec_step])
    }
}

#[cfg(test)]
mod balance_tests {
<<<<<<< HEAD
    use pretty_assertions::assert_eq;

    use eth_types::{address, bytecode, Bytecode, StackWord, ToBigEndian, U256, Word};
    use eth_types::bytecode::WasmBinaryBytecode;
    use eth_types::evm_types::{OpcodeId, StackAddress};
    use eth_types::geth_types::GethData;
=======
    use super::*;
    use crate::{
        circuit_input_builder::ExecState,
        mock::BlockData,
        operation::{AccountOp, CallContextOp, StackOp, RW},
    };
    use eth_types::{
        address, bytecode,
        evm_types::{OpcodeId, StackAddress},
        geth_types::GethData,
        Bytecode, ToWord, Word, U256,
    };
    use keccak256::EMPTY_HASH_LE;
>>>>>>> 56e097cf
    use mock::TestContext;

    use crate::circuit_input_builder::ExecState;
    use crate::mocks::BlockData;
    use crate::operation::{AccountOp, CallContextOp, MemoryOp, RW, StackOp};

    use super::*;

    #[test]
    fn test_balance_of_non_existing_address() {
        test_ok(false, true);
    }

    #[test]
    fn test_balance_of_cold_address() {
        test_ok(true, true);
    }

    #[test]
    fn test_balance_of_warm_address() {
        test_ok(true, true);
    }

    fn test_ok(exists: bool, is_warm: bool) {
        let address_offset: u32 = 0x00;
        let balance_offset: u32 = 0x7f;
        let address = address!("0xaabbccddee000000000000000000000000000000");

        // Pop balance first for warm account.
        let mut code = Bytecode::default();
        if is_warm {
            code.append(&bytecode! {
                I32Const[address_offset]
                I32Const[balance_offset]
                BALANCE
            });
        }
        code.append(&bytecode! {
            I32Const[address_offset]
            I32Const[balance_offset]
            BALANCE
        });

        let balance = if exists {
            Word::from(800u64)
        } else {
            Word::zero()
        };

        code.with_global_data(0, address_offset, address.0.to_vec());
        let wasm_binary_vec = code.wasm_binary();
        // Get the execution steps from the external tracer.
        let block: GethData = TestContext::<3, 1>::new(
            None,
            |accs| {
                let balance_to_set = Word::from(1u64 << 20);
                accs[0]
                    .address(address!("0x0000000000000000000000000000000000000010"))
                    .balance(balance_to_set.clone())
                    .code(wasm_binary_vec);
                if exists {
                    accs[1].address(address).balance(balance);
                } else {
                    accs[1]
                        .address(address!("0x0000000000000000000000000000000000000020"))
                        .balance(balance_to_set.clone());
                }
                accs[2]
                    .address(address!("0x0000000000000000000000000000000000cafe01"))
                    .balance(balance_to_set.clone());
            },
            |mut txs, accs| {
                txs[0].to(accs[0].address).from(accs[2].address);
            },
            |block, _tx| {
                block.number(0xcafeu64)
            },
        )
            .unwrap()
            .into();

        let mut builder = BlockData::new_from_geth_data(block.clone()).new_circuit_input_builder();
        builder
            .handle_block(&block.eth_block, &block.geth_traces)
            .unwrap();

        // Check if account address is in access list as a result of bus mapping.
        assert!(builder.sdb.add_account_to_access_list(address));

        let tx_id = 1;
        let transaction = &builder.block.txs()[tx_id - 1];
        let call_id = transaction.calls()[0].call_id;
        let address_balance = builder.sdb.get_account(&address).1.balance;
        let address_balance_bytes = address_balance.to_be_bytes();
        let (account_exists, account) = builder.sdb.get_account(&address);
        assert_eq!(account_exists, true);
        let account_code_hash = if exists { account.code_hash } else { H256::zero() };

        let indices = transaction
            .steps()
            .iter()
            .filter(|step| step.exec_state == ExecState::Op(OpcodeId::BALANCE))
            .last()
            .unwrap()
            .bus_mapping_instance
            .clone();

        let container = &builder.block.container;

        let mut indices_index = 0;

        let operation = &container.stack[indices[indices_index].as_usize()];
        assert_eq!(operation.rw(), RW::READ);
        assert_eq!(
            operation.op(),
            &StackOp {
                call_id,
                address: StackAddress::from(1022u32),
                value: StackWord::from(balance_offset),
            }
        );

        indices_index += 1;
        let operation = &container.stack[indices[indices_index].as_usize()];
        assert_eq!(operation.rw(), RW::READ);
        assert_eq!(
            operation.op(),
            &StackOp {
                call_id,
                address: StackAddress::from(1023u32),
                value: StackWord::from(address_offset),
            }
        );

        indices_index += 1;
        let operation = &container.call_context[indices[indices_index].as_usize()];
        assert_eq!(operation.rw(), RW::READ);
        assert_eq!(
            operation.op(),
            &CallContextOp {
                call_id,
                field: CallContextField::TxId,
                value: U256::one(),
            }
        );

        indices_index += 1;
        let operation = &container.call_context[indices[indices_index].as_usize()];
        assert_eq!(operation.rw(), RW::READ);
        assert_eq!(
            operation.op(),
            &CallContextOp {
                call_id,
                field: CallContextField::RwCounterEndOfReversion,
                value: U256::zero(),
            }
        );

        indices_index += 1;
        let operation = &container.call_context[indices[indices_index].as_usize()];
        assert_eq!(operation.rw(), RW::READ);
        assert_eq!(
            operation.op(),
            &CallContextOp {
                call_id,
                field: CallContextField::IsPersistent,
                value: U256::one(),
            }
        );

        indices_index += 1;
        let operation = &container.tx_access_list_account[indices[indices_index].as_usize()];
        assert_eq!(operation.rw(), RW::WRITE);
        assert_eq!(
            operation.op(),
            &TxAccessListAccountOp {
                tx_id,
                address,
                is_warm,
                is_warm_prev: is_warm,
            }
        );

        indices_index += 1;
        let operation = &container.account[indices[indices_index].as_usize()];
        assert_eq!(operation.rw(), RW::READ);
        assert_eq!(
            operation.op(),
            &AccountOp {
                address,
                field: AccountField::CodeHash,
                value: account_code_hash.to_word(),
                value_prev: account_code_hash.to_word(),
            }
        );

        if exists {
            indices_index += 1;
            let operation = &container.account[indices[indices_index].as_usize()];
            assert_eq!(operation.rw(), RW::READ);
            assert_eq!(
                operation.op(),
                &AccountOp {
                    address,
                    field: AccountField::Balance,
                    value: balance.to_word(),
                    value_prev: balance.to_word(),
                }
            );
        }

        for idx in 0..ADDRESS_BYTE_LENGTH {
            indices_index += 1;
            assert_eq!(
                {
                    let operation =
                        &container.memory[indices[indices_index].as_usize()];
                    (operation.rw(), operation.op())
                },
                (
                    RW::READ,
                    &MemoryOp::new(
                        1,
                        MemoryAddress::from(address_offset + idx as u32),
                        address[idx],
                    )
                )
            );
        }

        for idx in 0..BALANCE_BYTE_LENGTH {
            indices_index += 1;
            assert_eq!(
                {
                    let operation =
                        &container.memory[indices[indices_index].as_usize()];
                    (operation.rw(), operation.op())
                },
                (
                    RW::WRITE,
                    &MemoryOp::new(
                        1,
                        MemoryAddress::from(balance_offset + idx as u32),
                        address_balance_bytes[idx],
                    )
                )
            );
        }
    }
}<|MERGE_RESOLUTION|>--- conflicted
+++ resolved
@@ -1,25 +1,15 @@
-<<<<<<< HEAD
-use eth_types::{GethExecStep, H256, ToBigEndian, ToWord};
-use eth_types::evm_types::{MemoryAddress};
-use eth_types::U256;
-
-use crate::circuit_input_builder::CircuitInputStateRef;
-use crate::circuit_input_builder::ExecStep;
-use crate::Error;
-use crate::evm::Opcode;
-use crate::evm::opcodes::address::ADDRESS_BYTE_LENGTH;
-use crate::operation::{AccountField, CallContextField, RW, TxAccessListAccountOp};
-
-pub const BALANCE_BYTE_LENGTH: usize = 32;
-=======
 use crate::{
     circuit_input_builder::{CircuitInputStateRef, ExecStep},
     evm::Opcode,
     operation::{AccountField, CallContextField, TxAccessListAccountOp},
     Error,
 };
-use eth_types::{GethExecStep, ToAddress, ToWord, H256, U256};
->>>>>>> 56e097cf
+use eth_types::{GethExecStep, ToWord, H256, U256, ToBigEndian};
+use eth_types::evm_types::{MemoryAddress};
+
+use crate::evm::opcodes::address::ADDRESS_BYTE_LENGTH;
+
+pub const BALANCE_BYTE_LENGTH: usize = 32;
 
 #[derive(Debug, Copy, Clone)]
 pub(crate) struct Balance;
@@ -111,14 +101,6 @@
 
 #[cfg(test)]
 mod balance_tests {
-<<<<<<< HEAD
-    use pretty_assertions::assert_eq;
-
-    use eth_types::{address, bytecode, Bytecode, StackWord, ToBigEndian, U256, Word};
-    use eth_types::bytecode::WasmBinaryBytecode;
-    use eth_types::evm_types::{OpcodeId, StackAddress};
-    use eth_types::geth_types::GethData;
-=======
     use super::*;
     use crate::{
         circuit_input_builder::ExecState,
@@ -132,7 +114,6 @@
         Bytecode, ToWord, Word, U256,
     };
     use keccak256::EMPTY_HASH_LE;
->>>>>>> 56e097cf
     use mock::TestContext;
 
     use crate::circuit_input_builder::ExecState;
