use eth_types::evm_types::{Memory, MemoryAddress};
use eth_types::{Address, GethExecStep, GethExecTrace, H256, ToWord, Word};
use eth_types::U256;

use crate::circuit_input_builder::CircuitInputStateRef;
use crate::circuit_input_builder::ExecStep;
use crate::Error;
use crate::evm::Opcode;
use crate::evm::opcodes::address::{ADDRESS_BYTE_LENGTH};
use crate::operation::{AccountField, CallContextField, RW, TxAccessListAccountOp};

pub const BALANCE_BYTE_LENGTH: usize = 32;

#[derive(Debug, Copy, Clone)]
pub(crate) struct Balance;

impl Opcode for Balance {
    fn gen_associated_ops_extended(
        state: &mut CircuitInputStateRef,
        geth_steps: &[GethExecStep],
        global_memory: &Memory,
    ) -> Result<Vec<ExecStep>, Error> {
        let geth_step = &geth_steps[0];
        let geth_second_step = &geth_steps[1];
        let mut exec_step = state.new_step(geth_step)?;

        // Read account address from stack.
        let res_mem_address = geth_step.stack.nth_last(0)?;
        state.stack_read(&mut exec_step, geth_step.stack.nth_last_filled(0), res_mem_address)?;
        let account_mem_address = geth_step.stack.nth_last(1)?;
        state.stack_read(&mut exec_step, geth_step.stack.nth_last_filled(1), account_mem_address)?;

        let account = &global_memory.0[account_mem_address.as_usize()..ADDRESS_BYTE_LENGTH];
        let account_fixed_bytes: [u8; ADDRESS_BYTE_LENGTH] = account.try_into().unwrap();
        let address: Address = Address::from(account_fixed_bytes);

        // TODO zkwasm-geth reads

        // Get balance result from next step.
        let balance_vec = &geth_second_step.memory.0;
        if balance_vec.len() != BALANCE_BYTE_LENGTH {
            return Err(Error::InvalidGethExecTrace("there is no balance bytes in memory for balance opcode"));
        }

        // Read transaction ID, rw_counter_end_of_reversion, and is_persistent
        // from call context.
        state.call_context_read(
            &mut exec_step,
            state.call()?.call_id,
            CallContextField::TxId,
            U256::from(state.tx_ctx.id()),
        );
        state.call_context_read(
            &mut exec_step,
            state.call()?.call_id,
            CallContextField::RwCounterEndOfReversion,
            U256::from(state.call()?.rw_counter_end_of_reversion as u64),
        );
        state.call_context_read(
            &mut exec_step,
            state.call()?.call_id,
            CallContextField::IsPersistent,
            U256::from(state.call()?.is_persistent as u64),
        );

        // TODO do we need to integrate with all commented stuff below

        // Update transaction access list for account address.
        let is_warm = state.sdb.check_account_in_access_list(&address);
        state.push_op_reversible(
            &mut exec_step,
            RW::WRITE,
            TxAccessListAccountOp {
                tx_id: state.tx_ctx.id(),
                address,
                is_warm,
                is_warm_prev: false,
            },
        )?;

        // Read account balance.
        let account = state.sdb.get_account(&address).1;
        let exists = !account.is_empty();
        let code_hash = if exists {
            account.code_hash
        } else {
            H256::zero()
        };
        state.account_read(
            &mut exec_step,
            address,
            AccountField::CodeHash,
            code_hash.to_word(),
            code_hash.to_word(),
<<<<<<< HEAD
        )?;
        let mut exists = false;
        for i in balance_vec {
            if *i != 0 {
                exists = true;
                break;
            }
        }
=======
        );
>>>>>>> 61e3193d
        if exists {
            state.account_read(
                &mut exec_step,
                address,
                AccountField::Balance,
<<<<<<< HEAD
                Word::from(balance_vec.as_slice()),
                Word::from(balance_vec.as_slice()),
            )?;
=======
                balance,
                balance,
            );
>>>>>>> 61e3193d
        }

        // Copy result to memory
        let account_offset_addr = MemoryAddress::try_from(account_mem_address)?;
        let address_bytes = address.as_bytes();
        for i in 0..ADDRESS_BYTE_LENGTH {
            state.memory_read(&mut exec_step, account_offset_addr.map(|a| a + i), address_bytes[i])?;
        }
        let balance_offset_addr = MemoryAddress::try_from(res_mem_address)?;
        let balance_bytes = balance_vec.as_slice();
        for i in 0..BALANCE_BYTE_LENGTH {
            state.memory_write(&mut exec_step, balance_offset_addr.map(|a| a + i), balance_bytes[i])?;
        }
        let call_ctx = state.call_ctx_mut()?;
        call_ctx.memory = global_memory.clone();

        Ok(vec![exec_step])
    }
}

#[cfg(test)]
mod balance_tests {
    use pretty_assertions::assert_eq;

    use eth_types::{address, bytecode, Bytecode, StackWord, ToBigEndian, ToU256, U256, Word};
    use eth_types::bytecode::WasmDataSectionDescriptor;
    use eth_types::evm_types::{OpcodeId, StackAddress};
    use eth_types::geth_types::GethData;
    use mock::TestContext;

    use crate::circuit_input_builder::ExecState;
    use crate::mocks::BlockData;
    use crate::operation::{AccountOp, CallContextOp, MemoryOp, RW, StackOp};

    use super::*;

    #[test]
    fn test_balance_of_non_existing_address() {
        test_ok(false, false);
    }

    #[test]
    fn test_balance_of_cold_address() {
        test_ok(true, false);
    }

    // #[test]
    // fn test_balance_of_warm_address() {
    //     test_ok(true, true);
    // }

    fn test_ok(exists: bool, is_warm: bool) {
        let account_mem_address: u32 = 0x0;
        let balance_mem_address: u32 = 0x7f;
        let address = address!("0xaabbccddee000000000000000000000000000000");

        // Pop balance first for warm account.
        let mut code = Bytecode::default();
        if is_warm {
            code.append(&bytecode! {
                I32Const[account_mem_address]
                I32Const[balance_mem_address]
                BALANCE
            });
        }
        code.append(&bytecode! {
            I32Const[account_mem_address]
            I32Const[balance_mem_address]
            BALANCE
        });

        let balance = if exists {
            Word::from(800u64)
        } else {
            Word::zero()
        };

        code.with_global_data(0, account_mem_address, address.0.to_vec());
        let wasm_binary_vec = code.wasm_binary();
        // Get the execution steps from the external tracer.
        let block: GethData = TestContext::<3, 1>::new(
            None,
            |accs| {
                let balance_to_set = Word::from(1u64 << 20);
                accs[0]
                    .address(address!("0x0000000000000000000000000000000000000010"))
                    .balance(balance_to_set.clone())
                    .code(wasm_binary_vec);
                if exists {
                    accs[1].address(address).balance(balance);
                } else {
                    accs[1]
                        .address(address!("0x0000000000000000000000000000000000000020"))
                        .balance(balance_to_set.clone());
                }
                accs[2]
                    .address(address!("0x0000000000000000000000000000000000cafe01"))
                    .balance(balance_to_set.clone());
            },
            |mut txs, accs| {
                txs[0].to(accs[0].address).from(accs[2].address);
            },
            |block, _tx| {
                block.number(0xcafeu64)
            },
        )
        .unwrap()
        .into();

        let mut builder = BlockData::new_from_geth_data(block.clone()).new_circuit_input_builder();
        builder
            .handle_block(&block.eth_block, &block.geth_traces)
            .unwrap();

        // Check if account address is in access list as a result of bus mapping.
        assert!(builder.sdb.add_account_to_access_list(address));

        let tx_id = 1;
        let transaction = &builder.block.txs()[tx_id - 1];
        let call_id = transaction.calls()[0].call_id;
        let address_balance = builder.sdb.get_account(&address).1.balance;
        let address_balance_bytes = address_balance.to_be_bytes();
        let (account_exists, account) = builder.sdb.get_account(&address);
        assert_eq!(account_exists, true);
        let account_code_hash = if exists { account.code_hash } else { H256::zero() };

        let indices = transaction
            .steps()
            .iter()
            .filter(|step| step.exec_state == ExecState::Op(OpcodeId::BALANCE))
            .last()
            .unwrap()
            .bus_mapping_instance
            .clone();

        let container = &builder.block.container;

        let mut indices_index = 0;

        let operation = &container.stack[indices[indices_index].as_usize()];
        assert_eq!(operation.rw(), RW::READ);
        assert_eq!(
            operation.op(),
            &StackOp {
                call_id,
                address: StackAddress::from(1022u32),
                value: StackWord::from(balance_mem_address)
            }
        );

        indices_index += 1;
        let operation = &container.stack[indices[indices_index].as_usize()];
        assert_eq!(operation.rw(), RW::READ);
        assert_eq!(
            operation.op(),
            &StackOp {
                call_id,
                address: StackAddress::from(1023u32),
                value: StackWord::from(account_mem_address)
            }
        );

        indices_index += 1;
        let operation = &container.call_context[indices[indices_index].as_usize()];
        assert_eq!(operation.rw(), RW::READ);
        assert_eq!(
            operation.op(),
            &CallContextOp {
                call_id,
                field: CallContextField::TxId,
                value: U256::one()
            }
        );

        indices_index += 1;
        let operation = &container.call_context[indices[indices_index].as_usize()];
        assert_eq!(operation.rw(), RW::READ);
        assert_eq!(
            operation.op(),
            &CallContextOp {
                call_id,
                field: CallContextField::RwCounterEndOfReversion,
                value: U256::zero()
            }
        );

        indices_index += 1;
        let operation = &container.call_context[indices[indices_index].as_usize()];
        assert_eq!(operation.rw(), RW::READ);
        assert_eq!(
            operation.op(),
            &CallContextOp {
                call_id,
                field: CallContextField::IsPersistent,
                value: U256::one()
            }
        );

        indices_index += 1;
        let operation = &container.tx_access_list_account[indices[indices_index].as_usize()];
        assert_eq!(operation.rw(), RW::WRITE);
        assert_eq!(
            operation.op(),
            &TxAccessListAccountOp {
                tx_id,
                address,
                is_warm,
                is_warm_prev: false,
            }
        );

        indices_index += 1;
        let operation = &container.account[indices[indices_index].as_usize()];
        assert_eq!(operation.rw(), RW::READ);
        assert_eq!(
            operation.op(),
            &AccountOp {
                address,
                field: AccountField::CodeHash,
                value: account_code_hash.to_word(),
                value_prev: account_code_hash.to_word(),
            }
        );

        if exists {
            indices_index += 1;
            let operation = &container.account[indices[indices_index].as_usize()];
            assert_eq!(operation.rw(), RW::READ);
            assert_eq!(
                operation.op(),
                &AccountOp {
                    address,
                    field: AccountField::Balance,
                    value: balance.to_word(),
                    value_prev: balance.to_word(),
                }
            );
        }

        for idx in 0..BALANCE_BYTE_LENGTH {
            indices_index += 1;
            assert_eq!(
                {
                    let operation =
                        &container.memory[indices[indices_index].as_usize()];
                    (operation.rw(), operation.op())
                },
                (
                    RW::WRITE,
                    &MemoryOp::new(
                        1,
                        MemoryAddress::from(balance_mem_address + idx as u32),
                        address_balance_bytes[idx]
                    )
                )
            );
        }

        for idx in 0..ADDRESS_BYTE_LENGTH {
            indices_index += 1;
            assert_eq!(
                {
                    let operation =
                        &container.memory[indices[indices_index].as_usize()];
                    (operation.rw(), operation.op())
                },
                (
                    RW::READ,
                    &MemoryOp::new(
                        1,
                        MemoryAddress::from(account_mem_address + idx as u32),
                        address[idx]
                    )
                )
            );
        }
    }
}<|MERGE_RESOLUTION|>--- conflicted
+++ resolved
@@ -21,7 +21,6 @@
         global_memory: &Memory,
     ) -> Result<Vec<ExecStep>, Error> {
         let geth_step = &geth_steps[0];
-        let geth_second_step = &geth_steps[1];
         let mut exec_step = state.new_step(geth_step)?;
 
         // Read account address from stack.
@@ -37,7 +36,7 @@
         // TODO zkwasm-geth reads
 
         // Get balance result from next step.
-        let balance_vec = &geth_second_step.memory.0;
+        let balance_vec = &geth_steps[1].memory.0;
         if balance_vec.len() != BALANCE_BYTE_LENGTH {
             return Err(Error::InvalidGethExecTrace("there is no balance bytes in memory for balance opcode"));
         }
@@ -73,14 +72,15 @@
             TxAccessListAccountOp {
                 tx_id: state.tx_ctx.id(),
                 address,
-                is_warm,
-                is_warm_prev: false,
+                is_warm: true,
+                is_warm_prev: is_warm,
             },
         )?;
 
         // Read account balance.
         let account = state.sdb.get_account(&address).1;
         let exists = !account.is_empty();
+        let balance = account.balance;
         let code_hash = if exists {
             account.code_hash
         } else {
@@ -92,32 +92,15 @@
             AccountField::CodeHash,
             code_hash.to_word(),
             code_hash.to_word(),
-<<<<<<< HEAD
-        )?;
-        let mut exists = false;
-        for i in balance_vec {
-            if *i != 0 {
-                exists = true;
-                break;
-            }
-        }
-=======
-        );
->>>>>>> 61e3193d
+        );
         if exists {
             state.account_read(
                 &mut exec_step,
                 address,
                 AccountField::Balance,
-<<<<<<< HEAD
                 Word::from(balance_vec.as_slice()),
                 Word::from(balance_vec.as_slice()),
-            )?;
-=======
-                balance,
-                balance,
             );
->>>>>>> 61e3193d
         }
 
         // Copy result to memory
@@ -164,10 +147,10 @@
         test_ok(true, false);
     }
 
-    // #[test]
-    // fn test_balance_of_warm_address() {
-    //     test_ok(true, true);
-    // }
+    #[test]
+    fn test_balance_of_warm_address() {
+        test_ok(true, true);
+    }
 
     fn test_ok(exists: bool, is_warm: bool) {
         let account_mem_address: u32 = 0x0;
