use super::Opcode;
use crate::{
    circuit_input_builder::{CircuitInputStateRef, ExecStep},
    Error,
};
use eth_types::GethExecStep;

/// Placeholder structure used to implement [`Opcode`] trait over it
/// corresponding to all the Stack only operations: take N words and return one.
/// The following cases exist in the EVM:
/// - N = 1: UnaryOpcode
/// - N = 2: BinaryOpcode
/// - N = 3: TernaryOpcode
#[derive(Debug, Copy, Clone)]
pub(crate) struct StackOnlyOpcode<const N_POP: usize, const N_PUSH: usize>;

impl<const N_POP: usize, const N_PUSH: usize> Opcode for StackOnlyOpcode<N_POP, N_PUSH> {
    fn gen_associated_ops(
        state: &mut CircuitInputStateRef,
        geth_steps: &[GethExecStep],
    ) -> Result<Vec<ExecStep>, Error> {
        let geth_step = &geth_steps[0];
        let mut exec_step = state.new_step(geth_step)?;
        // N_POP stack reads
        for i in 0..N_POP {
            state.stack_read(
                &mut exec_step,
                geth_step.stack.nth_last_filled(i),
                geth_step.stack.nth_last(i)?,
            )?;
        }

        // N_PUSH stack writes
        for i in 0..N_PUSH {
            state.stack_write(
                &mut exec_step,
                geth_steps[1].stack.nth_last_filled(N_PUSH - 1 - i),
                geth_steps[1].stack.nth_last(N_PUSH - 1 - i)?,
            )?;
        }

        Ok(vec![exec_step])
    }
}

#[cfg(test)]
mod stackonlyop_tests {
<<<<<<< HEAD
    use crate::operation::RW;
    use crate::{circuit_input_builder::ExecState, mocks::BlockData, operation::StackOp};
    use eth_types::{bytecode, evm_types::{OpcodeId, StackAddress}, geth_types::GethData, word, Bytecode, Word, StackWord, stack_word};
=======
    use crate::{
        circuit_input_builder::ExecState,
        mock::BlockData,
        operation::{StackOp, RW},
    };
    use eth_types::{
        bytecode,
        evm_types::{OpcodeId, StackAddress},
        geth_types::GethData,
        word, Bytecode, Word,
    };
>>>>>>> 56e097cf
    use itertools::Itertools;
    use mock::{
        test_ctx::{helpers::*, TestContext},
        MOCK_BASEFEE, MOCK_DIFFICULTY, MOCK_GASLIMIT,
    };
    use pretty_assertions::assert_eq;
    use std::ops::{BitOr, BitXor};
    use eth_types::bytecode::WasmBinaryBytecode;

    fn stack_only_opcode_impl<const N_POP: usize, const N_PUSH: usize>(
        opcode: OpcodeId,
        code: Bytecode,
        pops: Vec<StackOp>,
        pushes: Vec<StackOp>,
    ) {
        // Get the execution steps from the external tracer
        let block: GethData = TestContext::<2, 1>::new(
            None,
            account_0_code_account_1_no_code(code),
            tx_from_1_to_0,
            |block, _tx| block.number(0xcafeu64),
        )
        .unwrap()
        .into();

        let mut builder = BlockData::new_from_geth_data(block.clone()).new_circuit_input_builder();
        builder
            .handle_block(&block.eth_block, &block.geth_traces)
            .unwrap();

        let step = builder.block.txs()[0]
            .steps()
            .iter()
            .find(|step| step.exec_state == ExecState::Op(opcode))
            .unwrap();

        assert_eq!(
            (0..N_POP)
                .map(|idx| {
                    &builder.block.container.stack[step.bus_mapping_instance[idx].as_usize()]
                })
                .map(|operation| (operation.rw(), operation.op().clone()))
                .collect_vec(),
            pops.into_iter().map(|pop| (RW::READ, pop)).collect_vec()
        );
        assert_eq!(
            (0..N_PUSH)
                .map(|idx| {
                    &builder.block.container.stack
                        [step.bus_mapping_instance[N_POP + idx].as_usize()]
                })
                .map(|operation| (operation.rw(), operation.op().clone()))
                .collect_vec(),
            pushes
                .into_iter()
                .map(|push| (RW::WRITE, push))
                .collect_vec()
        );
    }

    #[test]
    fn sdiv_opcode_impl() {
        let divident = 0x1c;
        let divisor = 0x2;
        let code = bytecode! {
            // PUSH1(0x80u64)
            // PUSH1(0x60u64)
            I32Const[divident]
            I32Const[divisor]
            I32DivS // TODO not supported error
            // STOP
        };
        let wasm_bytecode = Bytecode::from_raw_unchecked(code.wasm_binary());
        stack_only_opcode_impl::<2, 1>(
            OpcodeId::I32DivS,
            wasm_bytecode,
            vec![
                StackOp::new(1, StackAddress(1022), StackWord::from(0x60)),
                StackOp::new(1, StackAddress(1023), StackWord::from(0x80)),
            ],
            vec![StackOp::new(
                1,
                StackAddress(1023),
                StackWord::from(0x60) / StackWord::from(0x80),
            )],
        );
    }

    #[test]
    fn mod_opcode_impl() {
        stack_only_opcode_impl::<2, 1>(
            OpcodeId::MOD,
            bytecode! {
                PUSH1(0x80u64)
                PUSH1(0x60u64)
                MOD
                STOP
            },
            vec![
                StackOp::new(1, StackAddress(1022), StackWord::from(0x60)),
                StackOp::new(1, StackAddress(1023), StackWord::from(0x80)),
            ],
            vec![StackOp::new(
                1,
                StackAddress(1023),
                StackWord::from(0x60) % StackWord::from(0x80),
            )],
        );
    }

    #[test]
    fn smod_opcode_impl() {
        stack_only_opcode_impl::<2, 1>(
            OpcodeId::SMOD,
            bytecode! {
                PUSH1(0x80u64)
                PUSH1(0x60u64)
                SMOD
                STOP
            },
            vec![
                StackOp::new(1, StackAddress(1022), StackWord::from(0x60)),
                StackOp::new(1, StackAddress(1023), StackWord::from(0x80)),
            ],
            vec![StackOp::new(
                1,
                StackAddress(1023),
                StackWord::from(0x60) % StackWord::from(0x80),
            )],
        );
    }

    #[test]
    fn add_opcode_impl() {
        stack_only_opcode_impl::<2, 1>(
            OpcodeId::I32Add,
            bytecode! {
                I32Const[0x80]
                I32Const[0x60]
                I32Add
                Drop
            },
            vec![
                StackOp::new(1, StackAddress(1021), StackWord::from(0x60)),
                StackOp::new(1, StackAddress(1022), StackWord::from(0x80)),
            ],
            vec![StackOp::new(
                1,
                StackAddress(1022),
                StackWord::from(0x60) + StackWord::from(0x80),
            )],
        );
    }

    fn lt_opcode_impl(a: usize, b: usize, result: usize) {
        stack_only_opcode_impl::<2, 1>(
            OpcodeId::LT,
            bytecode! {
                PUSH1(b)
                PUSH1(a)
                LT
                STOP
            },
            vec![
                StackOp::new(1, StackAddress(1022), StackWord::from(a)),
                StackOp::new(1, StackAddress(1023), StackWord::from(b)),
            ],
            vec![StackOp::new(1, StackAddress(1023), StackWord::from(result))],
        );
    }

    #[test]
    fn test_lt_opcode() {
        lt_opcode_impl(0x01, 0x02, 0x01);
        lt_opcode_impl(0x01, 0x01, 0x00);
        lt_opcode_impl(0x02, 0x01, 0x00);
    }

    fn gt_opcode_impl(a: usize, b: usize, result: usize) {
        stack_only_opcode_impl::<2, 1>(
            OpcodeId::GT,
            bytecode! {
                PUSH1(b)
                PUSH1(a)
                GT
                STOP
            },
            vec![
                StackOp::new(1, StackAddress(1022), StackWord::from(a)),
                StackOp::new(1, StackAddress(1023), StackWord::from(b)),
            ],
            vec![StackOp::new(1, StackAddress(1023), StackWord::from(result))],
        );
    }
    #[test]
    fn test_gt_opcode() {
        gt_opcode_impl(0x01, 0x02, 0x00);
        gt_opcode_impl(0x01, 0x01, 0x00);
        gt_opcode_impl(0x02, 0x01, 0x01);
    }

    fn slt_opcode_impl(a: usize, b: usize, result: usize) {
        stack_only_opcode_impl::<2, 1>(
            OpcodeId::SLT,
            bytecode! {
                PUSH1(b)
                PUSH1(a)
                SLT
                STOP
            },
            vec![
                StackOp::new(1, StackAddress(1022), StackWord::from(a)),
                StackOp::new(1, StackAddress(1023), StackWord::from(b)),
            ],
            vec![StackOp::new(1, StackAddress(1023), StackWord::from(result))],
        );
    }

    #[test]
    fn test_slt_opcode() {
        slt_opcode_impl(0x01, 0x02, 0x01);
        slt_opcode_impl(0x01, 0x01, 0x00);
        slt_opcode_impl(0x02, 0x01, 0x00);
    }

    fn sgt_opcode_impl(a: usize, b: usize, result: usize) {
        stack_only_opcode_impl::<2, 1>(
            OpcodeId::SGT,
            bytecode! {
                PUSH1(b)
                PUSH1(a)
                SGT
                STOP
            },
            vec![
                StackOp::new(1, StackAddress(1022), StackWord::from(a)),
                StackOp::new(1, StackAddress(1023), StackWord::from(b)),
            ],
            vec![StackOp::new(1, StackAddress(1023), StackWord::from(result))],
        );
    }
    #[test]
    fn test_sgt_opcode() {
        sgt_opcode_impl(0x01, 0x02, 0x00);
        sgt_opcode_impl(0x01, 0x01, 0x00);
        sgt_opcode_impl(0x02, 0x01, 0x01);
    }

    fn and_opcode_impl(a: usize, b: usize, result: usize) {
        stack_only_opcode_impl::<2, 1>(
            OpcodeId::AND,
            bytecode! {
                PUSH1(b)
                PUSH1(a)
                AND
                STOP
            },
            vec![
                StackOp::new(1, StackAddress(1022), StackWord::from(a)),
                StackOp::new(1, StackAddress(1023), StackWord::from(b)),
            ],
            vec![StackOp::new(1, StackAddress(1023), StackWord::from(result))],
        );
    }
    #[test]
    fn test_and_operate() {
        and_opcode_impl(0x01, 0x01, 0x01);
        and_opcode_impl(0x01, 0x00, 0x00);
        and_opcode_impl(0x00, 0x00, 0x00);
    }

    fn or_opcode_impl(a: usize, b: usize, result: usize) {
        stack_only_opcode_impl::<2, 1>(
            OpcodeId::OR,
            bytecode! {
                PUSH1(b)
                PUSH1(a)
                OR
                STOP
            },
            vec![
                StackOp::new(1, StackAddress(1022), StackWord::from(a)),
                StackOp::new(1, StackAddress(1023), StackWord::from(b)),
            ],
            vec![StackOp::new(1, StackAddress(1023), StackWord::from(result))],
        );
    }
    #[test]
    fn test_or_operate() {
        or_opcode_impl(0x01, 0x01, 0x01.bitor(0x01) as usize);
        or_opcode_impl(0x00, 0x01, 0x00.bitor(0x01) as usize);
        or_opcode_impl(0x00, 0x00, 0x00.bitor(0x00) as usize);
    }

    fn xor_opcode_impl(a: usize, b: usize, result: usize) {
        stack_only_opcode_impl::<2, 1>(
            OpcodeId::XOR,
            bytecode! {
                PUSH1(b)
                PUSH1(a)
                XOR
                STOP
            },
            vec![
                StackOp::new(1, StackAddress(1022), StackWord::from(a)),
                StackOp::new(1, StackAddress(1023), StackWord::from(b)),
            ],
            vec![StackOp::new(1, StackAddress(1023), StackWord::from(result))],
        );
    }

    #[test]
    fn test_xor_operate() {
        xor_opcode_impl(0x01, 0x01, 0x01.bitxor(0x01) as usize);
        xor_opcode_impl(0x01, 0x00, 0x00.bitxor(0x01) as usize);
        xor_opcode_impl(0x00, 0x00, 0x00.bitxor(0x00) as usize);
    }

    #[test]
    fn not_opcode_impl() {
        stack_only_opcode_impl::<1, 1>(
            OpcodeId::NOT,
            bytecode! {
                PUSH32(word!("000102030405060708090a0b0c0d0e0f101112131415161718191a1b1c1d1e1f"))
                NOT
                STOP
            },
            vec![StackOp::new(
                1,
                StackAddress(1023),
                stack_word!("0x000102030405060708090a0b0c0d0e0f101112131415161718191a1b1c1d1e1f"),
            )],
            vec![StackOp::new(
                1,
                StackAddress(1023),
                stack_word!("0xfffefdfcfbfaf9f8f7f6f5f4f3f2f1f0efeeedecebeae9e8e7e6e5e4e3e2e1e0"),
            )],
        );
    }

    #[test]
    fn difficulty_opcode_impl() {
        stack_only_opcode_impl::<0, 1>(
            OpcodeId::DIFFICULTY,
            bytecode! {
                DIFFICULTY
                STOP
            },
            vec![],
            vec![StackOp::new(1, StackAddress(1023), *MOCK_DIFFICULTY)],
        );
    }

    #[test]
    fn gas_limit_opcode_impl() {
        stack_only_opcode_impl::<0, 1>(
            OpcodeId::GASLIMIT,
            bytecode! {
                GASLIMIT
                STOP
            },
            vec![],
            vec![StackOp::new(1, StackAddress(1023), *MOCK_GASLIMIT)],
        );
    }

    #[test]
    fn basefee_opcode_impl() {
        stack_only_opcode_impl::<0, 1>(
            OpcodeId::BASEFEE,
            bytecode! {
                BASEFEE
                STOP
            },
            vec![],
            vec![StackOp::new(1, StackAddress(1023), *MOCK_BASEFEE)],
        );
    }
}<|MERGE_RESOLUTION|>--- conflicted
+++ resolved
@@ -45,23 +45,11 @@
 
 #[cfg(test)]
 mod stackonlyop_tests {
-<<<<<<< HEAD
-    use crate::operation::RW;
-    use crate::{circuit_input_builder::ExecState, mocks::BlockData, operation::StackOp};
-    use eth_types::{bytecode, evm_types::{OpcodeId, StackAddress}, geth_types::GethData, word, Bytecode, Word, StackWord, stack_word};
-=======
     use crate::{
         circuit_input_builder::ExecState,
-        mock::BlockData,
-        operation::{StackOp, RW},
-    };
-    use eth_types::{
-        bytecode,
-        evm_types::{OpcodeId, StackAddress},
-        geth_types::GethData,
-        word, Bytecode, Word,
-    };
->>>>>>> 56e097cf
+        mocks::BlockData,
+        operation::{StackOp, RW},};
+    use eth_types::{bytecode, evm_types::{OpcodeId, StackAddress}, geth_types::GethData, word, Bytecode, Word, StackWord, stack_word};
     use itertools::Itertools;
     use mock::{
         test_ctx::{helpers::*, TestContext},
