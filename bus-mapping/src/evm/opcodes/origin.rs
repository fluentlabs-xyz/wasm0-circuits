use eth_types::evm_types::MemoryAddress;
use super::Opcode;
<<<<<<< HEAD
use crate::circuit_input_builder::{CircuitInputStateRef, ExecStep};
use crate::operation::CallContextField;
use crate::Error;
use eth_types::{GethExecStep, ToAddress, U256};

pub const ORIGIN_BYTE_LENGTH: usize = 20;
=======
use crate::{
    circuit_input_builder::{CircuitInputStateRef, ExecStep},
    operation::CallContextField,
    Error,
};
use eth_types::GethExecStep;
>>>>>>> 56e097cf

#[derive(Debug, Copy, Clone)]
pub(crate) struct Origin;

impl Opcode for Origin {
    fn gen_associated_ops(
        state: &mut CircuitInputStateRef,
        geth_steps: &[GethExecStep],
    ) -> Result<Vec<ExecStep>, Error> {
        let step = &geth_steps[0];
        let second_step = &geth_steps[1];
        let mut exec_step = state.new_step(step)?;
        // Get origin result from next step
        let origin = &second_step.memory[0].0;
        let origin = U256::from_big_endian(origin);
        let origin_as_address = origin.to_address();
        let tx_id = state.tx_ctx.id();

        // CallContext read of the TxId
        state.call_context_read(
            &mut exec_step,
            state.call()?.call_id,
            CallContextField::TxId,
            tx_id.into(),
        );

        // Read dest offset as the last stack element
        let dest_offset = step.stack.nth_last(0)?;
        state.stack_read(&mut exec_step, step.stack.nth_last_filled(0), dest_offset)?;
        let offset_addr = MemoryAddress::try_from(dest_offset)?;

        // Copy result to memory
        for i in 0..ORIGIN_BYTE_LENGTH {
            state.memory_write(&mut exec_step, offset_addr.map(|a| a + i), origin_as_address[i])?;
        }
        let call_ctx = state.call_ctx_mut()?;
        call_ctx.memory = second_step.global_memory.clone();

        Ok(vec![exec_step])
    }
}

#[cfg(test)]
mod origin_tests {
    use crate::{
        circuit_input_builder::ExecState,
        evm::OpcodeId,
        mocks::BlockData,
        operation::{CallContextField, CallContextOp, StackOp, RW},
        Error,
    };
    use eth_types::{bytecode, evm_types::StackAddress, geth_types::GethData, StackWord, ToU256, Word};
    use mock::{
        test_ctx::{helpers::*, TestContext},
    };
    use pretty_assertions::assert_eq;
    use eth_types::evm_types::MemoryAddress;
    use crate::evm::opcodes::origin::ORIGIN_BYTE_LENGTH;
    use crate::operation::MemoryOp;

    #[test]
    fn origin_opcode_impl() -> Result<(), Error> {
        let res_mem_address = 0x7f;
        let code = bytecode! {
            I32Const[res_mem_address]
            ORIGIN
        };

        // Get the execution steps from the external tracer
        let block: GethData = TestContext::<2, 1>::new(
            None,
            account_0_code_account_1_no_code(code),
            tx_from_1_to_0,
            |block, _tx| block.number(0xcafeu64),
        )
        .unwrap()
        .into();

        let mut builder = BlockData::new_from_geth_data(block.clone()).new_circuit_input_builder();
        builder
            .handle_block(&block.eth_block, &block.geth_traces)
            .unwrap();

        let step = builder.block.txs()[0]
            .steps()
            .iter()
            .find(|step| step.exec_state == ExecState::Op(OpcodeId::ORIGIN))
            .unwrap();

        let op_origin = &builder.block.container.stack[step.bus_mapping_instance[1].as_usize()];
        let origin = block.eth_block.transactions[0].from;
        let origin_bytes = origin.as_fixed_bytes();
        assert_eq!(step.bus_mapping_instance.len(), 22);
        assert_eq!(
            (op_origin.rw(), op_origin.op()),
            (
                RW::READ,
                &StackOp::new(1, StackAddress(1023usize), StackWord::from(res_mem_address))
            )
        );
        let call_id = builder.block.txs()[0].calls()[0].call_id;
        assert_eq!(
            {
                let operation =
                    &builder.block.container.call_context[step.bus_mapping_instance[0].as_usize()];
                (operation.rw(), operation.op())
            },
            (
                RW::READ,
                &CallContextOp {
                    call_id,
                    field: CallContextField::TxId,
                    value: Word::one(),
                }
            )
        );
        assert_eq!(
            {
                let operation =
                    &builder.block.container.stack[step.bus_mapping_instance[1].as_usize()];
                (operation.rw(), operation.op())
            },
            (
                RW::READ,
                &StackOp::new(1, StackAddress::from(1023), StackWord::from(res_mem_address))
            )
        );
        for idx in 0..ORIGIN_BYTE_LENGTH {
            assert_eq!(
                {
                    let operation =
                        &builder.block.container.memory[step.bus_mapping_instance[2 + idx].as_usize()];
                    (operation.rw(), operation.op())
                },
                (
                    RW::WRITE,
                    &MemoryOp::new(1, MemoryAddress::from(res_mem_address + idx as u32), origin_bytes[idx])
                )
            );
        }

        Ok(())
    }
}<|MERGE_RESOLUTION|>--- conflicted
+++ resolved
@@ -1,20 +1,10 @@
-use eth_types::evm_types::MemoryAddress;
 use super::Opcode;
-<<<<<<< HEAD
-use crate::circuit_input_builder::{CircuitInputStateRef, ExecStep};
-use crate::operation::CallContextField;
-use crate::Error;
-use eth_types::{GethExecStep, ToAddress, U256};
-
-pub const ORIGIN_BYTE_LENGTH: usize = 20;
-=======
 use crate::{
     circuit_input_builder::{CircuitInputStateRef, ExecStep},
     operation::CallContextField,
     Error,
 };
-use eth_types::GethExecStep;
->>>>>>> 56e097cf
+use eth_types::{evm_types::MemoryAddress, GethExecStep, N_BYTES_ADDRESS, ToAddress, U256};
 
 #[derive(Debug, Copy, Clone)]
 pub(crate) struct Origin;
@@ -47,7 +37,7 @@
         let offset_addr = MemoryAddress::try_from(dest_offset)?;
 
         // Copy result to memory
-        for i in 0..ORIGIN_BYTE_LENGTH {
+        for i in 0..N_BYTES_ADDRESS {
             state.memory_write(&mut exec_step, offset_addr.map(|a| a + i), origin_as_address[i])?;
         }
         let call_ctx = state.call_ctx_mut()?;
