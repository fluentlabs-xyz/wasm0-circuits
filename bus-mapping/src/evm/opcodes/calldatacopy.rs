use super::Opcode;
use crate::{
    circuit_input_builder::{
        CircuitInputStateRef, CopyDataType, CopyEvent, ExecStep, NumberOrHash,
    },
    operation::CallContextField,
    Error,
};
use eth_types::GethExecStep;

#[derive(Clone, Copy, Debug)]
pub(crate) struct Calldatacopy;

impl Opcode for Calldatacopy {
    fn gen_associated_ops(
        state: &mut CircuitInputStateRef,
        geth_steps: &[GethExecStep],
    ) -> Result<Vec<ExecStep>, Error> {
        let geth_step = &geth_steps[0];
        let mut exec_steps = vec![gen_calldatacopy_step(state, geth_step)?];

        // reconstruction
        let memory_offset = geth_step.stack.nth_last(0)?;
        let data_offset = geth_step.stack.nth_last(1)?;
        let length = geth_step.stack.nth_last(2)?;
        let call_ctx = state.call_ctx_mut()?;
        let memory = &mut call_ctx.memory;

        memory.copy_from(memory_offset, data_offset, length, &call_ctx.call_data);

        let copy_event = gen_copy_event(state, geth_step)?;
        state.push_copy(&mut exec_steps[0], copy_event);
        Ok(exec_steps)
    }
}

fn gen_calldatacopy_step(
    state: &mut CircuitInputStateRef,
    geth_step: &GethExecStep,
) -> Result<ExecStep, Error> {
    let mut exec_step = state.new_step(geth_step)?;
    let memory_offset = geth_step.stack.nth_last(0)?;
    let data_offset = geth_step.stack.nth_last(1)?;
    let length = geth_step.stack.nth_last(2)?;

    state.stack_read(
        &mut exec_step,
        geth_step.stack.nth_last_filled(0),
        memory_offset,
    )?;
    state.stack_read(
        &mut exec_step,
        geth_step.stack.nth_last_filled(1),
        data_offset,
    )?;
    state.stack_read(&mut exec_step, geth_step.stack.nth_last_filled(2), length)?;

    if state.call()?.is_root {
        state.call_context_read(
            &mut exec_step,
            state.call()?.call_id,
            CallContextField::TxId,
            state.tx_ctx.id().into(),
        );
        state.call_context_read(
            &mut exec_step,
            state.call()?.call_id,
            CallContextField::CallDataLength,
            state.call()?.call_data_length.into(),
        );
    } else {
        state.call_context_read(
            &mut exec_step,
            state.call()?.call_id,
            CallContextField::CallerId,
            state.call()?.caller_id.into(),
        );
        state.call_context_read(
            &mut exec_step,
            state.call()?.call_id,
            CallContextField::CallDataLength,
            state.call()?.call_data_length.into(),
        );
        state.call_context_read(
            &mut exec_step,
            state.call()?.call_id,
            CallContextField::CallDataOffset,
            state.call()?.call_data_offset.into(),
        );
    };

    Ok(exec_step)
}

fn gen_copy_event(
    state: &mut CircuitInputStateRef,
    geth_step: &GethExecStep,
) -> Result<CopyEvent, Error> {
    let rw_counter_start = state.block_ctx.rwc;

    let memory_offset = geth_step.stack.nth_last(0)?;
    let data_offset = geth_step.stack.nth_last(1)?;
    let length = geth_step.stack.nth_last(2)?.as_u64();

    let call_data_offset = state.call()?.call_data_offset;
    let call_data_length = state.call()?.call_data_length;

    // Get low Uint64 of offset.
    let dst_addr = memory_offset.low_u64();
    let src_addr_end = call_data_offset.checked_add(call_data_length).unwrap();

    // Reset offset to call_data_length if overflow, and set source start to the
    // minimum value of offset and call_data_length.
    let src_addr = u64::try_from(data_offset)
        .ok()
        .and_then(|offset| offset.checked_add(call_data_offset))
        .unwrap_or(src_addr_end)
        .min(src_addr_end);

    let mut exec_step = state.new_step(geth_step)?;
    let copy_steps = state.gen_copy_steps_for_call_data(
        &mut exec_step,
        src_addr,
        dst_addr,
        src_addr_end,
        length,
    )?;

    let (src_type, src_id) = if state.call()?.is_root {
        (CopyDataType::TxCalldata, state.tx_ctx.id())
    } else {
        (CopyDataType::Memory, state.call()?.caller_id)
    };

    Ok(CopyEvent {
        src_type,
        src_id: NumberOrHash::Number(src_id),
        src_addr,
        src_addr_end,
        dst_type: CopyDataType::Memory,
        dst_id: NumberOrHash::Number(state.call()?.call_id),
        dst_addr,
        log_id: None,
        rw_counter_start,
        bytes: copy_steps,
    })
}

#[cfg(test)]
mod calldatacopy_tests {
    use crate::{
        circuit_input_builder::{ExecState, NumberOrHash},
        mocks::BlockData,
        operation::{CallContextField, CallContextOp, MemoryOp, StackOp, RW},
    };
<<<<<<< HEAD
    use eth_types::{bytecode, evm_types::{OpcodeId, StackAddress}, geth_types::GethData, StackWord, ToWord, Word};
=======
    use eth_types::{
        bytecode,
        evm_types::{OpcodeId, StackAddress},
        geth_types::GethData,
        Word,
    };
>>>>>>> fbcfd0f0

    use mock::{
        generate_mock_call_bytecode,
        test_ctx::{helpers::*, TestContext},
        MockCallBytecodeParams,
    };
    use pretty_assertions::assert_eq;

    #[test]
    fn calldatacopy_opcode_internal() {
        let (addr_a, addr_b) = (mock::MOCK_ACCOUNTS[0], mock::MOCK_ACCOUNTS[1]);

        // code B gets called by code A, so the call is an internal call.
        let dst_offset = 0x00usize;
        let offset = 0x00usize;
        let copy_size = 0x10usize;
        let code_b = bytecode! {
            .op_calldatacopy(dst_offset, offset, copy_size)
            STOP
        };

        // code A calls code B.
        let pushdata = hex::decode("1234567890abcdef").unwrap();
        let memory_a = std::iter::repeat(0)
            .take(24)
            .chain(pushdata.clone())
            .collect::<Vec<u8>>();

        let call_data_length = 0x20usize;
        let call_data_offset = 0x10usize;
        let code_a = generate_mock_call_bytecode(MockCallBytecodeParams {
            address: addr_b,
            pushdata,
            call_data_length,
            call_data_offset,
            ..MockCallBytecodeParams::default()
        });

        // Get the execution steps from the external tracer
        let block: GethData = TestContext::<3, 1>::new(
            None,
            |accs| {
                accs[0].address(addr_b).code(code_b);
                accs[1].address(addr_a).code(code_a);
                accs[2]
                    .address(mock::MOCK_ACCOUNTS[2])
                    .balance(Word::from(1u64 << 30));
            },
            |mut txs, accs| {
                txs[0].to(accs[1].address).from(accs[2].address);
            },
            |block, _tx| block,
        )
        .unwrap()
        .into();

        let mut builder = BlockData::new_from_geth_data(block.clone()).new_circuit_input_builder();
        builder
            .handle_block(&block.eth_block, &block.geth_traces)
            .unwrap();

        let step = builder.block.txs()[0]
            .steps()
            .iter()
            .find(|step| step.exec_state == ExecState::Op(OpcodeId::CALLDATACOPY))
            .unwrap();

        let caller_id = builder.block.txs()[0].calls()[step.call_index].caller_id;
        let expected_call_id = builder.block.txs()[0].calls()[step.call_index].call_id;

        // 3 stack reads + 3 call context reads.
        assert_eq!(step.bus_mapping_instance.len(), 6);

        // 3 stack reads.
        assert_eq!(
            [0, 1, 2]
                .map(|idx| &builder.block.container.stack[step.bus_mapping_instance[idx].as_usize()])
                .map(|operation| (operation.rw(), operation.op())),
            [
                (
                    RW::READ,
                    &StackOp::new(expected_call_id, StackAddress::from(1021), StackWord::from(dst_offset))
                ),
                (
                    RW::READ,
                    &StackOp::new(expected_call_id, StackAddress::from(1022), StackWord::from(offset))
                ),
                (
                    RW::READ,
                    &StackOp::new(expected_call_id, StackAddress::from(1023), StackWord::from(copy_size))
                ),
            ]
        );

        // 3 call context reads.
        assert_eq!(
            [3, 4, 5]
                .map(|idx| &builder.block.container.call_context
                    [step.bus_mapping_instance[idx].as_usize()])
                .map(|operation| (operation.rw(), operation.op())),
            [
                (
                    RW::READ,
                    &CallContextOp {
                        call_id: expected_call_id,
                        field: CallContextField::CallerId,
                        value: Word::from(1),
                    }
                ),
                (
                    RW::READ,
                    &CallContextOp {
                        call_id: expected_call_id,
                        field: CallContextField::CallDataLength,
                        value: Word::from(call_data_length),
                    },
                ),
                (
                    RW::READ,
                    &CallContextOp {
                        call_id: expected_call_id,
                        field: CallContextField::CallDataOffset,
                        value: Word::from(call_data_offset),
                    },
                ),
            ]
        );

        // Memory reads/writes.
        //
        // 1. First `call_data_length` memory ops are RW::WRITE and come from the `CALL`
        // opcode. We skip checking those.
        //
        // 2. Following that, we should have tuples of (RW::READ and RW::WRITE) where
        // the caller memory is read and the current call's memory is written to.
        assert_eq!(
            builder.block.container.memory.len(),
            call_data_length + 2 * copy_size
        );
        assert_eq!(
            (call_data_length..(call_data_length + (2 * copy_size)))
                .map(|idx| &builder.block.container.memory[idx])
                .map(|op| (op.rw(), op.op().clone()))
                .collect::<Vec<(RW, MemoryOp)>>(),
            {
                let mut memory_ops = Vec::with_capacity(2 * copy_size);
                (0..copy_size).for_each(|idx| {
                    let value = if offset + call_data_offset + idx < memory_a.len() {
                        memory_a[offset + call_data_offset + idx]
                    } else {
                        0
                    };
                    memory_ops.push((
                        RW::READ,
                        MemoryOp::new(caller_id, (call_data_offset + offset + idx).into(), value),
                    ));
                    memory_ops.push((
                        RW::WRITE,
                        MemoryOp::new(expected_call_id, (dst_offset + idx).into(), value),
                    ));
                });
                memory_ops
            },
        );

        let copy_events = builder.block.copy_events.clone();
        assert_eq!(copy_events.len(), 1);
        assert_eq!(copy_events[0].bytes.len(), copy_size);
        assert_eq!(copy_events[0].src_id, NumberOrHash::Number(caller_id));
        assert_eq!(
            copy_events[0].dst_id,
            NumberOrHash::Number(expected_call_id)
        );
        assert!(copy_events[0].log_id.is_none());
        assert_eq!(copy_events[0].src_addr as usize, offset + call_data_offset);
        assert_eq!(
            copy_events[0].src_addr_end as usize,
            offset + call_data_offset + call_data_length
        );
        assert_eq!(copy_events[0].dst_addr as usize, dst_offset);

        for (idx, (value, is_code)) in copy_events[0].bytes.iter().enumerate() {
            assert_eq!(Some(value), memory_a.get(offset + call_data_offset + idx));
            assert!(!is_code);
        }
    }

    #[test]
    fn calldatacopy_opcode_internal_overflow() {
        let (addr_a, addr_b) = (mock::MOCK_ACCOUNTS[0], mock::MOCK_ACCOUNTS[1]);

        // code B gets called by code A, so the call is an internal call.
        let code_b = bytecode! {
            .op_calldatacopy(0x00usize, 0x00usize, 0x50usize)
            STOP
        };

        // code A calls code B.
        let pushdata = hex::decode("1234567890abcdef").unwrap();
        let _memory_a = std::iter::repeat(0)
            .take(24)
            .chain(pushdata.clone())
            .collect::<Vec<u8>>();
        let code_a = generate_mock_call_bytecode(MockCallBytecodeParams {
            address: addr_b,
            pushdata,
            call_data_length: 0x20usize,
            call_data_offset: 0x10usize,
            ..MockCallBytecodeParams::default()
        });

        // Get the execution steps from the external tracer
        let block: GethData = TestContext::<3, 1>::new(
            None,
            |accs| {
                accs[0].address(addr_b).code(code_b);
                accs[1].address(addr_a).code(code_a);
                accs[2]
                    .address(mock::MOCK_ACCOUNTS[2])
                    .balance(Word::from(1u64 << 30));
            },
            |mut txs, accs| {
                txs[0].to(accs[1].address).from(accs[2].address);
            },
            |block, _tx| block,
        )
        .unwrap()
        .into();

        let mut builder = BlockData::new_from_geth_data(block.clone()).new_circuit_input_builder();
        builder
            .handle_block(&block.eth_block, &block.geth_traces)
            .unwrap();
    }

    #[test]
    fn calldatacopy_opcode_root() {
        let size = 0x40;
        let offset = 0x00;
        let dst_offset = 0x00;
        let calldata = vec![1, 3, 5, 7, 9, 2, 4, 6, 8];
        let calldata_len = calldata.len();
        let code = bytecode! {
            .op_calldatacopy(dst_offset, offset, size)
            STOP
        };

        // Get the execution steps from the external tracer
        let block: GethData = TestContext::<2, 1>::new(
            None,
            account_0_code_account_1_no_code(code),
            |mut txs, accs| {
                txs[0]
                    .to(accs[0].address)
                    .from(accs[1].address)
                    .input(calldata.clone().into());
            },
            |block, _tx| block,
        )
        .unwrap()
        .into();

        let mut builder = BlockData::new_from_geth_data(block.clone()).new_circuit_input_builder();
        builder
            .handle_block(&block.eth_block, &block.geth_traces)
            .unwrap();

        let step = builder.block.txs()[0]
            .steps()
            .iter()
            .find(|step| step.exec_state == ExecState::Op(OpcodeId::CALLDATACOPY))
            .unwrap();

        let expected_call_id = builder.block.txs()[0].calls()[step.call_index].call_id;
        assert_eq!(step.bus_mapping_instance.len(), 5);

        assert_eq!(
            [0, 1, 2]
                .map(|idx| &builder.block.container.stack[step.bus_mapping_instance[idx].as_usize()])
                .map(|operation| (operation.rw(), operation.op())),
            [
                (
                    RW::READ,
                    &StackOp::new(1, StackAddress::from(1021), dst_offset.into())
                ),
                (
                    RW::READ,
                    &StackOp::new(1, StackAddress::from(1022), offset.into())
                ),
                (
                    RW::READ,
                    &StackOp::new(1, StackAddress::from(1023), size.into())
                ),
            ]
        );

        assert_eq!(
            [3, 4]
                .map(|idx| &builder.block.container.call_context
                    [step.bus_mapping_instance[idx].as_usize()])
                .map(|operation| (operation.rw(), operation.op())),
            [
                (
                    RW::READ,
                    &CallContextOp {
                        call_id: builder.block.txs()[0].calls()[0].call_id,
                        field: CallContextField::TxId,
                        value: Word::from(1),
                    }
                ),
                (
                    RW::READ,
                    &CallContextOp {
                        call_id: builder.block.txs()[0].calls()[0].call_id,
                        field: CallContextField::CallDataLength,
                        value: calldata_len.into(),
                    },
                ),
            ]
        );

        // Memory reads/writes.
        //
        // 1. Since its a root call, we should only have memory RW::WRITE where the
        // current call's memory is written to.
        assert_eq!(builder.block.container.memory.len(), size);
        assert_eq!(
            (0..size)
                .map(|idx| &builder.block.container.memory[idx])
                .map(|op| (op.rw(), op.op().clone()))
                .collect::<Vec<(RW, MemoryOp)>>(),
            {
                let mut memory_ops = Vec::with_capacity(size);
                (0..size).for_each(|idx| {
                    let value = if offset + idx < calldata_len {
                        calldata[offset + idx]
                    } else {
                        0
                    };
                    memory_ops.push((
                        RW::WRITE,
                        MemoryOp::new(expected_call_id, (dst_offset + idx).into(), value),
                    ));
                });
                memory_ops
            },
        );

        let copy_events = builder.block.copy_events.clone();

        // single copy event with `size` reads and `size` writes.
        assert_eq!(copy_events.len(), 1);
        assert_eq!(copy_events[0].bytes.len(), size);

        for (idx, (value, is_code)) in copy_events[0].bytes.iter().enumerate() {
            assert_eq!(value, calldata.get(offset + idx).unwrap_or(&0));
            assert!(!is_code);
        }
    }
}<|MERGE_RESOLUTION|>--- conflicted
+++ resolved
@@ -150,19 +150,15 @@
 mod calldatacopy_tests {
     use crate::{
         circuit_input_builder::{ExecState, NumberOrHash},
-        mocks::BlockData,
+        mock::BlockData,
         operation::{CallContextField, CallContextOp, MemoryOp, StackOp, RW},
     };
-<<<<<<< HEAD
-    use eth_types::{bytecode, evm_types::{OpcodeId, StackAddress}, geth_types::GethData, StackWord, ToWord, Word};
-=======
     use eth_types::{
         bytecode,
         evm_types::{OpcodeId, StackAddress},
         geth_types::GethData,
         Word,
     };
->>>>>>> fbcfd0f0
 
     use mock::{
         generate_mock_call_bytecode,
@@ -244,15 +240,15 @@
             [
                 (
                     RW::READ,
-                    &StackOp::new(expected_call_id, StackAddress::from(1021), StackWord::from(dst_offset))
-                ),
-                (
-                    RW::READ,
-                    &StackOp::new(expected_call_id, StackAddress::from(1022), StackWord::from(offset))
-                ),
-                (
-                    RW::READ,
-                    &StackOp::new(expected_call_id, StackAddress::from(1023), StackWord::from(copy_size))
+                    &StackOp::new(expected_call_id, StackAddress::from(1021), Word::from(dst_offset))
+                ),
+                (
+                    RW::READ,
+                    &StackOp::new(expected_call_id, StackAddress::from(1022), Word::from(offset))
+                ),
+                (
+                    RW::READ,
+                    &StackOp::new(expected_call_id, StackAddress::from(1023), Word::from(copy_size))
                 ),
             ]
         );
