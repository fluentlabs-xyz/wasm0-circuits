--- conflicted
+++ resolved
@@ -6,14 +6,6 @@
     state_db::CodeDB,
     Error,
 };
-<<<<<<< HEAD
-use eth_types::{evm_types::{
-    gas_utils::{eip150_gas},
-    GasCost,
-}, evm_unimplemented, GethExecStep, StackWord, ToBigEndian, ToWord, Word};
-use eth_types::evm_types::MemoryAddress;
-use keccak256::EMPTY_HASH;
-=======
 use eth_types::{
     evm_types::{
         gas_utils::{eip150_gas, memory_expansion_gas_cost},
@@ -22,7 +14,6 @@
     GethExecStep, ToWord, Word,
 };
 use std::cmp::min;
->>>>>>> fbcfd0f0
 
 /// Placeholder structure used to implement [`Opcode`] trait over it
 /// corresponding to the `OpcodeId::CALL`, `OpcodeId::CALLCODE`,
@@ -30,9 +21,9 @@
 /// - CALL and CALLCODE: N_ARGS = 7
 /// - DELEGATECALL and STATICCALL: N_ARGS = 6
 #[derive(Debug, Copy, Clone)]
-pub(crate) struct CallOpcode<const WITH_VALUE: bool>;
-
-impl<const WITH_VALUE: bool> Opcode for CallOpcode<WITH_VALUE> {
+pub(crate) struct CallOpcode<const N_ARGS: usize>;
+
+impl<const N_ARGS: usize> Opcode for CallOpcode<N_ARGS> {
     fn gen_associated_ops(
         state: &mut CircuitInputStateRef,
         geth_steps: &[GethExecStep],
@@ -40,21 +31,13 @@
         let geth_step = &geth_steps[0];
         let mut exec_step = state.new_step(geth_step)?;
 
-<<<<<<< HEAD
-        let status_offset = geth_step.stack.nth_last(0)?.as_usize();
-        let return_length = geth_step.stack.nth_last(1)?.as_usize();
-        let return_offset = geth_step.stack.nth_last(2)?.as_usize();
-        let input_length = geth_step.stack.nth_last(3)?.as_usize();
-        let input_offset = geth_step.stack.nth_last(4)?.as_usize();
-=======
         let args_offset = geth_step.stack.nth_last(N_ARGS - 4)?.low_u64() as usize;
         let args_length = geth_step.stack.nth_last(N_ARGS - 3)?.as_usize();
         let ret_offset = geth_step.stack.nth_last(N_ARGS - 2)?.low_u64() as usize;
         let ret_length = geth_step.stack.nth_last(N_ARGS - 1)?.as_usize();
->>>>>>> fbcfd0f0
 
         // we need to keep the memory until parse_call complete
-        state.call_expand_memory(input_offset, input_length, return_offset, return_length)?;
+        state.call_expand_memory(args_offset, args_length, ret_offset, ret_length)?;
 
         let tx_id = state.tx_ctx.id();
         let call = state.parse_call(geth_step)?;
@@ -100,40 +83,19 @@
             state.call_context_read(&mut exec_step, current_call.call_id, field, value);
         }
 
-        let mut stack_offset = 0;
-        state.stack_read(&mut exec_step, geth_step.stack.nth_last_filled(stack_offset + 0), StackWord::from(status_offset as u64))?;
-        state.stack_read(&mut exec_step, geth_step.stack.nth_last_filled(stack_offset + 1), StackWord::from(return_length as u64))?;
-        state.stack_read(&mut exec_step, geth_step.stack.nth_last_filled(stack_offset + 2), StackWord::from(return_offset as u64))?;
-        state.stack_read(&mut exec_step, geth_step.stack.nth_last_filled(stack_offset + 3), StackWord::from(input_length as u64))?;
-        state.stack_read(&mut exec_step, geth_step.stack.nth_last_filled(stack_offset + 4), StackWord::from(input_offset as u64))?;
-        stack_offset += 5;
-
-        // if we have value then register value ops
-        if WITH_VALUE {
-            let value_offset = geth_step.stack.nth_last(stack_offset)?;
-            state.stack_read(&mut exec_step, geth_step.stack.nth_last_filled(stack_offset), value_offset)?;
-            let value_address = MemoryAddress::try_from(value_offset)?;
-            let value = geth_step.global_memory.read_u256(value_offset)?.to_be_bytes();
-            state.memory_write_n(&mut exec_step, value_address, &value)?;
-            stack_offset += 1;
-        };
-
-        // register callee ops
-        {
-            let callee_offset = geth_step.stack.nth_last(stack_offset)?;
-            state.stack_read(&mut exec_step, geth_step.stack.nth_last_filled(stack_offset), callee_offset)?;
-            let callee_address = MemoryAddress::try_from(callee_offset)?;
-            let callee = geth_step.global_memory.read_address(callee_offset)?.to_fixed_bytes();
-            state.memory_write_n(&mut exec_step, callee_address, &callee)?;
-            stack_offset += 1;
-        }
-
-        // read gas from stack
-        let gas = geth_step.stack.nth_last(stack_offset)?;
-        state.stack_read(&mut exec_step, geth_step.stack.nth_last_filled(stack_offset), gas)?;
-
-        // register status offset ops
-        state.memory_write(&mut exec_step, MemoryAddress(status_offset), call.is_success as u8)?;
+        for i in 0..N_ARGS {
+            state.stack_read(
+                &mut exec_step,
+                geth_step.stack.nth_last_filled(i),
+                geth_step.stack.nth_last(i)?,
+            )?;
+        }
+
+        state.stack_write(
+            &mut exec_step,
+            geth_step.stack.nth_last_filled(N_ARGS - 1),
+            (call.is_success as u64).into(),
+        )?;
 
         let callee_code_hash = call.code_hash;
         let callee_exists = !state.sdb.get_account(&callee_address).1.is_empty();
@@ -222,7 +184,22 @@
             )?;
         }
 
+        // Calculate next_memory_word_size and callee_gas_left manually in case
+        // there isn't next geth_step (e.g. callee doesn't have code).
+        debug_assert_eq!(exec_step.memory_size % 32, 0);
+        let curr_memory_word_size = (exec_step.memory_size as u64) / 32;
+        let next_memory_word_size = [
+            curr_memory_word_size,
+            (call.call_data_offset + call.call_data_length + 31) / 32,
+            (call.return_data_offset + call.return_data_length + 31) / 32,
+        ]
+        .into_iter()
+        .max()
+        .unwrap();
+
         let has_value = !call.value.is_zero() && !call.is_delegatecall();
+        let memory_expansion_gas_cost =
+            memory_expansion_gas_cost(curr_memory_word_size, next_memory_word_size);
         let gas_cost = if is_warm {
             GasCost::WARM_ACCESS.as_u64()
         } else {
@@ -230,17 +207,12 @@
         } + if has_value {
             GasCost::CALL_WITH_VALUE.as_u64()
                 + if call.kind == CallKind::Call && !callee_exists {
-                GasCost::NEW_ACCOUNT.as_u64()
-            } else {
-                0
-            }
+                    GasCost::NEW_ACCOUNT.as_u64()
+                } else {
+                    0
+                }
         } else {
             0
-<<<<<<< HEAD
-        };
-        let callee_gas_left = eip150_gas(geth_step.gas.0 - gas_cost, gas);
-        let callee_gas_left = geth_step.gas.0 - gas_cost - callee_gas_left;
-=======
         } + memory_expansion_gas_cost;
         let gas_specified = geth_step.stack.last()?;
         debug_assert!(
@@ -251,7 +223,6 @@
             memory_expansion_gas_cost
         );
         let callee_gas_left = eip150_gas(geth_step.gas.0 - gas_cost, gas_specified);
->>>>>>> fbcfd0f0
 
         // There are 4 branches from here.
         // add failure case for insufficient balance or error depth in the future.
@@ -384,17 +355,13 @@
                     ),
                     (
                         CallContextField::StackPointer,
-                        (geth_step.stack.stack_pointer().0 + if WITH_VALUE { 8 } else { 7 }).into(),
+                        (geth_step.stack.stack_pointer().0 + N_ARGS - 1).into(),
                     ),
                     (
                         CallContextField::GasLeft,
-<<<<<<< HEAD
-                        (callee_gas_left).into(),
-=======
                         (geth_step.gas.0 - geth_step.gas_cost.0).into(),
->>>>>>> fbcfd0f0
-                    ),
-                    (CallContextField::MemorySize, 0.into()),
+                    ),
+                    (CallContextField::MemorySize, next_memory_word_size.into()),
                     (
                         CallContextField::ReversibleWriteCounter,
                         (exec_step.reversible_write_counter + 1).into(),
