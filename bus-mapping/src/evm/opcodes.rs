--- conflicted
+++ resolved
@@ -93,20 +93,13 @@
 use selfbalance::Selfbalance;
 use stackonlyop::StackOnlyOpcode;
 use stop::Stop;
-<<<<<<< HEAD
 use crate::evm::opcodes::chainid::ChainId;
 use crate::evm::opcodes::extcodecopy::Extcodecopy;
 use crate::evm::opcodes::extcodesize::Extcodesize;
 use crate::evm::opcodes::number::Number;
 use crate::evm::opcodes::stacktomemoryop::StackToMemoryOpcode;
-=======
-use chainid::ChainId;
-use extcodesize::Extcodesize;
-use wasm_global::WasmGlobalOpcode;
-use number::Number;
-use stacktomemoryop::StackToMemoryOpcode;
+use crate::evm::opcodes::wasm_global::WasmGlobalOpcode;
 use crate::evm::opcodes::wasm_local::WasmLocalOpcode;
->>>>>>> 60f264c2
 
 /// Generic opcode trait which defines the logic of the
 /// [`Operation`](crate::operation::Operation) that should be generated for one
@@ -573,15 +566,9 @@
         }
     };
 
-<<<<<<< HEAD
-    // Initialize WASM global memory section
-    for (i, byte) in global_memory.0.iter().enumerate() {
-        // if *byte != 0 {
-=======
     // Initialize WASM global memory and global variables section
     for (i, byte) in exec_trace.global_memory.0.iter().enumerate() {
-        if *byte != 0 {
->>>>>>> 60f264c2
+        // if *byte != 0 {
             state.memory_write(&mut exec_step, MemoryAddress::from(i), *byte)?;
         // }
     }
