//! Definition of each opcode of the EVM.
use core::fmt::Debug;

use ethers_core::utils::get_contract_address;

use address::Address;
use balance::Balance;
use calldatacopy::Calldatacopy;
use calldataload::Calldataload;
use calldatasize::Calldatasize;
use caller::Caller;
use callop::CallOpcode;
use callvalue::Callvalue;
use chainid::ChainId;
use codecopy::Codecopy;
use codesize::Codesize;
use error_invalid_jump::InvalidJump;
use error_oog_call::OOGCall;
use error_oog_exp::OOGExp;
use error_oog_log::ErrorOOGLog;
use error_oog_sload_sstore::OOGSloadSstore;
use error_return_data_outofbound::ErrorReturnDataOutOfBound;
use error_simple::ErrorSimple;
use error_write_protection::ErrorWriteProtection;
use eth_types::{evm_types::{GasCost, MAX_REFUND_QUOTIENT_OF_GAS_USED}, evm_unimplemented, GethExecStep, GethExecTrace, StackWord, ToAddress, ToWord, U256, Word};
use eth_types::evm_types::MemoryAddress;
use extcodecopy::Extcodecopy;
use extcodesize::Extcodesize;
use gasprice::GasPrice;
use keccak256::EMPTY_HASH;
use number::Number;
use origin::Origin;
use return_revert::ReturnRevert;
use returndatacopy::Returndatacopy;
use returndatasize::Returndatasize;
use selfbalance::Selfbalance;
use stackonlyop::StackOnlyOpcode;
use stacktomemoryop::StackToMemoryOpcode;
use stop::Stop;
use wasm_break::WasmBreakOpcode;
use wasm_call::WasmCallOpcode;
use wasm_global::WasmGlobalOpcode;
use wasm_local::WasmLocalOpcode;

use crate::{
    circuit_input_builder::{CircuitInputStateRef, ExecStep},
<<<<<<< HEAD
    error::{ExecError, OogError},
    Error,
=======
    error::{
        ContractAddressCollisionError, DepthError, ExecError, InsufficientBalanceError,
        NonceUintOverflowError, OogError,
    },
>>>>>>> fbcfd0f0
    evm::OpcodeId,
    operation::{
        AccountField, AccountOp, CallContextField, RW, TxAccessListAccountOp, TxReceiptField,
        TxRefundOp,
    },
<<<<<<< HEAD
};
=======
    state_db::CodeDB,
    Error,
};
use core::fmt::Debug;
use eth_types::{
    evm_types::{GasCost, MAX_REFUND_QUOTIENT_OF_GAS_USED},
    evm_unimplemented, GethExecStep, GethExecTrace, ToAddress, ToWord, Word,
};
use ethers_core::utils::get_contract_address;

use crate::util::CHECK_MEM_STRICT;
>>>>>>> fbcfd0f0

#[cfg(any(feature = "test", test))]
pub use self::sha3::sha3_tests::{gen_sha3_code, MemoryKind};

mod address;
mod balance;
mod calldatacopy;
mod calldataload;
mod calldatasize;
mod caller;
mod callop;
mod callvalue;
mod chainid;
mod codecopy;
mod codesize;
// mod create;
// mod dup;
// mod exp;
mod extcodecopy;
// mod extcodehash;
mod extcodesize;
mod gasprice;
// mod logs;
// mod mload;
// mod mstore;
mod number;
mod origin;
mod return_revert;
mod returndatacopy;
mod returndatasize;
mod selfbalance;
mod sha3;
// mod sload;
// mod sstore;
mod stackonlyop;
mod stacktomemoryop;
mod stop;
// mod swap;

mod error_codestore;
mod error_contract_address_collision;
mod error_invalid_creation_code;
mod error_invalid_jump;
mod error_oog_account_access;
mod error_oog_call;
mod error_oog_dynamic_memory;
mod error_oog_log;
mod error_oog_memory_copy;
mod error_oog_sload_sstore;
mod error_precompile_failed;
mod error_return_data_outofbound;
mod error_write_protection;

#[cfg(test)]
mod memory_expansion_test;
<<<<<<< HEAD
mod wasm_call;
mod wasm_global;
mod wasm_local;
mod wasm_break;
=======

use self::sha3::Sha3;
use crate::precompile::is_precompiled;
use address::Address;
use balance::Balance;
use calldatacopy::Calldatacopy;
use calldataload::Calldataload;
use calldatasize::Calldatasize;
use caller::Caller;
use callop::CallOpcode;
use callvalue::Callvalue;
use codecopy::Codecopy;
use codesize::Codesize;
use create::Create;
use dup::Dup;
use error_codestore::ErrorCodeStore;
use error_invalid_creation_code::ErrorCreationCode;
use error_invalid_jump::InvalidJump;
use error_oog_account_access::ErrorOOGAccountAccess;
use error_oog_call::OOGCall;
use error_oog_dynamic_memory::OOGDynamicMemory;
use error_oog_log::ErrorOOGLog;
use error_oog_memory_copy::OOGMemoryCopy;
use error_oog_sload_sstore::OOGSloadSstore;
use error_precompile_failed::PrecompileFailed;
use error_return_data_outofbound::ErrorReturnDataOutOfBound;
use error_write_protection::ErrorWriteProtection;
use exp::Exponentiation;
use extcodecopy::Extcodecopy;
use extcodehash::Extcodehash;
use extcodesize::Extcodesize;
use gasprice::GasPrice;
use logs::Log;
use mload::Mload;
use mstore::Mstore;
use origin::Origin;
use return_revert::ReturnRevert;
use returndatacopy::Returndatacopy;
use returndatasize::Returndatasize;
use selfbalance::Selfbalance;
use sload::Sload;
use sstore::Sstore;
use stackonlyop::StackOnlyOpcode;
use stop::Stop;
use swap::Swap;
>>>>>>> fbcfd0f0

/// Generic opcode trait which defines the logic of the
/// [`Operation`](crate::operation::Operation) that should be generated for one
/// or multiple [`ExecStep`](crate::circuit_input_builder::ExecStep) depending
/// of the [`OpcodeId`] it contains.
pub trait Opcode: Debug {
    /// Generate the associated [`MemoryOp`](crate::operation::MemoryOp)s,
    /// [`StackOp`](crate::operation::StackOp)s, and
    /// [`StorageOp`](crate::operation::StorageOp)s associated to the Opcode
    /// is implemented for.
    fn gen_associated_ops(
        _state: &mut CircuitInputStateRef,
        _geth_steps: &[GethExecStep],
    ) -> Result<Vec<ExecStep>, Error>;
}

#[derive(Debug, Copy, Clone)]
struct Dummy;

impl Opcode for Dummy {
    fn gen_associated_ops(
        state: &mut CircuitInputStateRef,
        geth_steps: &[GethExecStep],
    ) -> Result<Vec<ExecStep>, Error> {
        Ok(vec![state.new_step(&geth_steps[0])?])
    }
}

type FnGenAssociatedOps = fn(
    state: &mut CircuitInputStateRef,
    geth_steps: &[GethExecStep],
) -> Result<Vec<ExecStep>, Error>;

fn fn_gen_associated_ops(opcode_id: &OpcodeId) -> FnGenAssociatedOps {
    match opcode_id {
        // WASM opcodes
        OpcodeId::Unreachable => Stop::gen_associated_ops,
        // OpcodeId::Nop => Dummy::gen_associated_ops,
        // OpcodeId::Block => Dummy::gen_associated_ops,
        // OpcodeId::Loop => Dummy::gen_associated_ops,
        // OpcodeId::If => Dummy::gen_associated_ops,
        // OpcodeId::Else => Dummy::gen_associated_ops,
        OpcodeId::End => Stop::gen_associated_ops,
        // OpcodeId::Br => Dummy::gen_associated_ops,
        // OpcodeId::BrIf => Dummy::gen_associated_ops,
        // OpcodeId::BrTable => Dummy::gen_associated_ops,
        // OpcodeId::Return => Dummy::gen_associated_ops,
        // OpcodeId::Call => Dummy::gen_associated_ops,
        // OpcodeId::CallIndirect => Dummy::gen_associated_ops,
        // OpcodeId::Drop => Dummy::gen_associated_ops,
        // OpcodeId::Select => Dummy::gen_associated_ops,
        // OpcodeId::GetLocal => Dummy::gen_associated_ops,
        // OpcodeId::SetLocal => Dummy::gen_associated_ops,
        // OpcodeId::TeeLocal => Dummy::gen_associated_ops,
        // OpcodeId::GetGlobal => Dummy::gen_associated_ops,
        // OpcodeId::SetGlobal => Dummy::gen_associated_ops,
        // OpcodeId::I32Load => Dummy::gen_associated_ops,
        // OpcodeId::I64Load => Dummy::gen_associated_ops,
        // OpcodeId::F32Load => Dummy::gen_associated_ops,
        // OpcodeId::F64Load => Dummy::gen_associated_ops,
        // OpcodeId::I32Load8S => Dummy::gen_associated_ops,
        // OpcodeId::I32Load8U => Dummy::gen_associated_ops,
        // OpcodeId::I32Load16S => Dummy::gen_associated_ops,
        // OpcodeId::I32Load16U => Dummy::gen_associated_ops,
        // OpcodeId::I64Load8S => Dummy::gen_associated_ops,
        // OpcodeId::I64Load8U => Dummy::gen_associated_ops,
        // OpcodeId::I64Load16S => Dummy::gen_associated_ops,
        // OpcodeId::I64Load16U => Dummy::gen_associated_ops,
        // OpcodeId::I64Load32S => Dummy::gen_associated_ops,
        // OpcodeId::I64Load32U => Dummy::gen_associated_ops,
        // OpcodeId::I32Store => Dummy::gen_associated_ops,
        // OpcodeId::I64Store => Dummy::gen_associated_ops,
        // OpcodeId::F32Store => Dummy::gen_associated_ops,
        // OpcodeId::F64Store => Dummy::gen_associated_ops,
        // OpcodeId::I32Store8 => Dummy::gen_associated_ops,
        // OpcodeId::I32Store16 => Dummy::gen_associated_ops,
        // OpcodeId::I64Store8 => Dummy::gen_associated_ops,
        // OpcodeId::I64Store16 => Dummy::gen_associated_ops,
        // OpcodeId::I64Store32 => Dummy::gen_associated_ops,
        // OpcodeId::CurrentMemory => Dummy::gen_associated_ops,
        // OpcodeId::GrowMemory => Dummy::gen_associated_ops,
        OpcodeId::I32Const |
        OpcodeId::I64Const => StackOnlyOpcode::<0, 1>::gen_associated_ops,
        // WASM binary opcodes

        OpcodeId::I32Eq |
        OpcodeId::I32Ne |

        OpcodeId::I32LtS |
        OpcodeId::I32GtS |
        OpcodeId::I32LeS |
        OpcodeId::I32GeS |

        OpcodeId::I32LtU |
        OpcodeId::I32GtU |
        OpcodeId::I32LeU |
        OpcodeId::I32GeU |

        OpcodeId::I64Eq |
        OpcodeId::I64Ne |

        OpcodeId::I64LtS |
        OpcodeId::I64GtS |
        OpcodeId::I64LeS |
        OpcodeId::I64GeS |

        OpcodeId::I64LtU |
        OpcodeId::I64GtU |
        OpcodeId::I64LeU |
        OpcodeId::I64GeU |

        OpcodeId::I32Add |
        OpcodeId::I32Sub |
        OpcodeId::I32Mul |
        OpcodeId::I32DivS |
        OpcodeId::I32DivU |
        OpcodeId::I32RemS |
        OpcodeId::I32RemU |
        OpcodeId::I32And |
        OpcodeId::I32Or |
        OpcodeId::I32Xor |
        OpcodeId::I32Shl |
        OpcodeId::I32ShrS |
        OpcodeId::I32ShrU |
        OpcodeId::I32Rotl |
        OpcodeId::I32Rotr |
        OpcodeId::I64Add |
        OpcodeId::I64Sub |
        OpcodeId::I64Mul |
        OpcodeId::I64DivS |
        OpcodeId::I64DivU |
        OpcodeId::I64RemS |
        OpcodeId::I64RemU |
        OpcodeId::I64And |
        OpcodeId::I64Or |
        OpcodeId::I64Xor |
        OpcodeId::I64Shl |
        OpcodeId::I64ShrS |
        OpcodeId::I64ShrU |
        OpcodeId::I64Rotl |
        OpcodeId::I64Rotr => StackOnlyOpcode::<2, 1>::gen_associated_ops,

        // WASM load store like opcodes (like unary).
        OpcodeId::I32Load |
        OpcodeId::I32Load8S |
        OpcodeId::I32Load8U |
        OpcodeId::I32Load16S |
        OpcodeId::I32Load16U |
        OpcodeId::I64Load |
        OpcodeId::I64Load8S |
        OpcodeId::I64Load8U |
        OpcodeId::I64Load16S |
        OpcodeId::I64Load16U |
        OpcodeId::I64Load32S |
        OpcodeId::I64Load32U => StackOnlyOpcode::<1, 1>::gen_associated_ops,

        // WASM unary opcodes
        OpcodeId::I64ExtendI32 |
        OpcodeId::I32Ctz |
        OpcodeId::I64Ctz |
        OpcodeId::I32Clz |
        OpcodeId::I64Clz |
        OpcodeId::I32Popcnt |
        OpcodeId::I64Popcnt => StackOnlyOpcode::<1, 1>::gen_associated_ops,

        // WASM global opcodes
        OpcodeId::SetGlobal |
        OpcodeId::GetGlobal => WasmGlobalOpcode::gen_associated_ops,
        // WASM local opcodes
        OpcodeId::SetLocal |
        OpcodeId::GetLocal |
        OpcodeId::TeeLocal => WasmLocalOpcode::gen_associated_ops,
        // call opcodes
        OpcodeId::Call |
        OpcodeId::CallIndirect => WasmCallOpcode::gen_associated_ops,
        // control flow opcodes (PC)
        OpcodeId::Return |
        OpcodeId::Br |
        OpcodeId::BrIf |
        OpcodeId::BrTable => WasmBreakOpcode::gen_associated_ops,

        // WASM select like opcodes.
        OpcodeId::Select => StackOnlyOpcode::<3, 1>::gen_associated_ops,

        // WASM store like ops.
        OpcodeId::I32Store |
        OpcodeId::I32Store8 |
        OpcodeId::I32Store16 |
        OpcodeId::I64Store |
        OpcodeId::I64Store8 |
        OpcodeId::I64Store16 |
        OpcodeId::I64Store32 => StackOnlyOpcode::<2, 0>::gen_associated_ops,

        // WASM test opcodes
        OpcodeId::I32Eqz | OpcodeId::I64Eqz => StackOnlyOpcode::<1, 1>::gen_associated_ops,

        OpcodeId::Drop => StackOnlyOpcode::<1, 0>::gen_associated_ops,

        // EVM opcodes
        OpcodeId::STOP => Stop::gen_associated_ops,
        // OpcodeId::SHA3 => Sha3::gen_associated_ops,
        OpcodeId::ADDRESS => Address::gen_associated_ops,
        OpcodeId::BALANCE => Balance::gen_associated_ops,
        OpcodeId::ORIGIN => Origin::gen_associated_ops,
        OpcodeId::CALLER => Caller::gen_associated_ops,
        OpcodeId::CALLVALUE => Callvalue::gen_associated_ops,
        OpcodeId::CALLDATASIZE => Calldatasize::gen_associated_ops,
        OpcodeId::CALLDATALOAD => Calldataload::gen_associated_ops,
        OpcodeId::CALLDATACOPY => Calldatacopy::gen_associated_ops,
        OpcodeId::GASPRICE => GasPrice::gen_associated_ops,
        OpcodeId::CODECOPY => Codecopy::gen_associated_ops,
        OpcodeId::CODESIZE => Codesize::gen_associated_ops,
        OpcodeId::EXTCODESIZE => Extcodesize::gen_associated_ops,
        OpcodeId::EXTCODECOPY => Extcodecopy::gen_associated_ops,
        OpcodeId::RETURNDATASIZE => Returndatasize::gen_associated_ops,
        OpcodeId::RETURNDATACOPY => Returndatacopy::gen_associated_ops,
        // OpcodeId::EXTCODEHASH => Extcodehash::gen_associated_ops,
        OpcodeId::BLOCKHASH => StackOnlyOpcode::<1, 1>::gen_associated_ops,
        OpcodeId::COINBASE => StackOnlyOpcode::<0, 1>::gen_associated_ops,
        OpcodeId::TIMESTAMP => StackOnlyOpcode::<0, 1>::gen_associated_ops,
        // OpcodeId::NUMBER => StackOnlyOpcode::<0, 1>::gen_associated_ops,
        OpcodeId::NUMBER => Number::gen_associated_ops,
        OpcodeId::DIFFICULTY => StackToMemoryOpcode::gen_associated_ops,
        OpcodeId::GASLIMIT => StackToMemoryOpcode::gen_associated_ops,
        OpcodeId::CHAINID => ChainId::gen_associated_ops,
        OpcodeId::SELFBALANCE => Selfbalance::gen_associated_ops,
        OpcodeId::BASEFEE => StackToMemoryOpcode::gen_associated_ops,
        // OpcodeId::MLOAD => Mload::gen_associated_ops,
        // OpcodeId::MSTORE => Mstore::<false>::gen_associated_ops,
        // OpcodeId::MSTORE8 => Mstore::<true>::gen_associated_ops,
        // OpcodeId::SLOAD => Sload::gen_associated_ops,
        // OpcodeId::SSTORE => Sstore::gen_associated_ops,
        OpcodeId::PC => StackOnlyOpcode::<0, 1>::gen_associated_ops,
        OpcodeId::MSIZE => StackOnlyOpcode::<0, 1>::gen_associated_ops,
        OpcodeId::GAS => StackOnlyOpcode::<0, 1>::gen_associated_ops,
        OpcodeId::JUMPDEST => Dummy::gen_associated_ops,
<<<<<<< HEAD
        // OpcodeId::LOG0 => Log::gen_associated_ops,
        // OpcodeId::LOG1 => Log::gen_associated_ops,
        // OpcodeId::LOG2 => Log::gen_associated_ops,
        // OpcodeId::LOG3 => Log::gen_associated_ops,
        // OpcodeId::LOG4 => Log::gen_associated_ops,
        OpcodeId::CALL | OpcodeId::CALLCODE => CallOpcode::<true>::gen_associated_ops,
        OpcodeId::DELEGATECALL | OpcodeId::STATICCALL => CallOpcode::<false>::gen_associated_ops,
=======
        OpcodeId::DUP1 => Dup::<1>::gen_associated_ops,
        OpcodeId::DUP2 => Dup::<2>::gen_associated_ops,
        OpcodeId::DUP3 => Dup::<3>::gen_associated_ops,
        OpcodeId::DUP4 => Dup::<4>::gen_associated_ops,
        OpcodeId::DUP5 => Dup::<5>::gen_associated_ops,
        OpcodeId::DUP6 => Dup::<6>::gen_associated_ops,
        OpcodeId::DUP7 => Dup::<7>::gen_associated_ops,
        OpcodeId::DUP8 => Dup::<8>::gen_associated_ops,
        OpcodeId::DUP9 => Dup::<9>::gen_associated_ops,
        OpcodeId::DUP10 => Dup::<10>::gen_associated_ops,
        OpcodeId::DUP11 => Dup::<11>::gen_associated_ops,
        OpcodeId::DUP12 => Dup::<12>::gen_associated_ops,
        OpcodeId::DUP13 => Dup::<13>::gen_associated_ops,
        OpcodeId::DUP14 => Dup::<14>::gen_associated_ops,
        OpcodeId::DUP15 => Dup::<15>::gen_associated_ops,
        OpcodeId::DUP16 => Dup::<16>::gen_associated_ops,
        OpcodeId::SWAP1 => Swap::<1>::gen_associated_ops,
        OpcodeId::SWAP2 => Swap::<2>::gen_associated_ops,
        OpcodeId::SWAP3 => Swap::<3>::gen_associated_ops,
        OpcodeId::SWAP4 => Swap::<4>::gen_associated_ops,
        OpcodeId::SWAP5 => Swap::<5>::gen_associated_ops,
        OpcodeId::SWAP6 => Swap::<6>::gen_associated_ops,
        OpcodeId::SWAP7 => Swap::<7>::gen_associated_ops,
        OpcodeId::SWAP8 => Swap::<8>::gen_associated_ops,
        OpcodeId::SWAP9 => Swap::<9>::gen_associated_ops,
        OpcodeId::SWAP10 => Swap::<10>::gen_associated_ops,
        OpcodeId::SWAP11 => Swap::<11>::gen_associated_ops,
        OpcodeId::SWAP12 => Swap::<12>::gen_associated_ops,
        OpcodeId::SWAP13 => Swap::<13>::gen_associated_ops,
        OpcodeId::SWAP14 => Swap::<14>::gen_associated_ops,
        OpcodeId::SWAP15 => Swap::<15>::gen_associated_ops,
        OpcodeId::SWAP16 => Swap::<16>::gen_associated_ops,
        OpcodeId::LOG0 => Log::gen_associated_ops,
        OpcodeId::LOG1 => Log::gen_associated_ops,
        OpcodeId::LOG2 => Log::gen_associated_ops,
        OpcodeId::LOG3 => Log::gen_associated_ops,
        OpcodeId::LOG4 => Log::gen_associated_ops,
        OpcodeId::CALL | OpcodeId::CALLCODE => CallOpcode::<7>::gen_associated_ops,
        OpcodeId::DELEGATECALL | OpcodeId::STATICCALL => CallOpcode::<6>::gen_associated_ops,
        OpcodeId::CREATE => Create::<false>::gen_associated_ops,
        OpcodeId::CREATE2 => Create::<true>::gen_associated_ops,
>>>>>>> fbcfd0f0
        OpcodeId::RETURN | OpcodeId::REVERT => ReturnRevert::gen_associated_ops,
        OpcodeId::INVALID(_) => Stop::gen_associated_ops,
        OpcodeId::SELFDESTRUCT => {
            log::debug!("Using dummy gen_selfdestruct_ops for opcode SELFDESTRUCT");
            DummySelfDestruct::gen_associated_ops
        }
<<<<<<< HEAD
        // OpcodeId::CREATE => {
        //     evm_unimplemented!("Using dummy gen_create_ops for opcode {:?}", opcode_id);
        //     DummyCreate::<false>::gen_associated_ops
        // }
        // OpcodeId::CREATE2 => {
        //     evm_unimplemented!("Using dummy gen_create_ops for opcode {:?}", opcode_id);
        //     DummyCreate::<true>::gen_associated_ops
        // }
=======
>>>>>>> fbcfd0f0
        _ => {
            log::debug!("Using dummy gen_associated_ops for opcode {:?}", opcode_id);
            Dummy::gen_associated_ops
        }
    }
}

fn fn_gen_error_state_associated_ops(
    geth_step: &GethExecStep,
    error: &ExecError,
) -> Option<FnGenAssociatedOps> {
    match error {
        ExecError::InvalidJump => Some(InvalidJump::gen_associated_ops),
        ExecError::InvalidOpcode => Some(StackOnlyOpcode::<0, 0, true>::gen_associated_ops),
        // Depth error could occur in CALL, CALLCODE, DELEGATECALL and STATICCALL.
        ExecError::Depth(DepthError::Call) => match geth_step.op {
            OpcodeId::CALL | OpcodeId::CALLCODE => Some(CallOpcode::<7>::gen_associated_ops),
            OpcodeId::DELEGATECALL | OpcodeId::STATICCALL => {
                Some(CallOpcode::<6>::gen_associated_ops)
            }
            op => unreachable!("ErrDepth cannot occur in {op}"),
        },
        // Depth error could occur in CREATE and CREATE2.
        ExecError::Depth(DepthError::Create) => Some(Create::<false>::gen_associated_ops),
        ExecError::Depth(DepthError::Create2) => Some(Create::<true>::gen_associated_ops),
        ExecError::OutOfGas(OogError::Call) => Some(OOGCall::gen_associated_ops),
        ExecError::OutOfGas(OogError::Constant) => {
            Some(StackOnlyOpcode::<0, 0, true>::gen_associated_ops)
        }
        ExecError::OutOfGas(OogError::Create2) => {
            Some(StackOnlyOpcode::<4, 0, true>::gen_associated_ops)
        }
        ExecError::OutOfGas(OogError::Log) => Some(ErrorOOGLog::gen_associated_ops),
        ExecError::OutOfGas(OogError::DynamicMemoryExpansion) => {
            Some(OOGDynamicMemory::gen_associated_ops)
        }
        ExecError::OutOfGas(OogError::StaticMemoryExpansion) => {
            Some(StackOnlyOpcode::<1, 0, true>::gen_associated_ops)
        }
        ExecError::OutOfGas(OogError::Exp) => {
            Some(StackOnlyOpcode::<2, 0, true>::gen_associated_ops)
        }
        ExecError::OutOfGas(OogError::MemoryCopy) => Some(OOGMemoryCopy::gen_associated_ops),
        ExecError::OutOfGas(OogError::Sha3) => {
            Some(StackOnlyOpcode::<2, 0, true>::gen_associated_ops)
        }
        ExecError::OutOfGas(OogError::SloadSstore) => Some(OOGSloadSstore::gen_associated_ops),
        ExecError::OutOfGas(OogError::AccountAccess) => {
            Some(ErrorOOGAccountAccess::gen_associated_ops)
        }
        // ExecError::
        ExecError::StackOverflow => Some(StackOnlyOpcode::<0, 0, true>::gen_associated_ops),
        ExecError::StackUnderflow => Some(StackOnlyOpcode::<0, 0, true>::gen_associated_ops),
        ExecError::CodeStoreOutOfGas => Some(ErrorCodeStore::gen_associated_ops),
        ExecError::MaxCodeSizeExceeded => Some(ErrorCodeStore::gen_associated_ops),
        // call & callcode can encounter InsufficientBalance error, Use pop-7 generic CallOpcode
<<<<<<< HEAD
        ExecError::InsufficientBalance => Some(CallOpcode::<true>::gen_associated_ops),
        ExecError::WriteProtection => Some(ErrorWriteProtection::gen_associated_ops),
        ExecError::ReturnDataOutOfBounds => Some(ErrorReturnDataOutOfBound::gen_associated_ops),
=======
        ExecError::InsufficientBalance(InsufficientBalanceError::Call) => {
            Some(CallOpcode::<7>::gen_associated_ops)
        }
        // create & create2 can encounter insufficient balance.
        ExecError::InsufficientBalance(InsufficientBalanceError::Create) => {
            Some(Create::<false>::gen_associated_ops)
        }
        ExecError::InsufficientBalance(InsufficientBalanceError::Create2) => {
            Some(Create::<true>::gen_associated_ops)
        }
        ExecError::PrecompileFailed => Some(PrecompileFailed::gen_associated_ops),
        ExecError::WriteProtection => Some(ErrorWriteProtection::gen_associated_ops),
        ExecError::ReturnDataOutOfBounds => Some(ErrorReturnDataOutOfBound::gen_associated_ops),
        // create & create2 can encounter contract address collision.
        ExecError::ContractAddressCollision(ContractAddressCollisionError::Create) => {
            Some(Create::<false>::gen_associated_ops)
        }
        ExecError::ContractAddressCollision(ContractAddressCollisionError::Create2) => {
            Some(Create::<true>::gen_associated_ops)
        }
        // create & create2 can encounter nonce uint overflow.
        ExecError::NonceUintOverflow(NonceUintOverflowError::Create) => {
            Some(Create::<false>::gen_associated_ops)
        }
        ExecError::NonceUintOverflow(NonceUintOverflowError::Create2) => {
            Some(Create::<true>::gen_associated_ops)
        }
        ExecError::InvalidCreationCode => Some(ErrorCreationCode::gen_associated_ops),
>>>>>>> fbcfd0f0
        // more future errors place here
        _ => {
            evm_unimplemented!("TODO: error state {:?} not implemented", error);
            None
        }
    }
}

#[allow(clippy::collapsible_else_if)]
/// Generate the associated operations according to the particular
/// [`OpcodeId`].
pub fn gen_associated_ops(
    opcode_id: &OpcodeId,
    state: &mut CircuitInputStateRef,
    geth_steps: &[GethExecStep],
) -> Result<Vec<ExecStep>, Error> {
<<<<<<< HEAD
=======
    let memory_enabled = !geth_steps.iter().all(|s| s.memory.is_empty());
    if memory_enabled {
        let check_level = if *CHECK_MEM_STRICT { 2 } else { 0 }; // 0: no check, 1: check and log error and fix, 2: check and assert_eq
        if check_level >= 1 {
            #[allow(clippy::collapsible_else_if)]
            if state.call_ctx()?.memory != geth_steps[0].memory {
                log::error!(
                    "wrong mem before {:?}. len in state {}, len in step {}",
                    opcode_id,
                    &state.call_ctx()?.memory.len(),
                    &geth_steps[0].memory.len(),
                );
                log::error!("state mem {:?}", &state.call_ctx()?.memory);
                log::error!("step  mem {:?}", &geth_steps[0].memory);

                for i in 0..std::cmp::min(
                    state.call_ctx()?.memory.0.len(),
                    geth_steps[0].memory.0.len(),
                ) {
                    let state_mem = state.call_ctx()?.memory.0[i];
                    let step_mem = geth_steps[0].memory.0[i];
                    if state_mem != step_mem {
                        log::error!(
                            "diff at {}: state {:?} != step {:?}",
                            i,
                            state_mem,
                            step_mem
                        );
                    }
                }
                if check_level >= 2 {
                    panic!("mem wrong");
                }
                state.call_ctx_mut()?.memory = geth_steps[0].memory.clone();
            }
        }
    }
>>>>>>> fbcfd0f0

    // check if have error
    let geth_step = &geth_steps[0];
    let mut exec_step = state.new_step(geth_step)?;
    let next_step = if geth_steps.len() > 1 {
        Some(&geth_steps[1])
    } else {
        None
    };
    if let Some(exec_error) = state.get_step_err(geth_step, next_step).unwrap() {
        log::warn!(
            "geth error {:?} occurred in  {:?} at pc {:?}",
            exec_error,
            geth_step.op,
            geth_step.pc,
        );

        exec_step.error = Some(exec_error.clone());
        // TODO: after more error state handled, refactor all error handling in
        // fn_gen_error_state_associated_ops method
        // For exceptions that have been implemented
        if let Some(fn_gen_error_ops) = fn_gen_error_state_associated_ops(geth_step, &exec_error) {
            let mut steps = fn_gen_error_ops(state, geth_steps)?;
            if let Some(e) = &steps[0].error {
                debug_assert_eq!(&exec_error, e);
            }
            steps[0].error = Some(exec_error.clone());
            return Ok(steps);
        } else {
            // For exceptions that fail to enter next call context, we need
            // to restore call context of current caller
            let mut need_restore = true;

            // For exceptions that already enter next call context, but fail immediately
            // (e.g. Depth, InsufficientBalance), we still need to parse the call.
            if geth_step.op.is_call_or_create()
                && !matches!(exec_error, ExecError::OutOfGas(OogError::Create2))
            {
                let call = state.parse_call(geth_step)?;
                state.push_call(call);
<<<<<<< HEAD
                // For exceptions that fail to enter next call context, we need
                // to restore call context of current caller
            } else {
                state.gen_restore_context_ops(&mut exec_step, geth_steps)?;
=======
                need_restore = false;
>>>>>>> fbcfd0f0
            }

            state.handle_return(&mut exec_step, geth_steps, need_restore)?;
            return Ok(vec![exec_step]);
        }
    }
    // if no errors, continue as normal
    let fn_gen_associated_ops = fn_gen_associated_ops(opcode_id);
    fn_gen_associated_ops(state, geth_steps)
}

<<<<<<< HEAD
pub fn gen_begin_tx_ops(state: &mut CircuitInputStateRef, exec_trace: &GethExecTrace) -> Result<ExecStep, Error> {
=======
pub fn gen_begin_tx_ops(
    state: &mut CircuitInputStateRef,
    geth_trace: &GethExecTrace,
) -> Result<(), Error> {
>>>>>>> fbcfd0f0
    let mut exec_step = state.new_begin_tx_step();
    let call = state.call()?.clone();

    for (field, value) in [
        (CallContextField::TxId, state.tx_ctx.id().into()),
        (
            CallContextField::RwCounterEndOfReversion,
            call.rw_counter_end_of_reversion.into(),
        ),
        (
            CallContextField::IsPersistent,
            (call.is_persistent as usize).into(),
        ),
        (CallContextField::IsSuccess, call.is_success.to_word()),
    ] {
        state.call_context_write(&mut exec_step, call.call_id, field, value);
    }

    // Increase caller's nonce
    let caller_address = call.caller_address;
    let mut nonce_prev = state.sdb.get_account(&caller_address).1.nonce;
    debug_assert!(nonce_prev <= state.tx.nonce.into());
    while nonce_prev < state.tx.nonce.into() {
        nonce_prev = state.sdb.increase_nonce(&caller_address).into();
        log::warn!("[debug] increase nonce to {}", nonce_prev);
    }
    state.account_write(
        &mut exec_step,
        caller_address,
        AccountField::Nonce,
        nonce_prev + 1,
        nonce_prev,
    )?;

    // Add caller, callee and coinbase (only for Shanghai) to access list.
    #[cfg(feature = "shanghai")]
    let accessed_addresses = [
        call.caller_address,
        call.address,
        state
            .block
            .headers
            .get(&state.tx.block_num)
            .unwrap()
            .coinbase,
    ];
    #[cfg(not(feature = "shanghai"))]
    let accessed_addresses = [call.caller_address, call.address];
    for address in accessed_addresses {
        let is_warm_prev = !state.sdb.add_account_to_access_list(address);
        state.tx_accesslist_account_write(
            &mut exec_step,
            state.tx_ctx.id(),
            address,
            true,
            is_warm_prev,
        )?;
    }

    // Calculate intrinsic gas cost
    let call_data_gas_cost = state
        .tx
        .input
        .iter()
        .fold(0, |acc, byte| acc + if *byte == 0 { 4 } else { 16 });
    let intrinsic_gas_cost = if state.tx.is_create() {
        GasCost::CREATION_TX.as_u64()
    } else {
        GasCost::TX.as_u64()
    } + call_data_gas_cost;
    exec_step.gas_cost = GasCost(intrinsic_gas_cost);

    // Get code_hash of callee
    // FIXME: call with value to precompile will cause the codehash of precompile
    // address to `CodeDB::empty_code_hash()`. FIXME: we should have a
    // consistent codehash for precompile contract.
    let callee_account = &state.sdb.get_account(&call.address).1.clone();
    let is_precompile = is_precompiled(&call.address);
    let callee_exists = !callee_account.is_empty() || is_precompile;
    if !callee_exists && call.value.is_zero() {
        state.sdb.get_account_mut(&call.address).1.storage.clear();
    }
    if state.tx.is_create()
        && ((!callee_account.code_hash.is_zero()
            && !callee_account.code_hash.eq(&CodeDB::empty_code_hash()))
            || !callee_account.nonce.is_zero())
    {
        unimplemented!("deployment collision");
    }
    let (callee_code_hash, is_empty_code_hash) = match (state.tx.is_create(), callee_exists) {
        (true, _) => (call.code_hash.to_word(), false),
        (_, true) => {
            debug_assert_eq!(
                callee_account.code_hash, call.code_hash,
                "callee account's code hash: {:?}, call's code hash: {:?}",
                callee_account.code_hash, call.code_hash
            );
            (
                call.code_hash.to_word(),
                call.code_hash == CodeDB::empty_code_hash(),
            )
        }
        (_, false) => (Word::zero(), true),
    };
    if !is_precompile && !call.is_create() {
        state.account_read(
            &mut exec_step,
            call.address,
            AccountField::CodeHash,
            callee_code_hash,
        );
    }

    // Transfer with fee
    let fee = state.tx.gas_price * state.tx.gas + state.tx_ctx.l1_fee;
    state.transfer_with_fee(
        &mut exec_step,
        call.caller_address,
        call.address,
        callee_exists,
        call.is_create(),
        call.value,
        Some(fee),
    )?;

    // In case of contract creation we wish to verify the correctness of the
    // contract's address (callee). This address is defined as:
    //
    // Keccak256(RLP([tx_caller, tx_nonce]))[12:]
    //
    // We feed the RLP-encoded bytes to the block's SHA3 inputs, which gets assigned
    // to the Keccak circuit, so that the BeginTxGadget can do a lookup to the
    // Keccak table and verify the contract address.
    if state.tx.is_create() {
        state.block.sha3_inputs.push({
            let mut stream = ethers_core::utils::rlp::RlpStream::new();
            stream.begin_list(2);
            stream.append(&caller_address);
            stream.append(&nonce_prev);
            stream.out().to_vec()
        });
    }

    // There are 4 branches from here.
    match (call.is_create(), is_precompile, is_empty_code_hash) {
        // 1. Creation transaction.
        (true, _, _) => {
            state.push_op_reversible(
                &mut exec_step,
                AccountOp {
                    address: call.address,
                    field: AccountField::Nonce,
                    value: 1.into(),
                    value_prev: 0.into(),
                },
            )?;
            for (field, value) in [
                (CallContextField::Depth, call.depth.into()),
                (
                    CallContextField::CallerAddress,
                    call.caller_address.to_word(),
                ),
                (
                    CallContextField::CalleeAddress,
                    get_contract_address(caller_address, nonce_prev).to_word(),
                ),
                (
                    CallContextField::CallDataOffset,
                    call.call_data_offset.into(),
                ),
                (
                    CallContextField::CallDataLength,
                    state.tx.input.len().into(),
                ),
                (CallContextField::Value, call.value),
                (CallContextField::IsStatic, (call.is_static as usize).into()),
                (CallContextField::LastCalleeId, 0.into()),
                (CallContextField::LastCalleeReturnDataOffset, 0.into()),
                (CallContextField::LastCalleeReturnDataLength, 0.into()),
                (CallContextField::IsRoot, 1.into()),
                (CallContextField::IsCreate, 1.into()),
                (CallContextField::CodeHash, call.code_hash.to_word()),
            ] {
                state.call_context_write(&mut exec_step, call.call_id, field, value);
            }
        }
        // 2. Call to precompiled.
<<<<<<< HEAD
        (_, true, _) => {
            evm_unimplemented!("Call to precompiled is left unimplemented");
        }
        (_, _, is_empty_code_hash) => {
            // 3. Call to account with empty code.
            if !is_empty_code_hash {

                // 4. Call to account with non-empty code.
=======
        (_, true, _) => (),
        (_, _, is_empty_code_hash) => {
            // 3. Call to account with empty code (is_empty_code_hash == true).
            // 4. Call to account with non-empty code (is_empty_code_hash == false).
            if !is_empty_code_hash {
>>>>>>> fbcfd0f0
                for (field, value) in [
                    (CallContextField::Depth, call.depth.into()),
                    (
                        CallContextField::CallerAddress,
                        call.caller_address.to_word(),
                    ),
                    (CallContextField::CalleeAddress, call.address.to_word()),
                    (
                        CallContextField::CallDataOffset,
                        call.call_data_offset.into(),
                    ),
                    (
                        CallContextField::CallDataLength,
                        call.call_data_length.into(),
                    ),
                    (CallContextField::Value, call.value),
                    (CallContextField::IsStatic, (call.is_static as usize).into()),
                    (CallContextField::LastCalleeId, 0.into()),
                    (CallContextField::LastCalleeReturnDataOffset, 0.into()),
                    (CallContextField::LastCalleeReturnDataLength, 0.into()),
                    (CallContextField::IsRoot, 1.into()),
<<<<<<< HEAD
                    (CallContextField::IsCreate, 0.into()),
                    (CallContextField::CodeHash, callee_code_hash),
                    (CallContextField::InternalFunctionId, 0.into()),
=======
                    (CallContextField::IsCreate, call.is_create().to_word()),
                    (CallContextField::CodeHash, callee_code_hash),
>>>>>>> fbcfd0f0
                ] {
                    state.call_context_write(&mut exec_step, call.call_id, field, value);
                }
            }
        }
<<<<<<< HEAD
    };

    // Initialize WASM global memory and global variables section
    for (i, byte) in exec_trace.global_memory.0.iter().enumerate() {
        // TODO: "I think there is easier way to proof init memory"
        state.memory_write(&mut exec_step, MemoryAddress::from(i), *byte)?;
    }
    for global in &exec_trace.globals {
        // TODO: "proof const evaluation"
        state.global_write(&mut exec_step, global.index, StackWord::from(global.value))?;
    }

    let first_function_call = exec_trace.function_calls.first().unwrap();
    state.call_context_write(
        &mut exec_step,
        state.call()?.call_id,
        CallContextField::InternalFunctionId,
        U256::from(first_function_call.fn_index),
    );

    for i in 0..first_function_call.num_locals {
        // TODO: "function body can be empty"
        state.stack_write(&mut exec_step, exec_trace.struct_logs[0].stack.nth_last_filled((first_function_call.num_locals - i - 1) as usize), StackWord::zero())?;
    }
    exec_step.function_index = first_function_call.fn_index;
    exec_step.max_stack_height = first_function_call.max_stack_height;
    exec_step.num_locals = first_function_call.num_locals;
    // increase reserved stack size with num locals
    exec_step.stack_size += first_function_call.num_locals as usize;

    Ok(exec_step)
=======
    }

    exec_step.gas_cost = if geth_trace.struct_logs.is_empty() {
        GasCost(geth_trace.gas.0)
    } else {
        GasCost(state.tx.gas - geth_trace.struct_logs[0].gas.0)
    };

    log::trace!("begin_tx_step: {:?}", exec_step);
    state.tx.steps_mut().push(exec_step);

    // TRICKY:
    // Process the reversion only for Precompile in begin TX. Since no associated
    // opcodes could process reversion afterwards.
    // TODO:
    // Move it to code of generating precompiled operations when implemented.
    if is_precompile && !state.call().unwrap().is_success {
        state.handle_reversion();
    }

    Ok(())
>>>>>>> fbcfd0f0
}

pub fn gen_end_tx_ops(state: &mut CircuitInputStateRef) -> Result<ExecStep, Error> {
    let mut exec_step = state.new_end_tx_step();
    let call = state.tx.calls()[0].clone();

    state.call_context_read(
        &mut exec_step,
        call.call_id,
        CallContextField::TxId,
        state.tx_ctx.id().into(),
    );
    state.call_context_read(
        &mut exec_step,
        call.call_id,
        CallContextField::IsPersistent,
        Word::from(call.is_persistent as u8),
    );

    let refund = state.sdb.refund();
    state.push_op(
        &mut exec_step,
        RW::READ,
        TxRefundOp {
            tx_id: state.tx_ctx.id(),
            value: refund,
            value_prev: refund,
        },
    );

    let effective_refund =
        refund.min((state.tx.gas - exec_step.gas_left.0) / MAX_REFUND_QUOTIENT_OF_GAS_USED as u64);
    let (found, caller_account) = state.sdb.get_account(&call.caller_address);
    if !found {
        return Err(Error::AccountNotFound(call.caller_address));
    }
    let caller_balance_prev = caller_account.balance;
    let caller_balance =
        caller_balance_prev + state.tx.gas_price * (exec_step.gas_left.0 + effective_refund);
    state.account_write(
        &mut exec_step,
        call.caller_address,
        AccountField::Balance,
        caller_balance,
        caller_balance_prev,
    )?;

    let block_info = state
        .block
        .headers
        .get(&state.tx.block_num)
        .unwrap()
        .clone();
    let effective_tip = state.tx.gas_price - block_info.base_fee;
    let gas_cost = state.tx.gas - exec_step.gas_left.0 - effective_refund;
    let coinbase_reward = effective_tip * gas_cost + state.tx_ctx.l1_fee;
    log::trace!(
        "coinbase reward = ({} - {}) * ({} - {} - {}) = {}",
        state.tx.gas_price,
        block_info.base_fee,
        state.tx.gas,
        exec_step.gas_left.0,
        effective_refund,
        coinbase_reward
    );
    let (found, coinbase_account) = state.sdb.get_account_mut(&block_info.coinbase);
    if !found {
        log::error!("coinbase account not found: {}", block_info.coinbase);
        return Err(Error::AccountNotFound(block_info.coinbase));
    }
    let coinbase_balance_prev = coinbase_account.balance;
    let coinbase_balance = coinbase_balance_prev + coinbase_reward;
    state.account_write(
        &mut exec_step,
        block_info.coinbase,
        AccountField::Balance,
        coinbase_balance,
        coinbase_balance_prev,
    )?;

    // handle tx receipt tag
    state.tx_receipt_write(
        &mut exec_step,
        state.tx_ctx.id(),
        TxReceiptField::PostStateOrStatus,
        call.is_persistent as u64,
    )?;

    let log_id = exec_step.log_id;
    state.tx_receipt_write(
        &mut exec_step,
        state.tx_ctx.id(),
        TxReceiptField::LogLength,
        log_id as u64,
    )?;

    if state.tx_ctx.id() > 1 {
        // query pre tx cumulative gas
        state.tx_receipt_read(
            &mut exec_step,
            state.tx_ctx.id() - 1,
            TxReceiptField::CumulativeGasUsed,
            state.block_ctx.cumulative_gas_used,
        )?;
    }

    state.block_ctx.cumulative_gas_used += state.tx.gas - exec_step.gas_left.0;
    state.tx_receipt_write(
        &mut exec_step,
        state.tx_ctx.id(),
        TxReceiptField::CumulativeGasUsed,
        state.block_ctx.cumulative_gas_used,
    )?;

    if !state.tx_ctx.is_last_tx() {
        state.call_context_write(
            &mut exec_step,
            state.block_ctx.rwc.0 + 1,
            CallContextField::TxId,
            (state.tx_ctx.id() + 1).into(),
        );
    }

    Ok(exec_step)
}

#[derive(Debug, Copy, Clone)]
struct DummySelfDestruct;

impl Opcode for DummySelfDestruct {
    fn gen_associated_ops(
        state: &mut CircuitInputStateRef,
        geth_steps: &[GethExecStep],
    ) -> Result<Vec<ExecStep>, Error> {
        dummy_gen_selfdestruct_ops(state, geth_steps)
    }
}

fn dummy_gen_selfdestruct_ops(
    state: &mut CircuitInputStateRef,
    geth_steps: &[GethExecStep],
) -> Result<Vec<ExecStep>, Error> {
    let geth_step = &geth_steps[0];
    let mut exec_step = state.new_step(geth_step)?;
    let sender = state.call()?.address;
    let receiver = geth_step.stack.last()?.to_address();

    let is_warm = state.sdb.check_account_in_access_list(&receiver);
    state.push_op_reversible(
        &mut exec_step,
        TxAccessListAccountOp {
            tx_id: state.tx_ctx.id(),
            address: receiver,
            is_warm: true,
            is_warm_prev: is_warm,
        },
    )?;

    let (found, receiver_account) = state.sdb.get_account(&receiver);
    if !found {
        return Err(Error::AccountNotFound(receiver));
    }
    let receiver_account = &receiver_account.clone();
    let (found, sender_account) = state.sdb.get_account(&sender);
    if !found {
        return Err(Error::AccountNotFound(sender));
    }
    let sender_account = &sender_account.clone();
    let value = sender_account.balance;
    log::trace!(
        "self destruct, sender {:?} receiver {:?} value {:?}",
        sender,
        receiver,
        value
    );
    // NOTE: In this dummy implementation we assume that the receiver already
    // exists.

    state.push_op_reversible(
        &mut exec_step,
        AccountOp {
            address: sender,
            field: AccountField::Balance,
            value: Word::zero(),
            value_prev: value,
        },
    )?;
    state.push_op_reversible(
        &mut exec_step,
        AccountOp {
            address: sender,
            field: AccountField::Nonce,
            value: Word::zero(),
            value_prev: sender_account.nonce,
        },
    )?;
    state.push_op_reversible(
        &mut exec_step,
        AccountOp {
            address: sender,
            field: AccountField::CodeHash,
            value: Word::zero(),
            value_prev: sender_account.code_hash.to_word(),
        },
    )?;
    if receiver != sender {
        state.push_op_reversible(
            &mut exec_step,
            AccountOp {
                address: receiver,
                field: AccountField::Balance,
                value: receiver_account.balance + value,
                value_prev: receiver_account.balance,
            },
        )?;
    }

    if state.call()?.is_persistent {
        state.sdb.destruct_account(sender);
    }

    state.handle_return(&mut exec_step, geth_steps, false)?;
    Ok(vec![exec_step])
}

pub fn append_vector_to_vector_with_padding(dest: &mut Vec<u8>, source: &Vec<u8>, source_size_with_padding: usize) {
    let mut vec_to_append = vec![0; source_size_with_padding];
    let start_idx = source_size_with_padding - source.len();
    vec_to_append[start_idx..].copy_from_slice(source.as_slice());
    dest.extend_from_slice(vec_to_append.as_slice());
}<|MERGE_RESOLUTION|>--- conflicted
+++ resolved
@@ -1,66 +1,15 @@
 //! Definition of each opcode of the EVM.
-use core::fmt::Debug;
-
-use ethers_core::utils::get_contract_address;
-
-use address::Address;
-use balance::Balance;
-use calldatacopy::Calldatacopy;
-use calldataload::Calldataload;
-use calldatasize::Calldatasize;
-use caller::Caller;
-use callop::CallOpcode;
-use callvalue::Callvalue;
-use chainid::ChainId;
-use codecopy::Codecopy;
-use codesize::Codesize;
-use error_invalid_jump::InvalidJump;
-use error_oog_call::OOGCall;
-use error_oog_exp::OOGExp;
-use error_oog_log::ErrorOOGLog;
-use error_oog_sload_sstore::OOGSloadSstore;
-use error_return_data_outofbound::ErrorReturnDataOutOfBound;
-use error_simple::ErrorSimple;
-use error_write_protection::ErrorWriteProtection;
-use eth_types::{evm_types::{GasCost, MAX_REFUND_QUOTIENT_OF_GAS_USED}, evm_unimplemented, GethExecStep, GethExecTrace, StackWord, ToAddress, ToWord, U256, Word};
-use eth_types::evm_types::MemoryAddress;
-use extcodecopy::Extcodecopy;
-use extcodesize::Extcodesize;
-use gasprice::GasPrice;
-use keccak256::EMPTY_HASH;
-use number::Number;
-use origin::Origin;
-use return_revert::ReturnRevert;
-use returndatacopy::Returndatacopy;
-use returndatasize::Returndatasize;
-use selfbalance::Selfbalance;
-use stackonlyop::StackOnlyOpcode;
-use stacktomemoryop::StackToMemoryOpcode;
-use stop::Stop;
-use wasm_break::WasmBreakOpcode;
-use wasm_call::WasmCallOpcode;
-use wasm_global::WasmGlobalOpcode;
-use wasm_local::WasmLocalOpcode;
-
 use crate::{
     circuit_input_builder::{CircuitInputStateRef, ExecStep},
-<<<<<<< HEAD
-    error::{ExecError, OogError},
-    Error,
-=======
     error::{
         ContractAddressCollisionError, DepthError, ExecError, InsufficientBalanceError,
         NonceUintOverflowError, OogError,
     },
->>>>>>> fbcfd0f0
     evm::OpcodeId,
     operation::{
-        AccountField, AccountOp, CallContextField, RW, TxAccessListAccountOp, TxReceiptField,
-        TxRefundOp,
+        AccountField, AccountOp, CallContextField, TxAccessListAccountOp, TxReceiptField,
+        TxRefundOp, RW,
     },
-<<<<<<< HEAD
-};
-=======
     state_db::CodeDB,
     Error,
 };
@@ -72,7 +21,6 @@
 use ethers_core::utils::get_contract_address;
 
 use crate::util::CHECK_MEM_STRICT;
->>>>>>> fbcfd0f0
 
 #[cfg(any(feature = "test", test))]
 pub use self::sha3::sha3_tests::{gen_sha3_code, MemoryKind};
@@ -88,16 +36,16 @@
 mod chainid;
 mod codecopy;
 mod codesize;
-// mod create;
-// mod dup;
-// mod exp;
+mod create;
+mod dup;
+mod exp;
 mod extcodecopy;
-// mod extcodehash;
+mod extcodehash;
 mod extcodesize;
 mod gasprice;
-// mod logs;
-// mod mload;
-// mod mstore;
+mod logs;
+mod mload;
+mod mstore;
 mod number;
 mod origin;
 mod return_revert;
@@ -105,12 +53,11 @@
 mod returndatasize;
 mod selfbalance;
 mod sha3;
-// mod sload;
-// mod sstore;
+mod sload;
+mod sstore;
 mod stackonlyop;
-mod stacktomemoryop;
 mod stop;
-// mod swap;
+mod swap;
 
 mod error_codestore;
 mod error_contract_address_collision;
@@ -128,12 +75,6 @@
 
 #[cfg(test)]
 mod memory_expansion_test;
-<<<<<<< HEAD
-mod wasm_call;
-mod wasm_global;
-mod wasm_local;
-mod wasm_break;
-=======
 
 use self::sha3::Sha3;
 use crate::precompile::is_precompiled;
@@ -179,7 +120,6 @@
 use stackonlyop::StackOnlyOpcode;
 use stop::Stop;
 use swap::Swap;
->>>>>>> fbcfd0f0
 
 /// Generic opcode trait which defines the logic of the
 /// [`Operation`](crate::operation::Operation) that should be generated for one
@@ -191,8 +131,8 @@
     /// [`StorageOp`](crate::operation::StorageOp)s associated to the Opcode
     /// is implemented for.
     fn gen_associated_ops(
-        _state: &mut CircuitInputStateRef,
-        _geth_steps: &[GethExecStep],
+        state: &mut CircuitInputStateRef,
+        geth_steps: &[GethExecStep],
     ) -> Result<Vec<ExecStep>, Error>;
 }
 
@@ -214,173 +154,37 @@
 ) -> Result<Vec<ExecStep>, Error>;
 
 fn fn_gen_associated_ops(opcode_id: &OpcodeId) -> FnGenAssociatedOps {
+    if opcode_id.is_push() {
+        return StackOnlyOpcode::<0, 1>::gen_associated_ops;
+    }
+
     match opcode_id {
-        // WASM opcodes
-        OpcodeId::Unreachable => Stop::gen_associated_ops,
-        // OpcodeId::Nop => Dummy::gen_associated_ops,
-        // OpcodeId::Block => Dummy::gen_associated_ops,
-        // OpcodeId::Loop => Dummy::gen_associated_ops,
-        // OpcodeId::If => Dummy::gen_associated_ops,
-        // OpcodeId::Else => Dummy::gen_associated_ops,
-        OpcodeId::End => Stop::gen_associated_ops,
-        // OpcodeId::Br => Dummy::gen_associated_ops,
-        // OpcodeId::BrIf => Dummy::gen_associated_ops,
-        // OpcodeId::BrTable => Dummy::gen_associated_ops,
-        // OpcodeId::Return => Dummy::gen_associated_ops,
-        // OpcodeId::Call => Dummy::gen_associated_ops,
-        // OpcodeId::CallIndirect => Dummy::gen_associated_ops,
-        // OpcodeId::Drop => Dummy::gen_associated_ops,
-        // OpcodeId::Select => Dummy::gen_associated_ops,
-        // OpcodeId::GetLocal => Dummy::gen_associated_ops,
-        // OpcodeId::SetLocal => Dummy::gen_associated_ops,
-        // OpcodeId::TeeLocal => Dummy::gen_associated_ops,
-        // OpcodeId::GetGlobal => Dummy::gen_associated_ops,
-        // OpcodeId::SetGlobal => Dummy::gen_associated_ops,
-        // OpcodeId::I32Load => Dummy::gen_associated_ops,
-        // OpcodeId::I64Load => Dummy::gen_associated_ops,
-        // OpcodeId::F32Load => Dummy::gen_associated_ops,
-        // OpcodeId::F64Load => Dummy::gen_associated_ops,
-        // OpcodeId::I32Load8S => Dummy::gen_associated_ops,
-        // OpcodeId::I32Load8U => Dummy::gen_associated_ops,
-        // OpcodeId::I32Load16S => Dummy::gen_associated_ops,
-        // OpcodeId::I32Load16U => Dummy::gen_associated_ops,
-        // OpcodeId::I64Load8S => Dummy::gen_associated_ops,
-        // OpcodeId::I64Load8U => Dummy::gen_associated_ops,
-        // OpcodeId::I64Load16S => Dummy::gen_associated_ops,
-        // OpcodeId::I64Load16U => Dummy::gen_associated_ops,
-        // OpcodeId::I64Load32S => Dummy::gen_associated_ops,
-        // OpcodeId::I64Load32U => Dummy::gen_associated_ops,
-        // OpcodeId::I32Store => Dummy::gen_associated_ops,
-        // OpcodeId::I64Store => Dummy::gen_associated_ops,
-        // OpcodeId::F32Store => Dummy::gen_associated_ops,
-        // OpcodeId::F64Store => Dummy::gen_associated_ops,
-        // OpcodeId::I32Store8 => Dummy::gen_associated_ops,
-        // OpcodeId::I32Store16 => Dummy::gen_associated_ops,
-        // OpcodeId::I64Store8 => Dummy::gen_associated_ops,
-        // OpcodeId::I64Store16 => Dummy::gen_associated_ops,
-        // OpcodeId::I64Store32 => Dummy::gen_associated_ops,
-        // OpcodeId::CurrentMemory => Dummy::gen_associated_ops,
-        // OpcodeId::GrowMemory => Dummy::gen_associated_ops,
-        OpcodeId::I32Const |
-        OpcodeId::I64Const => StackOnlyOpcode::<0, 1>::gen_associated_ops,
-        // WASM binary opcodes
-
-        OpcodeId::I32Eq |
-        OpcodeId::I32Ne |
-
-        OpcodeId::I32LtS |
-        OpcodeId::I32GtS |
-        OpcodeId::I32LeS |
-        OpcodeId::I32GeS |
-
-        OpcodeId::I32LtU |
-        OpcodeId::I32GtU |
-        OpcodeId::I32LeU |
-        OpcodeId::I32GeU |
-
-        OpcodeId::I64Eq |
-        OpcodeId::I64Ne |
-
-        OpcodeId::I64LtS |
-        OpcodeId::I64GtS |
-        OpcodeId::I64LeS |
-        OpcodeId::I64GeS |
-
-        OpcodeId::I64LtU |
-        OpcodeId::I64GtU |
-        OpcodeId::I64LeU |
-        OpcodeId::I64GeU |
-
-        OpcodeId::I32Add |
-        OpcodeId::I32Sub |
-        OpcodeId::I32Mul |
-        OpcodeId::I32DivS |
-        OpcodeId::I32DivU |
-        OpcodeId::I32RemS |
-        OpcodeId::I32RemU |
-        OpcodeId::I32And |
-        OpcodeId::I32Or |
-        OpcodeId::I32Xor |
-        OpcodeId::I32Shl |
-        OpcodeId::I32ShrS |
-        OpcodeId::I32ShrU |
-        OpcodeId::I32Rotl |
-        OpcodeId::I32Rotr |
-        OpcodeId::I64Add |
-        OpcodeId::I64Sub |
-        OpcodeId::I64Mul |
-        OpcodeId::I64DivS |
-        OpcodeId::I64DivU |
-        OpcodeId::I64RemS |
-        OpcodeId::I64RemU |
-        OpcodeId::I64And |
-        OpcodeId::I64Or |
-        OpcodeId::I64Xor |
-        OpcodeId::I64Shl |
-        OpcodeId::I64ShrS |
-        OpcodeId::I64ShrU |
-        OpcodeId::I64Rotl |
-        OpcodeId::I64Rotr => StackOnlyOpcode::<2, 1>::gen_associated_ops,
-
-        // WASM load store like opcodes (like unary).
-        OpcodeId::I32Load |
-        OpcodeId::I32Load8S |
-        OpcodeId::I32Load8U |
-        OpcodeId::I32Load16S |
-        OpcodeId::I32Load16U |
-        OpcodeId::I64Load |
-        OpcodeId::I64Load8S |
-        OpcodeId::I64Load8U |
-        OpcodeId::I64Load16S |
-        OpcodeId::I64Load16U |
-        OpcodeId::I64Load32S |
-        OpcodeId::I64Load32U => StackOnlyOpcode::<1, 1>::gen_associated_ops,
-
-        // WASM unary opcodes
-        OpcodeId::I64ExtendI32 |
-        OpcodeId::I32Ctz |
-        OpcodeId::I64Ctz |
-        OpcodeId::I32Clz |
-        OpcodeId::I64Clz |
-        OpcodeId::I32Popcnt |
-        OpcodeId::I64Popcnt => StackOnlyOpcode::<1, 1>::gen_associated_ops,
-
-        // WASM global opcodes
-        OpcodeId::SetGlobal |
-        OpcodeId::GetGlobal => WasmGlobalOpcode::gen_associated_ops,
-        // WASM local opcodes
-        OpcodeId::SetLocal |
-        OpcodeId::GetLocal |
-        OpcodeId::TeeLocal => WasmLocalOpcode::gen_associated_ops,
-        // call opcodes
-        OpcodeId::Call |
-        OpcodeId::CallIndirect => WasmCallOpcode::gen_associated_ops,
-        // control flow opcodes (PC)
-        OpcodeId::Return |
-        OpcodeId::Br |
-        OpcodeId::BrIf |
-        OpcodeId::BrTable => WasmBreakOpcode::gen_associated_ops,
-
-        // WASM select like opcodes.
-        OpcodeId::Select => StackOnlyOpcode::<3, 1>::gen_associated_ops,
-
-        // WASM store like ops.
-        OpcodeId::I32Store |
-        OpcodeId::I32Store8 |
-        OpcodeId::I32Store16 |
-        OpcodeId::I64Store |
-        OpcodeId::I64Store8 |
-        OpcodeId::I64Store16 |
-        OpcodeId::I64Store32 => StackOnlyOpcode::<2, 0>::gen_associated_ops,
-
-        // WASM test opcodes
-        OpcodeId::I32Eqz | OpcodeId::I64Eqz => StackOnlyOpcode::<1, 1>::gen_associated_ops,
-
-        OpcodeId::Drop => StackOnlyOpcode::<1, 0>::gen_associated_ops,
-
-        // EVM opcodes
         OpcodeId::STOP => Stop::gen_associated_ops,
-        // OpcodeId::SHA3 => Sha3::gen_associated_ops,
+        OpcodeId::ADD => StackOnlyOpcode::<2, 1>::gen_associated_ops,
+        OpcodeId::MUL => StackOnlyOpcode::<2, 1>::gen_associated_ops,
+        OpcodeId::SUB => StackOnlyOpcode::<2, 1>::gen_associated_ops,
+        OpcodeId::DIV => StackOnlyOpcode::<2, 1>::gen_associated_ops,
+        OpcodeId::SDIV => StackOnlyOpcode::<2, 1>::gen_associated_ops,
+        OpcodeId::MOD => StackOnlyOpcode::<2, 1>::gen_associated_ops,
+        OpcodeId::SMOD => StackOnlyOpcode::<2, 1>::gen_associated_ops,
+        OpcodeId::ADDMOD => StackOnlyOpcode::<3, 1>::gen_associated_ops,
+        OpcodeId::MULMOD => StackOnlyOpcode::<3, 1>::gen_associated_ops,
+        OpcodeId::SIGNEXTEND => StackOnlyOpcode::<2, 1>::gen_associated_ops,
+        OpcodeId::LT => StackOnlyOpcode::<2, 1>::gen_associated_ops,
+        OpcodeId::GT => StackOnlyOpcode::<2, 1>::gen_associated_ops,
+        OpcodeId::SLT => StackOnlyOpcode::<2, 1>::gen_associated_ops,
+        OpcodeId::SGT => StackOnlyOpcode::<2, 1>::gen_associated_ops,
+        OpcodeId::EQ => StackOnlyOpcode::<2, 1>::gen_associated_ops,
+        OpcodeId::ISZERO => StackOnlyOpcode::<1, 1>::gen_associated_ops,
+        OpcodeId::AND => StackOnlyOpcode::<2, 1>::gen_associated_ops,
+        OpcodeId::OR => StackOnlyOpcode::<2, 1>::gen_associated_ops,
+        OpcodeId::XOR => StackOnlyOpcode::<2, 1>::gen_associated_ops,
+        OpcodeId::NOT => StackOnlyOpcode::<1, 1>::gen_associated_ops,
+        OpcodeId::BYTE => StackOnlyOpcode::<2, 1>::gen_associated_ops,
+        OpcodeId::SHL => StackOnlyOpcode::<2, 1>::gen_associated_ops,
+        OpcodeId::SHR => StackOnlyOpcode::<2, 1>::gen_associated_ops,
+        OpcodeId::SAR => StackOnlyOpcode::<2, 1>::gen_associated_ops,
+        OpcodeId::SHA3 => Sha3::gen_associated_ops,
         OpcodeId::ADDRESS => Address::gen_associated_ops,
         OpcodeId::BALANCE => Balance::gen_associated_ops,
         OpcodeId::ORIGIN => Origin::gen_associated_ops,
@@ -392,39 +196,33 @@
         OpcodeId::GASPRICE => GasPrice::gen_associated_ops,
         OpcodeId::CODECOPY => Codecopy::gen_associated_ops,
         OpcodeId::CODESIZE => Codesize::gen_associated_ops,
+        OpcodeId::EXP => Exponentiation::gen_associated_ops,
         OpcodeId::EXTCODESIZE => Extcodesize::gen_associated_ops,
         OpcodeId::EXTCODECOPY => Extcodecopy::gen_associated_ops,
         OpcodeId::RETURNDATASIZE => Returndatasize::gen_associated_ops,
         OpcodeId::RETURNDATACOPY => Returndatacopy::gen_associated_ops,
-        // OpcodeId::EXTCODEHASH => Extcodehash::gen_associated_ops,
+        OpcodeId::EXTCODEHASH => Extcodehash::gen_associated_ops,
         OpcodeId::BLOCKHASH => StackOnlyOpcode::<1, 1>::gen_associated_ops,
         OpcodeId::COINBASE => StackOnlyOpcode::<0, 1>::gen_associated_ops,
         OpcodeId::TIMESTAMP => StackOnlyOpcode::<0, 1>::gen_associated_ops,
-        // OpcodeId::NUMBER => StackOnlyOpcode::<0, 1>::gen_associated_ops,
-        OpcodeId::NUMBER => Number::gen_associated_ops,
-        OpcodeId::DIFFICULTY => StackToMemoryOpcode::gen_associated_ops,
-        OpcodeId::GASLIMIT => StackToMemoryOpcode::gen_associated_ops,
-        OpcodeId::CHAINID => ChainId::gen_associated_ops,
+        OpcodeId::NUMBER => StackOnlyOpcode::<0, 1>::gen_associated_ops,
+        OpcodeId::DIFFICULTY => StackOnlyOpcode::<0, 1>::gen_associated_ops,
+        OpcodeId::GASLIMIT => StackOnlyOpcode::<0, 1>::gen_associated_ops,
+        OpcodeId::CHAINID => StackOnlyOpcode::<0, 1>::gen_associated_ops,
         OpcodeId::SELFBALANCE => Selfbalance::gen_associated_ops,
-        OpcodeId::BASEFEE => StackToMemoryOpcode::gen_associated_ops,
-        // OpcodeId::MLOAD => Mload::gen_associated_ops,
-        // OpcodeId::MSTORE => Mstore::<false>::gen_associated_ops,
-        // OpcodeId::MSTORE8 => Mstore::<true>::gen_associated_ops,
-        // OpcodeId::SLOAD => Sload::gen_associated_ops,
-        // OpcodeId::SSTORE => Sstore::gen_associated_ops,
+        OpcodeId::BASEFEE => StackOnlyOpcode::<0, 1>::gen_associated_ops,
+        OpcodeId::POP => StackOnlyOpcode::<1, 0>::gen_associated_ops,
+        OpcodeId::MLOAD => Mload::gen_associated_ops,
+        OpcodeId::MSTORE => Mstore::<false>::gen_associated_ops,
+        OpcodeId::MSTORE8 => Mstore::<true>::gen_associated_ops,
+        OpcodeId::SLOAD => Sload::gen_associated_ops,
+        OpcodeId::SSTORE => Sstore::gen_associated_ops,
+        OpcodeId::JUMP => StackOnlyOpcode::<1, 0>::gen_associated_ops,
+        OpcodeId::JUMPI => StackOnlyOpcode::<2, 0>::gen_associated_ops,
         OpcodeId::PC => StackOnlyOpcode::<0, 1>::gen_associated_ops,
         OpcodeId::MSIZE => StackOnlyOpcode::<0, 1>::gen_associated_ops,
         OpcodeId::GAS => StackOnlyOpcode::<0, 1>::gen_associated_ops,
         OpcodeId::JUMPDEST => Dummy::gen_associated_ops,
-<<<<<<< HEAD
-        // OpcodeId::LOG0 => Log::gen_associated_ops,
-        // OpcodeId::LOG1 => Log::gen_associated_ops,
-        // OpcodeId::LOG2 => Log::gen_associated_ops,
-        // OpcodeId::LOG3 => Log::gen_associated_ops,
-        // OpcodeId::LOG4 => Log::gen_associated_ops,
-        OpcodeId::CALL | OpcodeId::CALLCODE => CallOpcode::<true>::gen_associated_ops,
-        OpcodeId::DELEGATECALL | OpcodeId::STATICCALL => CallOpcode::<false>::gen_associated_ops,
-=======
         OpcodeId::DUP1 => Dup::<1>::gen_associated_ops,
         OpcodeId::DUP2 => Dup::<2>::gen_associated_ops,
         OpcodeId::DUP3 => Dup::<3>::gen_associated_ops,
@@ -466,24 +264,12 @@
         OpcodeId::DELEGATECALL | OpcodeId::STATICCALL => CallOpcode::<6>::gen_associated_ops,
         OpcodeId::CREATE => Create::<false>::gen_associated_ops,
         OpcodeId::CREATE2 => Create::<true>::gen_associated_ops,
->>>>>>> fbcfd0f0
         OpcodeId::RETURN | OpcodeId::REVERT => ReturnRevert::gen_associated_ops,
         OpcodeId::INVALID(_) => Stop::gen_associated_ops,
         OpcodeId::SELFDESTRUCT => {
             log::debug!("Using dummy gen_selfdestruct_ops for opcode SELFDESTRUCT");
             DummySelfDestruct::gen_associated_ops
         }
-<<<<<<< HEAD
-        // OpcodeId::CREATE => {
-        //     evm_unimplemented!("Using dummy gen_create_ops for opcode {:?}", opcode_id);
-        //     DummyCreate::<false>::gen_associated_ops
-        // }
-        // OpcodeId::CREATE2 => {
-        //     evm_unimplemented!("Using dummy gen_create_ops for opcode {:?}", opcode_id);
-        //     DummyCreate::<true>::gen_associated_ops
-        // }
-=======
->>>>>>> fbcfd0f0
         _ => {
             log::debug!("Using dummy gen_associated_ops for opcode {:?}", opcode_id);
             Dummy::gen_associated_ops
@@ -540,11 +326,6 @@
         ExecError::CodeStoreOutOfGas => Some(ErrorCodeStore::gen_associated_ops),
         ExecError::MaxCodeSizeExceeded => Some(ErrorCodeStore::gen_associated_ops),
         // call & callcode can encounter InsufficientBalance error, Use pop-7 generic CallOpcode
-<<<<<<< HEAD
-        ExecError::InsufficientBalance => Some(CallOpcode::<true>::gen_associated_ops),
-        ExecError::WriteProtection => Some(ErrorWriteProtection::gen_associated_ops),
-        ExecError::ReturnDataOutOfBounds => Some(ErrorReturnDataOutOfBound::gen_associated_ops),
-=======
         ExecError::InsufficientBalance(InsufficientBalanceError::Call) => {
             Some(CallOpcode::<7>::gen_associated_ops)
         }
@@ -573,7 +354,6 @@
             Some(Create::<true>::gen_associated_ops)
         }
         ExecError::InvalidCreationCode => Some(ErrorCreationCode::gen_associated_ops),
->>>>>>> fbcfd0f0
         // more future errors place here
         _ => {
             evm_unimplemented!("TODO: error state {:?} not implemented", error);
@@ -590,8 +370,6 @@
     state: &mut CircuitInputStateRef,
     geth_steps: &[GethExecStep],
 ) -> Result<Vec<ExecStep>, Error> {
-<<<<<<< HEAD
-=======
     let memory_enabled = !geth_steps.iter().all(|s| s.memory.is_empty());
     if memory_enabled {
         let check_level = if *CHECK_MEM_STRICT { 2 } else { 0 }; // 0: no check, 1: check and log error and fix, 2: check and assert_eq
@@ -629,7 +407,6 @@
             }
         }
     }
->>>>>>> fbcfd0f0
 
     // check if have error
     let geth_step = &geth_steps[0];
@@ -670,14 +447,7 @@
             {
                 let call = state.parse_call(geth_step)?;
                 state.push_call(call);
-<<<<<<< HEAD
-                // For exceptions that fail to enter next call context, we need
-                // to restore call context of current caller
-            } else {
-                state.gen_restore_context_ops(&mut exec_step, geth_steps)?;
-=======
                 need_restore = false;
->>>>>>> fbcfd0f0
             }
 
             state.handle_return(&mut exec_step, geth_steps, need_restore)?;
@@ -689,14 +459,10 @@
     fn_gen_associated_ops(state, geth_steps)
 }
 
-<<<<<<< HEAD
-pub fn gen_begin_tx_ops(state: &mut CircuitInputStateRef, exec_trace: &GethExecTrace) -> Result<ExecStep, Error> {
-=======
 pub fn gen_begin_tx_ops(
     state: &mut CircuitInputStateRef,
     geth_trace: &GethExecTrace,
 ) -> Result<(), Error> {
->>>>>>> fbcfd0f0
     let mut exec_step = state.new_begin_tx_step();
     let call = state.call()?.clone();
 
@@ -884,22 +650,11 @@
             }
         }
         // 2. Call to precompiled.
-<<<<<<< HEAD
-        (_, true, _) => {
-            evm_unimplemented!("Call to precompiled is left unimplemented");
-        }
-        (_, _, is_empty_code_hash) => {
-            // 3. Call to account with empty code.
-            if !is_empty_code_hash {
-
-                // 4. Call to account with non-empty code.
-=======
         (_, true, _) => (),
         (_, _, is_empty_code_hash) => {
             // 3. Call to account with empty code (is_empty_code_hash == true).
             // 4. Call to account with non-empty code (is_empty_code_hash == false).
             if !is_empty_code_hash {
->>>>>>> fbcfd0f0
                 for (field, value) in [
                     (CallContextField::Depth, call.depth.into()),
                     (
@@ -921,52 +676,13 @@
                     (CallContextField::LastCalleeReturnDataOffset, 0.into()),
                     (CallContextField::LastCalleeReturnDataLength, 0.into()),
                     (CallContextField::IsRoot, 1.into()),
-<<<<<<< HEAD
-                    (CallContextField::IsCreate, 0.into()),
-                    (CallContextField::CodeHash, callee_code_hash),
-                    (CallContextField::InternalFunctionId, 0.into()),
-=======
                     (CallContextField::IsCreate, call.is_create().to_word()),
                     (CallContextField::CodeHash, callee_code_hash),
->>>>>>> fbcfd0f0
                 ] {
                     state.call_context_write(&mut exec_step, call.call_id, field, value);
                 }
             }
         }
-<<<<<<< HEAD
-    };
-
-    // Initialize WASM global memory and global variables section
-    for (i, byte) in exec_trace.global_memory.0.iter().enumerate() {
-        // TODO: "I think there is easier way to proof init memory"
-        state.memory_write(&mut exec_step, MemoryAddress::from(i), *byte)?;
-    }
-    for global in &exec_trace.globals {
-        // TODO: "proof const evaluation"
-        state.global_write(&mut exec_step, global.index, StackWord::from(global.value))?;
-    }
-
-    let first_function_call = exec_trace.function_calls.first().unwrap();
-    state.call_context_write(
-        &mut exec_step,
-        state.call()?.call_id,
-        CallContextField::InternalFunctionId,
-        U256::from(first_function_call.fn_index),
-    );
-
-    for i in 0..first_function_call.num_locals {
-        // TODO: "function body can be empty"
-        state.stack_write(&mut exec_step, exec_trace.struct_logs[0].stack.nth_last_filled((first_function_call.num_locals - i - 1) as usize), StackWord::zero())?;
-    }
-    exec_step.function_index = first_function_call.fn_index;
-    exec_step.max_stack_height = first_function_call.max_stack_height;
-    exec_step.num_locals = first_function_call.num_locals;
-    // increase reserved stack size with num locals
-    exec_step.stack_size += first_function_call.num_locals as usize;
-
-    Ok(exec_step)
-=======
     }
 
     exec_step.gas_cost = if geth_trace.struct_logs.is_empty() {
@@ -988,7 +704,6 @@
     }
 
     Ok(())
->>>>>>> fbcfd0f0
 }
 
 pub fn gen_end_tx_ops(state: &mut CircuitInputStateRef) -> Result<ExecStep, Error> {
@@ -1126,7 +841,6 @@
         dummy_gen_selfdestruct_ops(state, geth_steps)
     }
 }
-
 fn dummy_gen_selfdestruct_ops(
     state: &mut CircuitInputStateRef,
     geth_steps: &[GethExecStep],
@@ -1212,11 +926,4 @@
 
     state.handle_return(&mut exec_step, geth_steps, false)?;
     Ok(vec![exec_step])
-}
-
-pub fn append_vector_to_vector_with_padding(dest: &mut Vec<u8>, source: &Vec<u8>, source_size_with_padding: usize) {
-    let mut vec_to_append = vec![0; source_size_with_padding];
-    let start_idx = source_size_with_padding - source.len();
-    vec_to_append[start_idx..].copy_from_slice(source.as_slice());
-    dest.extend_from_slice(vec_to_append.as_slice());
 }