--- conflicted
+++ resolved
@@ -126,12 +126,6 @@
     tx: &eth_types::Transaction,
     geth_trace: &GethExecTrace,
 ) -> Result<Vec<Access>, Error> {
-<<<<<<< HEAD
-    use AccessValue::{Account, Code};
-    use RW::{READ, WRITE};
-
-=======
->>>>>>> fbcfd0f0
     let mut call_stack: Vec<(Address, CodeSource)> = Vec::new();
     let mut accs = vec![Access::new(None, WRITE, Account { address: tx.from })];
     if let Some(to) = tx.to {
@@ -158,17 +152,17 @@
             pop_call_stack = step.depth - 1 == next_step.depth;
         }
 
-<<<<<<< HEAD
-        match step.op {
-            OpcodeId::SSTORE => {
-                unreachable!("not implemented");
+        let result: Result<(), Error> = (|| {
+            match step.op {
+                OpcodeId::SSTORE => {
+                    unreachable!("not implemented");
                 // let address = contract_address;
                 // let key = step.stack.nth_last(0)?;
                 // accs.push(Access::new(i, WRITE, Storage { address, key }));
             }
             OpcodeId::SLOAD => {
                 unreachable!("not implemented");
-                // let address = contract_address;
+                    // let address = contract_address;
                 // let key = step.stack.nth_last(0)?;
                 // accs.push(Access::new(i, READ, Storage { address, key }));
             }
@@ -178,51 +172,13 @@
             }
             OpcodeId::CODESIZE => {
                 if let CodeSource::Address(address) = code_source {
-=======
-        let result: Result<(), Error> = (|| {
-            match step.op {
-                OpcodeId::SSTORE => {
-                    let address = contract_address;
-                    let key = step.stack.nth_last(0)?;
-                    accs.push(Access::new(i, WRITE, Storage { address, key }));
-                }
-                OpcodeId::SLOAD => {
-                    let address = contract_address;
-                    let key = step.stack.nth_last(0)?;
-                    accs.push(Access::new(i, READ, Storage { address, key }));
-                }
-                OpcodeId::SELFBALANCE => {
-                    let address = contract_address;
-                    accs.push(Access::new(i, READ, Account { address }));
-                }
-                OpcodeId::CODESIZE => {
-                    if let CodeSource::Address(address) = code_source {
-                        accs.push(Access::new(i, READ, Code { address }));
-                    }
-                }
-                OpcodeId::CODECOPY => {
-                    if let CodeSource::Address(address) = code_source {
-                        accs.push(Access::new(i, READ, Code { address }));
-                    }
-                }
-                OpcodeId::BALANCE => {
-                    let address = step.stack.nth_last(0)?.to_address();
-                    accs.push(Access::new(i, READ, Account { address }));
-                }
-                OpcodeId::EXTCODEHASH => {
-                    let address = step.stack.nth_last(0)?.to_address();
-                    accs.push(Access::new(i, READ, Account { address }));
-                }
-                OpcodeId::EXTCODESIZE => {
-                    let address = step.stack.nth_last(0)?.to_address();
->>>>>>> fbcfd0f0
-                    accs.push(Access::new(i, READ, Code { address }));
-                }
-                OpcodeId::EXTCODECOPY => {
-                    let address = step.stack.nth_last(0)?.to_address();
-                    accs.push(Access::new(i, READ, Code { address }));
-                }
-<<<<<<< HEAD
+                    accs.push(Access::new(i, READ, Code { address }));
+                }
+            }
+            OpcodeId::CODECOPY => {
+                if let CodeSource::Address(address) = code_source {
+                    accs.push(Access::new(i, READ, Code { address }));
+                }
             }
             OpcodeId::BALANCE => {
                 let address = step.stack.nth_last(0)?.to_address();
@@ -251,121 +207,53 @@
                     // Find CREATE result
                     let address = get_call_result(&geth_trace.struct_logs[index..])
                         .unwrap_or_else(StackWord::zero)
-                        .to_address();
-                    if !address.is_zero() {
-                        accs.push(Access::new(i, WRITE, Account { address }));
-                        accs.push(Access::new(i, WRITE, Code { address }));
-=======
-                OpcodeId::SELFDESTRUCT => {
-                    let address = contract_address;
-                    accs.push(Access::new(i, WRITE, Account { address }));
-                    let address = step.stack.nth_last(0)?.to_address();
-                    accs.push(Access::new(i, WRITE, Account { address }));
-                }
-                OpcodeId::CREATE => {
-                    if push_call_stack {
-                        // Find CREATE result
-                        let address = get_call_result(&geth_trace.struct_logs[index..])
-                            .unwrap_or_else(Word::zero)
                             .to_address();
                         if !address.is_zero() {
                             accs.push(Access::new(i, WRITE, Account { address }));
                             accs.push(Access::new(i, WRITE, Code { address }));
                         }
                         call_stack.push((address, CodeSource::Address(address)));
->>>>>>> fbcfd0f0
-                    }
-                }
-<<<<<<< HEAD
-            }
-            OpcodeId::CREATE2 => {
-                if push_call_stack {
-                    // Find CREATE2 result
-                    let address = get_call_result(&geth_trace.struct_logs[index..])
-                        .unwrap_or_else(StackWord::zero)
-                        .to_address();
-                    if !address.is_zero() {
-                        accs.push(Access::new(i, WRITE, Account { address }));
-                        accs.push(Access::new(i, WRITE, Code { address }));
-=======
+                    }
+                }
                 OpcodeId::CREATE2 => {
                     if push_call_stack {
                         // Find CREATE2 result
                         let address = get_call_result(&geth_trace.struct_logs[index..])
-                            .unwrap_or_else(Word::zero)
+                            .unwrap_or_else(StackWord::zero)
                             .to_address();
                         if !address.is_zero() {
                             accs.push(Access::new(i, WRITE, Account { address }));
                             accs.push(Access::new(i, WRITE, Code { address }));
                         }
                         call_stack.push((address, CodeSource::Address(address)));
->>>>>>> fbcfd0f0
-                    }
-                }
-<<<<<<< HEAD
-            }
-            OpcodeId::CALL | OpcodeId::CALLCODE => {
+                    }
+                }
+                OpcodeId::CALL | OpcodeId::CALLCODE => {
                 let address = contract_address;
                 accs.push(Access::new(i, WRITE, Account { address }));
 
-                let address_offset = step.stack.nth_last(6)?;
+                    let address_offset = step.stack.nth_last(6)?;
                 let address = geth_trace.global_memory.read_address(address_offset)?;
 
-                accs.push(Access::new(i, WRITE, Account { address }));
-                accs.push(Access::new(i, READ, Code { address }));
-                if push_call_stack {
-                    call_stack.push((address, CodeSource::Address(address)));
-                }
-            }
-            OpcodeId::DELEGATECALL => {
-                let address = step.stack.nth_last(5)?.to_address();
-                accs.push(Access::new(i, READ, Code { address }));
-                if push_call_stack {
-                    call_stack.push((contract_address, CodeSource::Address(address)));
-                }
-            }
-            OpcodeId::STATICCALL => {
-                let address = step.stack.nth_last(5)?.to_address();
-                accs.push(Access::new(i, READ, Code { address }));
-                if push_call_stack {
-                    call_stack.push((address, CodeSource::Address(address)));
-=======
-                OpcodeId::CALL => {
-                    let address = contract_address;
                     accs.push(Access::new(i, WRITE, Account { address }));
-
-                    let address = step.stack.nth_last(1)?.to_address();
-                    accs.push(Access::new(i, WRITE, Account { address }));
-                    accs.push(Access::new(i, READ, Code { address }));
-                    if push_call_stack {
-                        call_stack.push((address, CodeSource::Address(address)));
-                    }
-                }
-                OpcodeId::CALLCODE => {
-                    let address = contract_address;
-                    accs.push(Access::new(i, WRITE, Account { address }));
-
-                    let address = step.stack.nth_last(1)?.to_address();
-                    accs.push(Access::new(i, WRITE, Account { address }));
                     accs.push(Access::new(i, READ, Code { address }));
                     if push_call_stack {
                         call_stack.push((address, CodeSource::Address(address)));
                     }
                 }
                 OpcodeId::DELEGATECALL => {
-                    let address = step.stack.nth_last(1)?.to_address();
+                    let address = step.stack.nth_last(5)?.to_address();
                     accs.push(Access::new(i, READ, Code { address }));
                     if push_call_stack {
                         call_stack.push((contract_address, CodeSource::Address(address)));
                     }
                 }
                 OpcodeId::STATICCALL => {
-                    let address = step.stack.nth_last(1)?.to_address();
-                    accs.push(Access::new(i, READ, Code { address }));
-                    if push_call_stack {
-                        call_stack.push((address, CodeSource::Address(address)));
-                    }
->>>>>>> fbcfd0f0
+                    let address = step.stack.nth_last(5)?.to_address();
+                    accs.push(Access::new(i, READ, Code { address }));
+                    if push_call_stack {
+                        call_stack.push((address, CodeSource::Address(address)));
+                    }
                 }
                 _ => {}
             }
