--- conflicted
+++ resolved
@@ -113,10 +113,7 @@
     pub fn is_delegatecall(&self) -> bool {
         matches!(self.kind, CallKind::DelegateCall)
     }
-<<<<<<< HEAD
-=======
 
->>>>>>> e6876151
     /// Get the code address if possible
     pub fn code_address(&self) -> Option<Address> {
         match self.kind {
