//! CircuitInput builder tooling module.

use std::cmp::max;

use ethers_core::utils::{get_contract_address, get_create2_address};

use eth_types::{Address, evm_types::{
    Gas, GasCost, MemoryAddress, OpcodeId, StackAddress,
}, GethExecStep, H256, StackWord, ToBigEndian, ToU256, ToWord, Word};

use crate::{
    error::{ExecError, get_step_reported_error},
    Error,
    exec_trace::OperationRef,
    operation::{
        AccountField, AccountOp, CallContextField, CallContextOp, MemoryOp, Op, OpEnum, Operation,
        RW, StackOp, Target, TxAccessListAccountOp, TxLogField, TxLogOp, TxReceiptField,
        TxReceiptOp,
    },
    state_db::{CodeDB, StateDB},
};
<<<<<<< HEAD
use crate::circuit_input_builder::{CodeSource, get_call_memory_offset_length};
use crate::operation::GlobalOp;

use super::{
    Block, BlockContext, Call, CallContext, CallKind,
    CopyEvent, ExecState, ExecStep, ExpEvent, get_create_init_code, Transaction,
    TransactionContext,
};
=======
use eth_types::{
    evm_types::{
        gas_utils::memory_expansion_gas_cost, Gas, GasCost, MemoryAddress, OpcodeId, StackAddress,
    },
    Address, GethExecStep, ToAddress, ToBigEndian, ToWord, Word, H256, U256,
};
use ethers_core::utils::{get_contract_address, get_create2_address};
use keccak256::EMPTY_HASH_LE;
use std::cmp::max;
>>>>>>> 56e097cf

/// Reference to the internal state of the CircuitInputBuilder in a particular
/// [`ExecStep`].
pub struct CircuitInputStateRef<'a> {
    /// StateDB
    pub sdb: &'a mut StateDB,
    /// CodeDB
    pub code_db: &'a mut CodeDB,
    /// Block
    pub block: &'a mut Block,
    /// Block Context
    pub block_ctx: &'a mut BlockContext,
    /// Transaction
    pub tx: &'a mut Transaction,
    /// Transaction Context
    pub tx_ctx: &'a mut TransactionContext,
}

impl<'a> CircuitInputStateRef<'a> {
    /// Create a new step from a `GethExecStep`
    pub fn new_step(&self, geth_step: &GethExecStep) -> Result<ExecStep, Error> {
        let call_ctx = self.tx_ctx.call_ctx()?;

        Ok(ExecStep::new(
            geth_step,
            call_ctx,
            self.block_ctx.rwc,
            call_ctx.reversible_write_counter,
            self.tx_ctx.log_id,
        ))
    }

    /// Create a new BeginTx step
    pub fn new_begin_tx_step(&self) -> ExecStep {
        ExecStep {
            exec_state: ExecState::BeginTx,
            gas_left: Gas(self.tx.gas),
            rwc: self.block_ctx.rwc,
            ..Default::default()
        }
    }

    /// Create a new EndTx step
    pub fn new_end_tx_step(&self) -> ExecStep {
        let prev_step = self
            .tx
            .steps()
            .last()
            .expect("steps should have at least one BeginTx step");
        ExecStep {
            exec_state: ExecState::EndTx,
            gas_left: if prev_step.error.is_none() {
                Gas(prev_step.gas_left.0 - prev_step.gas_cost.0)
            } else {
                // consume all remaining gas when non revert err happens
                Gas(0)
            },
            rwc: self.block_ctx.rwc,
            // For tx without code execution
            reversible_write_counter: if let Some(call_ctx) = self.tx_ctx.calls().last() {
                call_ctx.reversible_write_counter
            } else {
                0
            },
            log_id: self.tx_ctx.log_id,
            ..Default::default()
        }
    }

    /// Push an [`Operation`](crate::operation::Operation) into the
    /// [`OperationContainer`](crate::operation::OperationContainer) with the
    /// next [`RWCounter`](crate::operation::RWCounter) and then adds a
    /// reference to the stored operation ([`OperationRef`]) inside the
    /// bus-mapping instance of the current [`ExecStep`].  Then increase the
    /// block_ctx [`RWCounter`](crate::operation::RWCounter) by one.
    pub fn push_op<T: Op>(&mut self, step: &mut ExecStep, rw: RW, op: T) {
        if let OpEnum::Account(op) = op.clone().into_enum() {
            self.check_update_sdb_account(rw, &op)
        }
        let op_ref =
            self.block
                .container
                .insert(Operation::new(self.block_ctx.rwc.inc_pre(), rw, op.clone()));
        if step.rwc.0 == 73 {
            println!("rwc: {} {:?}", self.block_ctx.rwc.0, op);
        }
        step.bus_mapping_instance.push(op_ref);
    }

    /// Push a read type [`CallContextOp`] into the
    /// [`OperationContainer`](crate::operation::OperationContainer) with
    /// the next [`RWCounter`](crate::operation::RWCounter)  and then adds a
    /// reference to the stored operation ([`OperationRef`]) inside the
    /// bus-mapping instance of the current [`ExecStep`].  Then increase the
    /// block_ctx [`RWCounter`](crate::operation::RWCounter)  by one.
    pub fn call_context_read(
        &mut self,
        step: &mut ExecStep,
        call_id: usize,
        field: CallContextField,
        value: Word,
    ) {
        let op = CallContextOp {
            call_id,
            field,
            value,
        };

        self.push_op(step, RW::READ, op);
    }

    /// Push a write type [`CallContextOp`] into the
    /// [`OperationContainer`](crate::operation::OperationContainer) with
    /// the next [`RWCounter`](crate::operation::RWCounter)  and then adds a
    /// reference to the stored operation ([`OperationRef`]) inside the
    /// bus-mapping instance of the current [`ExecStep`].  Then increase the
    /// block_ctx [`RWCounter`](crate::operation::RWCounter)  by one.
    pub fn call_context_write(
        &mut self,
        step: &mut ExecStep,
        call_id: usize,
        field: CallContextField,
        value: Word,
    ) {
        let op = CallContextOp {
            call_id,
            field,
            value,
        };

        self.push_op(step, RW::WRITE, op);
    }

    /// Push an [`Operation`](crate::operation::Operation) with reversible to be
    /// true into the
    /// [`OperationContainer`](crate::operation::OperationContainer) with the
    /// next [`RWCounter`](crate::operation::RWCounter) and then adds a
    /// reference to the stored operation
    /// ([`OperationRef`]) inside the
    /// bus-mapping instance of the current [`ExecStep`]. Then increase the
    /// block_ctx [`RWCounter`](crate::operation::RWCounter) by one.
    /// This method should be used in `Opcode::gen_associated_ops` instead of
    /// `push_op` when the operation is `RW::WRITE` and it can be reverted (for
    /// example, a write [`StorageOp`](crate::operation::StorageOp)).
    pub fn push_op_reversible<T: Op>(&mut self, step: &mut ExecStep, op: T) -> Result<(), Error> {
        self.check_apply_op(&op.clone().into_enum());
        let op_ref = self.block.container.insert(Operation::new_reversible(
            self.block_ctx.rwc.inc_pre(),
            RW::WRITE,
            op,
        ));
        step.bus_mapping_instance.push(op_ref);

        // Increase reversible_write_counter
        self.call_ctx_mut()?.reversible_write_counter += 1;
        step.reversible_write_counter_delta += 1;

        // Add the operation into reversible_ops if this call is not persistent
        if !self.call()?.is_persistent {
            self.tx_ctx
                .reversion_groups
                .last_mut()
                .expect("reversion_groups should not be empty for non-persistent call")
                .op_refs
                .push((self.tx.steps().len(), op_ref));
        }

        Ok(())
    }

    /// Push a read type [`MemoryOp`] into the
    /// [`OperationContainer`](crate::operation::OperationContainer) with the
    /// next [`RWCounter`](crate::operation::RWCounter) and `call_id`, and then
    /// adds a reference to the stored operation ([`OperationRef`]) inside
    /// the bus-mapping instance of the current [`ExecStep`].  Then increase
    /// the `block_ctx` [`RWCounter`](crate::operation::RWCounter) by one.
    pub fn memory_read(
        &mut self,
        step: &mut ExecStep,
        address: MemoryAddress,
        value: u8,
    ) -> Result<(), Error> {
        let call_id = self.call()?.call_id;
        self.push_op(step, RW::READ, MemoryOp::new(call_id, address, value));
        Ok(())
    }

    ///
    pub fn memory_write_n<const N_BYTES: usize>(
        &mut self,
        step: &mut ExecStep,
        address: MemoryAddress,
        bytes: &[u8; N_BYTES],
    ) -> Result<(), Error> {
        for i in 0..N_BYTES {
            self.memory_write(step, address.map(|a| a + i),  bytes[i])?;
        }
        Ok(())
    }

    ///
    pub fn memory_read_n<const N_BYTES: usize>(
        &mut self,
        step: &mut ExecStep,
        address: MemoryAddress,
        bytes: &[u8; N_BYTES],
    ) -> Result<(), Error> {
        for i in 0..N_BYTES {
            self.memory_read(step, address.map(|a| a + i),  bytes[i])?;
        }
        Ok(())
    }

    /// Push a write type [`MemoryOp`] into the
    /// [`OperationContainer`](crate::operation::OperationContainer) with the
    /// next [`RWCounter`](crate::operation::RWCounter) and `call_id`, and then
    /// adds a reference to the stored operation ([`OperationRef`]) inside
    /// the bus-mapping instance of the current [`ExecStep`].  Then increase
    /// the `block_ctx` [`RWCounter`](crate::operation::RWCounter)  by one.
    pub fn memory_write(
        &mut self,
        step: &mut ExecStep,
        address: MemoryAddress,
        value: u8,
    ) -> Result<(), Error> {
        let call_id = self.call()?.call_id;
        self.push_op(step, RW::WRITE, MemoryOp::new(call_id, address, value));
        Ok(())
    }

    ///
    pub fn global_write(
        &mut self,
        step: &mut ExecStep,
        global_index: u32,
        value: StackWord,
    ) -> Result<(), Error> {
        let call_id = self.call()?.call_id;
        self.push_op(step, RW::WRITE, GlobalOp::new(call_id, global_index, value));
        Ok(())
    }

    ///
    pub fn global_read(
        &mut self,
        step: &mut ExecStep,
        global_index: u32,
        value: StackWord,
    ) -> Result<(), Error> {
        let call_id = self.call()?.call_id;
        self.push_op(step, RW::READ, GlobalOp::new(call_id, global_index, value));
        Ok(())
    }

    ///
    pub fn local_write(
        &mut self,
        step: &mut ExecStep,
        address: StackAddress,
        local_index: usize,
        value: StackWord,
    ) -> Result<(), Error> {
        let call_id = self.call()?.call_id;
        self.push_op(step, RW::WRITE, StackOp::new_with_local_index(call_id, address, value, local_index));
        Ok(())
    }

    ///
    pub fn local_read(
        &mut self,
        step: &mut ExecStep,
        address: StackAddress,
        local_index: usize,
        value: StackWord,
    ) -> Result<(), Error> {
        let call_id = self.call()?.call_id;
        self.push_op(step, RW::READ, StackOp::new_with_local_index(call_id, address, value, local_index));
        Ok(())
    }

    /// Push a write type [`StackOp`] into the
    /// [`OperationContainer`](crate::operation::OperationContainer) with the
    /// next [`RWCounter`](crate::operation::RWCounter)  and `call_id`, and then
    /// adds a reference to the stored operation ([`OperationRef`]) inside
    /// the bus-mapping instance of the current [`ExecStep`].  Then increase
    /// the `block_ctx` [`RWCounter`](crate::operation::RWCounter) by one.
    pub fn stack_write(
        &mut self,
        step: &mut ExecStep,
        address: StackAddress,
        value: StackWord,
    ) -> Result<(), Error> {
        let call_id = self.call()?.call_id;
        self.push_op(step, RW::WRITE, StackOp::new(call_id, address, value));
        Ok(())
    }

    /// Push a read type [`StackOp`] into the
    /// [`OperationContainer`](crate::operation::OperationContainer) with the
    /// next [`RWCounter`](crate::operation::RWCounter)  and `call_id`, and then
    /// adds a reference to the stored operation ([`OperationRef`]) inside
    /// the bus-mapping instance of the current [`ExecStep`].  Then increase
    /// the `block_ctx` [`RWCounter`](crate::operation::RWCounter)  by one.
    pub fn stack_read(
        &mut self,
        step: &mut ExecStep,
        address: StackAddress,
        value: StackWord,
    ) -> Result<(), Error> {
        let call_id = self.call()?.call_id;
        self.push_op(step, RW::READ, StackOp::new(call_id, address, value));
        Ok(())
    }

    /// First check the validity and consistency of the rw operation against the
    /// account in the StateDB, then if the rw operation is a write, apply
    /// it to the corresponding account in the StateDB.
    fn check_update_sdb_account(&mut self, rw: RW, op: &AccountOp) {
        let account = self.sdb.get_account_mut(&op.address).1;
        // -- sanity check begin --
        // Verify that a READ doesn't change the field value
        if matches!(rw, RW::READ) && op.value_prev != op.value {
            panic!(
                "RWTable Account field read where value_prev != value rwc: {}, op: {:?}",
                self.block_ctx.rwc.0, op
            )
        }
        // NOTE: In the State Circuit we use code_hash=0 to encode non-existing
        // accounts, but the corresponding account in the state DB is empty
        // (which means code_hash=EMPTY_HASH).
        let account_value_prev = match op.field {
            AccountField::Nonce => account.nonce,
            AccountField::Balance => account.balance,
            AccountField::CodeHash => {
                if account.is_empty() {
                    if op.value.is_zero() {
                        // Writing code_hash=0 to empty account is a noop to the StateDB.
                        return;
                    }
                    // Reading a code_hash=EMPTY_HASH of an empty account in the StateDB is encoded
                    // as code_hash=0 (non-existing account encoding) in the State Circuit.
                    Word::zero()
                } else {
                    account.code_hash.to_word()
                }
            }
        };

        // Verify that the previous value matches the account field value in the StateDB
        if op.value_prev != account_value_prev {
<<<<<<< HEAD
            panic!("RWTable Account field {:?} lookup doesn't match account value account: {:?}, rwc: {}, op: {:?}",
                   rw,
                   account,
                   self.block_ctx.rwc.0,
                   op
=======
            panic!(
                "RWTable Account field {:?} lookup doesn't match account value
        account: {:?}, rwc: {}, op: {:?}",
                rw, account, self.block_ctx.rwc.0, op
>>>>>>> 56e097cf
            );
        }
        // Verify that no read is done to a field other than CodeHash to a non-existing
        // account (only CodeHash reads with value=0 can be done to non-existing
        // accounts, which the State Circuit translates to MPT
        // AccountNonExisting proofs lookups).
        if (!matches!(op.field, AccountField::CodeHash)
            && (matches!(rw, RW::READ) || (op.value_prev.is_zero() && op.value.is_zero())))
            && account.is_empty()
        {
            panic!(
                "RWTable Account field {:?} lookup to non-existing account rwc: {}, op: {:?}",
                rw, self.block_ctx.rwc.0, op
            );
        }
        // -- sanity check end --
        // Perform the write to the account in the StateDB
        if matches!(rw, RW::WRITE) {
            match op.field {
                AccountField::Nonce => account.nonce = op.value,
                AccountField::Balance => account.balance = op.value,
                AccountField::CodeHash => account.code_hash = H256::from(op.value.to_be_bytes()),
            }
        }
    }

    /// Push a read type [`AccountOp`] into the
    /// [`OperationContainer`](crate::operation::OperationContainer) with the
    /// next [`RWCounter`](crate::operation::RWCounter), and then
    /// adds a reference to the stored operation ([`OperationRef`]) inside
    /// the bus-mapping instance of the current [`ExecStep`].  Then increase
    /// the `block_ctx` [`RWCounter`](crate::operation::RWCounter)  by one.
    pub fn account_read(
        &mut self,
        step: &mut ExecStep,
        address: Address,
        field: AccountField,
        value: Word,
    ) {
        let op = AccountOp::new(address, field, value, value);
        self.push_op(step, RW::READ, op);
    }

    /// Push a write type [`AccountOp`] into the
    /// [`OperationContainer`](crate::operation::OperationContainer) with the
    /// next [`RWCounter`](crate::operation::RWCounter), and then
    /// adds a reference to the stored operation ([`OperationRef`]) inside
    /// the bus-mapping instance of the current [`ExecStep`].  Then increase
    /// the `block_ctx` [`RWCounter`](crate::operation::RWCounter)  by one.
    pub fn account_write(
        &mut self,
        step: &mut ExecStep,
        address: Address,
        field: AccountField,
        value: Word,
        value_prev: Word,
    ) -> Result<(), Error> {
        let op = AccountOp::new(address, field, value, value_prev);
        self.push_op(step, RW::WRITE, op);
        Ok(())
    }

    /// Push a write type [`TxLogOp`] into the
    /// [`OperationContainer`](crate::operation::OperationContainer) with the
    /// next [`RWCounter`](crate::operation::RWCounter), and then
    /// adds a reference to the stored operation ([`OperationRef`]) inside
    /// the bus-mapping instance of the current [`ExecStep`].  Then increase
    /// the `block_ctx` [`RWCounter`](crate::operation::RWCounter)  by one.
    pub fn tx_log_write(
        &mut self,
        step: &mut ExecStep,
        tx_id: usize,
        log_id: usize,
        field: TxLogField,
        index: usize,
        value: Word,
    ) -> Result<(), Error> {
        self.push_op(
            step,
            RW::WRITE,
            TxLogOp::new(tx_id, log_id, field, index, value),
        );
        Ok(())
    }

    /// Push a read type [`TxReceiptOp`] into the
    /// [`OperationContainer`](crate::operation::OperationContainer) with the
    /// next [`RWCounter`](crate::operation::RWCounter), and then
    /// adds a reference to the stored operation ([`OperationRef`]) inside
    /// the bus-mapping instance of the current [`ExecStep`].  Then increase
    /// the `block_ctx` [`RWCounter`](crate::operation::RWCounter)  by one.
    pub fn tx_receipt_read(
        &mut self,
        step: &mut ExecStep,
        tx_id: usize,
        field: TxReceiptField,
        value: u64,
    ) -> Result<(), Error> {
        self.push_op(
            step,
            RW::READ,
            TxReceiptOp {
                tx_id,
                field,
                value,
            },
        );
        Ok(())
    }

    /// Push a write type [`TxReceiptOp`] into the
    /// [`OperationContainer`](crate::operation::OperationContainer) with the
    /// next [`RWCounter`](crate::operation::RWCounter), and then
    /// adds a reference to the stored operation ([`OperationRef`]) inside
    /// the bus-mapping instance of the current [`ExecStep`].  Then increase
    /// the `block_ctx` [`RWCounter`](crate::operation::RWCounter)  by one.
    pub fn tx_receipt_write(
        &mut self,
        step: &mut ExecStep,
        tx_id: usize,
        field: TxReceiptField,
        value: u64,
    ) -> Result<(), Error> {
        self.push_op(
            step,
            RW::WRITE,
            TxReceiptOp {
                tx_id,
                field,
                value,
            },
        );
        Ok(())
    }

    /// Push a write type [`TxAccessListAccountOp`] into the
    /// [`OperationContainer`](crate::operation::OperationContainer) with the
    /// next [`RWCounter`](crate::operation::RWCounter), and then
    /// adds a reference to the stored operation ([`OperationRef`]) inside
    /// the bus-mapping instance of the current [`ExecStep`].  Then increase
    /// the `block_ctx` [`RWCounter`](crate::operation::RWCounter)  by one.
    pub fn tx_accesslist_account_write(
        &mut self,
        step: &mut ExecStep,
        tx_id: usize,
        address: Address,
        is_warm: bool,
        is_warm_prev: bool,
    ) -> Result<(), Error> {
        self.push_op(
            step,
            RW::WRITE,
            TxAccessListAccountOp {
                tx_id,
                address,
                is_warm,
                is_warm_prev,
            },
        );
        Ok(())
    }

    /// Push 2 reversible [`AccountOp`] to update `sender` and `receiver`'s
    /// balance by `value`. If `fee` is existing (not None), also need to push 1
    /// non-reversible [`AccountOp`] to update `sender` balance by `fee`.
    #[allow(clippy::too_many_arguments)]
    pub fn transfer_with_fee(
        &mut self,
        step: &mut ExecStep,
        sender: Address,
        receiver: Address,
        receiver_exists: bool,
        must_create: bool,
        value: Word,
        fee: Option<Word>,
    ) -> Result<(), Error> {
        let (found, sender_account) = self.sdb.get_account(&sender);
        if !found {
            return Err(Error::AccountNotFound(sender));
        }
        let mut sender_balance_prev = sender_account.balance;
        debug_assert!(
            sender_account.balance >= value + fee.unwrap_or_default(),
            "invalid amount balance {:?} value {:?} fee {:?}",
            sender_balance_prev,
            value,
            fee
        );
        if let Some(fee) = fee {
            let sender_balance = sender_balance_prev - fee;
            log::trace!(
                "sender balance update with fee (not reversible): {:?} {:?}->{:?}",
                sender,
                sender_balance_prev,
                sender_balance
            );
            self.push_op(
                step,
                RW::WRITE,
                AccountOp {
                    address: sender,
                    field: AccountField::Balance,
                    value: sender_balance,
                    value_prev: sender_balance_prev,
                },
            );
            sender_balance_prev = sender_balance;
        }
        let sender_balance = sender_balance_prev - value;
        log::trace!(
            "sender balance update with value: {:?} {:?}->{:?}",
            sender,
            sender_balance_prev,
            sender_balance
        );
        // If receiver doesn't exist, create it
        if (!receiver_exists && !value.is_zero()) || must_create {
            self.push_op_reversible(
                step,
                AccountOp {
                    address: receiver,
                    field: AccountField::CodeHash,
                    value: Word::from_little_endian(&*EMPTY_HASH_LE),
                    value_prev: Word::zero(),
                },
            )?;
        }
        if value.is_zero() {
            // Skip transfer if value == 0
            return Ok(());
        }

        self.push_op_reversible(
            step,
            AccountOp {
                address: sender,
                field: AccountField::Balance,
                value: sender_balance,
                value_prev: sender_balance_prev,
            },
        )?;

        let (_found, receiver_account) = self.sdb.get_account(&receiver);
        let receiver_balance_prev = receiver_account.balance;
        let receiver_balance = receiver_account.balance + value;
        self.push_op_reversible(
            step,
            AccountOp {
                address: receiver,
                field: AccountField::Balance,
                value: receiver_balance,
                value_prev: receiver_balance_prev,
            },
        )?;

        Ok(())
    }

    /// Same functionality with `transfer_with_fee` but with `fee` set zero.
    pub fn transfer(
        &mut self,
        step: &mut ExecStep,
        sender: Address,
        receiver: Address,
        receiver_exists: bool,
        must_create: bool,
        value: Word,
    ) -> Result<(), Error> {
        self.transfer_with_fee(
            step,
            sender,
            receiver,
            receiver_exists,
            must_create,
            value,
            None,
        )
    }

    /// Fetch and return code for the given code hash from the code DB.
    pub fn code(&self, code_hash: H256) -> Result<Vec<u8>, Error> {
        self.code_db
            .0
            .get(&code_hash)
            .cloned()
            .ok_or(Error::CodeNotFound(code_hash))
    }

    /// Reference to the caller's Call
    pub fn caller(&self) -> Result<&Call, Error> {
        self.tx_ctx
            .caller_index()
            .map(|caller_idx| &self.tx.calls()[caller_idx])
    }

    /// Mutable reference to the current call's caller Call
    pub fn caller_mut(&mut self) -> Result<&mut Call, Error> {
        self.tx_ctx
            .caller_index()
            .map(|caller_idx| &mut self.tx.calls_mut()[caller_idx])
    }

    /// Reference to the current Call
    pub fn call(&self) -> Result<&Call, Error> {
        self.tx_ctx
            .call_index()
            .map(|call_idx| &self.tx.calls()[call_idx])
    }

    /// Mutable reference to the current Call
    pub fn call_mut(&mut self) -> Result<&mut Call, Error> {
        self.tx_ctx
            .call_index()
            .map(|call_idx| &mut self.tx.calls_mut()[call_idx])
    }

    /// Reference to the current CallContext
    pub fn caller_ctx(&self) -> Result<&CallContext, Error> {
        self.tx_ctx.caller_ctx()
    }

    /// Reference to the current CallContext
    pub fn call_ctx(&self) -> Result<&CallContext, Error> {
        self.tx_ctx.call_ctx()
    }

    /// Mutable reference to the call CallContext
    pub fn call_ctx_mut(&mut self) -> Result<&mut CallContext, Error> {
        self.tx_ctx.call_ctx_mut()
    }

    /// Mutable reference to the caller CallContext
    pub fn caller_ctx_mut(&mut self) -> Result<&mut CallContext, Error> {
        self.tx_ctx
            .calls
            .iter_mut()
            .rev()
            .nth(1)
            .ok_or(Error::InternalError("caller id not found in call map"))
    }

    /// Push a new [`Call`] into the [`Transaction`], and add its index and
    /// [`CallContext`] in the `call_stack` of the [`TransactionContext`]
    pub fn push_call(&mut self, call: Call) {
        let current_call = self.call_ctx().expect("current call not found");
        let call_data = match call.kind {
            CallKind::Call | CallKind::CallCode | CallKind::DelegateCall | CallKind::StaticCall => {
                current_call
                    .memory
                    .read_chunk(call.call_data_offset.into(), call.call_data_length.into())
            }
            CallKind::Create | CallKind::Create2 => Vec::new(),
        };

        let call_id = call.call_id;
        let call_idx = self.tx.calls().len();

        self.tx_ctx.push_call_ctx(call_idx, call_data);
        self.tx.push_call(call);

        self.block_ctx
            .call_map
            .insert(call_id, (self.block.txs.len(), call_idx));
    }

    /// Return the contract address of a CREATE step.  This is calculated by
    /// inspecting the current address and its nonce from the StateDB.
    pub(crate) fn create_address(&self) -> Result<Address, Error> {
        let sender = self.call()?.address;
        let (found, account) = self.sdb.get_account(&sender);
        if !found {
            return Err(Error::AccountNotFound(sender));
        }
        Ok(get_contract_address(sender, account.nonce))
    }

    /// Return the contract address of a CREATE2 step.  This is calculated
    /// deterministically from the arguments in the stack.
    pub(crate) fn create2_address(&self, step: &GethExecStep) -> Result<Address, Error> {
        let salt = step.stack.nth_last(3)?;
        let call_ctx = self.call_ctx()?;
        let init_code = get_create_init_code(call_ctx, step)?.to_vec();
        Ok(get_create2_address(
            self.call()?.address,
            salt.to_be_bytes().to_vec(),
            init_code,
        ))
    }

    /// Check if address is a precompiled or not.
    pub fn is_precompiled(&self, address: &Address) -> bool {
        address.0[0..19] == [0u8; 19] && (1..=9).contains(&address.0[19])
    }

    /// Parse [`Call`] from a *CALL*/CREATE* step.
    pub fn parse_call(&mut self, step: &GethExecStep) -> Result<Call, Error> {
        let is_success = *self
            .tx_ctx
            .call_is_success
            .get(self.tx.calls().len())
            .unwrap();
        let kind = CallKind::try_from(step.op)?;
        let caller = self.call()?;
        let caller_ctx = self.call_ctx()?;

        let (caller_address, address, value) = match kind {
            CallKind::Call => {
                let address_offset = step.stack.nth_last(6)?;
                let address = step.global_memory.read_address(address_offset)?;
                let value_offset = step.stack.nth_last(5)?;
                let value = step.global_memory.read_u256(value_offset)?;
                (caller.address, address, value)
            }
            CallKind::CallCode => {
                let value_offset = step.stack.nth_last(7)?;
                let value = step.global_memory.read_u256(value_offset)?;
                (caller.address, caller.address, value)
            },
            CallKind::DelegateCall => (caller.caller_address, caller.address, caller.value),
            CallKind::StaticCall => {
                let address_offset = step.stack.nth_last(6)?;
                let address = step.global_memory.read_address(address_offset)?;
                (caller.address, address, Word::zero())
            },
            CallKind::Create => {
                let value_offset = step.stack.nth_last(2)?;
                let value = step.global_memory.read_u256(value_offset)?;
                (caller.address, self.create_address()?, value)
            },
            CallKind::Create2 => {
                let value_offset = step.stack.nth_last(4)?;
                let value = step.global_memory.read_u256(value_offset)?;
                (caller.address, self.create2_address(step)?, value)
            },
        };

        let (code_source, code_hash) = match kind {
            CallKind::Create | CallKind::Create2 => {
                let init_code = get_create_init_code(caller_ctx, step)?.to_vec();
                let code_hash = self.code_db.insert(init_code);
                (CodeSource::Memory, code_hash)
            }
            _ => {
                let code_address = match kind {
                    CallKind::CallCode | CallKind::DelegateCall => {
                        let address_offset = step.stack.nth_last(6)?;
                        let address = step.global_memory.read_address(address_offset)?;
                        address
                    }
                    _ => address,
                };
                let (found, account) = self.sdb.get_account(&code_address);
                if !found {
                    return Err(Error::AccountNotFound(code_address));
                }
                (CodeSource::Address(code_address), account.code_hash)
            }
        };

        let (call_data_offset, call_data_length, return_data_offset, return_data_length) =
            match kind {
                CallKind::Call | CallKind::CallCode | CallKind::DelegateCall | CallKind::StaticCall => {
                    let call_data = get_call_memory_offset_length(step, 4)?;
                    let return_data = get_call_memory_offset_length(step, 2)?;
                    (call_data.0, call_data.1, return_data.0, return_data.1)
                }
                CallKind::Create | CallKind::Create2 => (0, 0, 0, 0),
            };

        let caller = self.call()?;
        let call = Call {
            call_id: self.block_ctx.rwc.0,
            caller_id: caller.call_id,
            last_callee_id: 0,
            kind,
            is_static: kind == CallKind::StaticCall || caller.is_static,
            is_root: false,
            is_persistent: caller.is_persistent && is_success,
            is_success,
            rw_counter_end_of_reversion: 0,
            caller_address,
            address,
            code_source,
            code_hash,
            depth: caller.depth + 1,
            value,
            call_data_offset,
            call_data_length,
            return_data_offset,
            return_data_length,
            last_callee_return_data_offset: 0,
            last_callee_return_data_length: 0,
        };

        Ok(call)
    }

    /// Return the reverted version of an op by op_ref only if the original op
    /// was reversible.
    fn get_rev_op_by_ref(&self, op_ref: &OperationRef) -> Option<OpEnum> {
        match op_ref {
            OperationRef(Target::Storage, idx) => {
                let operation = &self.block.container.storage[*idx];
                if operation.rw().is_write() && operation.reversible() {
                    Some(OpEnum::Storage(operation.op().reverse()))
                } else {
                    None
                }
            }
            OperationRef(Target::TxAccessListAccount, idx) => {
                let operation = &self.block.container.tx_access_list_account[*idx];
                if operation.rw().is_write() && operation.reversible() {
                    Some(OpEnum::TxAccessListAccount(operation.op().reverse()))
                } else {
                    None
                }
            }
            OperationRef(Target::TxAccessListAccountStorage, idx) => {
                let operation = &self.block.container.tx_access_list_account_storage[*idx];
                if operation.rw().is_write() && operation.reversible() {
                    Some(OpEnum::TxAccessListAccountStorage(operation.op().reverse()))
                } else {
                    None
                }
            }
            OperationRef(Target::TxRefund, idx) => {
                let operation = &self.block.container.tx_refund[*idx];
                if operation.rw().is_write() && operation.reversible() {
                    Some(OpEnum::TxRefund(operation.op().reverse()))
                } else {
                    None
                }
            }
            OperationRef(Target::Account, idx) => {
                let operation = &self.block.container.account[*idx];
                if operation.rw().is_write() && operation.reversible() {
                    Some(OpEnum::Account(operation.op().reverse()))
                } else {
                    None
                }
            }
            _ => None,
        }
    }

    /// Check and apply op to state.
    fn check_apply_op(&mut self, op: &OpEnum) {
        match &op {
            OpEnum::Storage(op) => {
                self.sdb.set_storage(&op.address, &op.key, &op.value);
            }
            OpEnum::TxAccessListAccount(op) => {
                if !op.is_warm_prev && op.is_warm {
                    self.sdb.add_account_to_access_list(op.address);
                }
                if op.is_warm_prev && !op.is_warm {
                    self.sdb.remove_account_from_access_list(&op.address);
                }
            }
            OpEnum::TxAccessListAccountStorage(op) => {
                if !op.is_warm_prev && op.is_warm {
                    self.sdb
                        .add_account_storage_to_access_list((op.address, op.key));
                }
                if op.is_warm_prev && !op.is_warm {
                    self.sdb
                        .remove_account_storage_from_access_list(&(op.address, op.key));
                }
            }
            OpEnum::Account(op) => self.check_update_sdb_account(RW::WRITE, op),
            OpEnum::TxRefund(op) => {
                self.sdb.set_refund(op.value);
            }
            _ => unreachable!(),
        };
    }

    /// Handle a reversion group
    fn handle_reversion(&mut self) {
        let reversion_group = self
            .tx_ctx
            .reversion_groups
            .pop()
            .expect("reversion_groups should not be empty for non-persistent call");

        // Apply reversions
        for (step_index, op_ref) in reversion_group.op_refs.iter().rev().copied() {
            if let Some(op) = self.get_rev_op_by_ref(&op_ref) {
                self.check_apply_op(&op);
                let rev_op_ref = self.block.container.insert_op_enum(
                    self.block_ctx.rwc.inc_pre(),
                    RW::WRITE,
                    false,
                    op,
                );
                self.tx.steps_mut()[step_index]
                    .bus_mapping_instance
                    .push(rev_op_ref);
            }
        }

        // Set calls' `rw_counter_end_of_reversion`
        let rwc = self.block_ctx.rwc.0 - 1;
        for (call_idx, reversible_write_counter_offset) in reversion_group.calls {
            self.tx.calls_mut()[call_idx].rw_counter_end_of_reversion =
                rwc - reversible_write_counter_offset;
        }
    }

    /// Handle a return step caused by any opcode that causes a return to the
    /// previous call context.
    pub fn handle_return(&mut self, step: &GethExecStep) -> Result<(), Error> {
        // handle return_data
        let (return_data_offset, return_data_length) = {
            if !self.call()?.is_root {
                let (offset, length) = match step.op {
                    OpcodeId::RETURN | OpcodeId::REVERT => {
<<<<<<< HEAD
                        let length = step.stack.nth_last(0)?.as_usize();
                        let offset = step.stack.nth_last(1)?.as_usize();

=======
                        let offset = step.stack.nth_last(0)?.as_usize();
                        let length = step.stack.nth_last(1)?.as_usize();
>>>>>>> 56e097cf
                        // At the moment it conflicts with `call_ctx` and `caller_ctx`.
                        let callee_memory = self.call_ctx()?.memory.clone();
                        let caller_ctx = self.caller_ctx_mut()?;
                        caller_ctx.return_data.resize(length, 0);
                        if length != 0 {
                            caller_ctx.return_data[0..length]
                                .copy_from_slice(&callee_memory.0[offset..offset + length]);
                        }
                        (offset, length)
                    }
                    _ => {
                        let caller_ctx = self.caller_ctx_mut()?;
                        caller_ctx.return_data.truncate(0);
                        (0, 0)
                    }
                };

                (offset.try_into().unwrap(), length.try_into().unwrap())
            } else {
                (0, 0)
            }
        };

        let call = self.call()?.clone();
        let call_ctx = self.call_ctx()?;
        let call_success_create: bool =
            call.is_create() && call.is_success && step.op == OpcodeId::RETURN;

        // Store deployed code if it's a successful create
<<<<<<< HEAD
        if call.is_create() && call.is_success && step.op == OpcodeId::RETURN {
            let length = step.stack.nth_last(0)?;
            let offset = step.stack.nth_last(1)?;
=======
        if call_success_create {
            let offset = step.stack.nth_last(0)?;
            let length = step.stack.nth_last(1)?;
>>>>>>> 56e097cf
            let code = call_ctx
                .memory
                .read_chunk(offset.low_u64().into(), length.low_u64().into());
            let code_hash = self.code_db.insert(code);
            let (found, callee_account) = self.sdb.get_account_mut(&call.address);
            if !found {
                return Err(Error::AccountNotFound(call.address));
            }
            callee_account.code_hash = code_hash;
        }

        // Handle reversion if this call doesn't end successfully
        if !call.is_success {
            self.handle_reversion();
        }

        // If current call has caller.
        if let Ok(caller) = self.caller_mut() {
            caller.last_callee_id = call.call_id;
            // EIP-211 CREATE/CREATE2 call successful case should set RETURNDATASIZE = 0
            if call_success_create {
                caller.last_callee_return_data_length = 0u64;
                caller.last_callee_return_data_offset = 0u64;
            } else {
                caller.last_callee_return_data_length = return_data_length;
                caller.last_callee_return_data_offset = return_data_offset;
            }
        }

        // If current call has caller_ctx (has caller)
        if let Ok(caller_ctx) = self.caller_ctx_mut() {
            // EIP-211 CREATE/CREATE2 call successful case should set RETURNDATASIZE = 0
            if call_success_create {
                caller_ctx.return_data.truncate(0);
            }
        }

        self.tx_ctx.pop_call_ctx();

        Ok(())
    }

    /// Bus mapping for the RestoreContextGadget as used in RETURN.
    // TODO: unify this with restore context bus mapping for STOP.
    // TODO: unify this with the `handle return function above.`
    pub fn handle_restore_context(
        &mut self,
        steps: &[GethExecStep],
        exec_step: &mut ExecStep,
    ) -> Result<(), Error> {
        let call = self.call()?.clone();
        let caller = self.caller()?.clone();
        self.call_context_read(
            exec_step,
            call.call_id,
            CallContextField::CallerId,
            caller.call_id.into(),
        );

        let geth_step = &steps[0];
        let geth_step_next = &steps[1];

        let [last_callee_return_data_offset, last_callee_return_data_length] = match geth_step.op {
            OpcodeId::STOP => [StackWord::zero(); 2],
            OpcodeId::REVERT | OpcodeId::RETURN => {
                let offset = geth_step.stack.nth_last(0)?;
                let length = geth_step.stack.nth_last(1)?;
                // This is the convention we are using for memory addresses so that there is no
                // memory expansion cost when the length is 0.
                if length.is_zero() {
                    [StackWord::zero(); 2]
                } else {
                    [offset, length]
                }
            }
            _ => unreachable!(),
        };

        let code_deposit_cost = if call.is_create() && call.is_success {
            GasCost::CODE_DEPOSIT_BYTE_COST.as_u64() * last_callee_return_data_length.as_u64()
        } else {
            0
        };
        let gas_refund = geth_step.gas.0 - code_deposit_cost;
        let caller_gas_left = geth_step_next.gas.0 - gas_refund;

        for (field, value) in [
            (CallContextField::IsRoot, (caller.is_root as u64).into()),
            (
                CallContextField::IsCreate,
                (caller.is_create() as u64).into(),
            ),
            (CallContextField::CodeHash, caller.code_hash.to_word()),
            (CallContextField::ProgramCounter, geth_step_next.pc.0.into()),
            (
                CallContextField::StackPointer,
                geth_step_next.stack.stack_pointer().0.into(),
            ),
            (CallContextField::GasLeft, caller_gas_left.into()),
            (
                CallContextField::MemorySize,
                self.caller_ctx()?.memory.word_size().into(),
            ),
            (
                CallContextField::ReversibleWriteCounter,
                self.caller_ctx()?.reversible_write_counter.into(),
            ),
        ] {
            self.call_context_read(exec_step, caller.call_id, field, value);
        }

        // EIP-211: CREATE/CREATE2 call successful case should set RETURNDATASIZE = 0
        for (field, value) in [
            (CallContextField::LastCalleeId, call.call_id.into()),
            (
                CallContextField::LastCalleeReturnDataOffset,
<<<<<<< HEAD
                last_callee_return_data_offset.to_u256(),
            ),
            (
                CallContextField::LastCalleeReturnDataLength,
                last_callee_return_data_length.to_u256(),
=======
                if call.is_create() && call.is_success {
                    U256::zero()
                } else {
                    last_callee_return_data_offset
                },
            ),
            (
                CallContextField::LastCalleeReturnDataLength,
                if call.is_create() && call.is_success {
                    U256::zero()
                } else {
                    last_callee_return_data_length
                },
>>>>>>> 56e097cf
            ),
        ] {
            self.call_context_write(exec_step, caller.call_id, field, value);
        }

        Ok(())
    }

    /// Push a copy event to the state.
    pub fn push_copy(&mut self, step: &mut ExecStep, event: CopyEvent) {
        step.copy_rw_counter_delta = event.rw_counter_delta();
        self.block.add_copy_event(event);
    }

    /// Push a exponentiation event to the state.
    pub fn push_exponentiation(&mut self, event: ExpEvent) {
        self.block.add_exp_event(event)
    }

    pub(crate) fn get_step_err(
        &self,
        step: &GethExecStep,
        next_step: Option<&GethExecStep>,
    ) -> Result<Option<ExecError>, Error> {
        if let Some(error) = &step.error {
            return Ok(Some(get_step_reported_error(&step.op, error)));
        }

        if matches!(step.op, OpcodeId::INVALID(_)) {
            return Ok(Some(ExecError::InvalidOpcode));
        }

        let call = self.call()?;

        if matches!(next_step, None) {
            // enumerating call scope successful cases
            // case 1: call with normal halt opcode termination
            if step.op.is_termination() {
                return Ok(None);
            }
            // case 2: call is NOT Create (Create represented by empty tx.to) and halt by
            // opcode::Return
            if !call.is_create() && step.op == OpcodeId::RETURN {
                return Ok(None);
            }
            // case 3 Create with successful RETURN
            if call.is_create() && call.is_success && step.op == OpcodeId::RETURN {
                return Ok(None);
            }
            // more other case...
        }

        let next_depth = next_step.map(|s| s.depth).unwrap_or(0);
        let next_result = next_step
            .map(|s| {
                let result_offset = step.stack.last().unwrap_or_else(|_| StackWord::zero());
                StackWord::from(s.global_memory.read_u8(result_offset).unwrap_or_default())
            })
            .unwrap_or_else(StackWord::zero);

        let call_ctx = self.call_ctx()?;
        // get value first if call/create
        let value = match step.op {
            OpcodeId::CALL | OpcodeId::CALLCODE => {
                let value_offset = step.stack.nth_last(5)?;
                step.global_memory.read_u256(value_offset)?
            }
            OpcodeId::CREATE | OpcodeId::CREATE2 => {
                let value_offset = step.stack.nth_last(2)?;
                step.global_memory.read_u256(value_offset)?
            }
            _ => Word::zero(),
        };

        // Return from a call with a failure
        if step.depth == next_depth + 1 && next_result.is_zero() {
            if !matches!(step.op, OpcodeId::RETURN) {
                // Without calling RETURN
                return Ok(match step.op {
                    OpcodeId::JUMP | OpcodeId::JUMPI => Some(ExecError::InvalidJump),
                    OpcodeId::RETURNDATACOPY => Some(ExecError::ReturnDataOutOfBounds),
                    // Break write protection (CALL with value will be handled below)
                    OpcodeId::SSTORE
                    | OpcodeId::CREATE
                    | OpcodeId::CREATE2
                    | OpcodeId::SELFDESTRUCT
                    | OpcodeId::LOG0
                    | OpcodeId::LOG1
                    | OpcodeId::LOG2
                    | OpcodeId::LOG3
                    | OpcodeId::LOG4
                    if call.is_static =>
                        {
                            Some(ExecError::WriteProtection)
                        }
                    OpcodeId::CALL if call.is_static && !value.is_zero() => {
                        Some(ExecError::WriteProtection)
                    }

                    OpcodeId::REVERT => None,
                    _ => {
                        return Err(Error::UnexpectedExecStepError(
                            "call failure without return",
                            step.clone(),
                        ));
                    }
                });
            } else {
                // Return from a {CREATE, CREATE2} with a failure, via RETURN
                if call.is_create() {
                    let offset = step.stack.nth_last(0)?;
                    let length = step.stack.nth_last(1)?;
                    if length > StackWord::from(0x6000u64) {
                        return Ok(Some(ExecError::MaxCodeSizeExceeded));
                    } else if length > StackWord::zero()
                        && !call_ctx.memory.is_empty()
                        && call_ctx.memory.0.get(offset.low_u64() as usize) == Some(&0xef)
                    {
                        return Ok(Some(ExecError::InvalidCreationCode));
                    } else if StackWord::from(200u64) * length > StackWord::from(step.gas.0) {
                        return Ok(Some(ExecError::CodeStoreOutOfGas));
                    } else {
                        return Err(Error::UnexpectedExecStepError(
                            "failure in RETURN from {CREATE, CREATE2}",
                            step.clone(),
                        ));
                    }
                } else {
                    return Err(Error::UnexpectedExecStepError(
                        "failure in RETURN",
                        step.clone(),
                    ));
                }
            }
        }

        // Return from a call via RETURN or STOP and having a success result is
        // OK.

        // Return from a call without calling RETURN or STOP and having success
        // is unexpected.
        if step.depth == next_depth + 1
            && next_result != StackWord::zero()
            && !matches!(
                step.op,
                OpcodeId::RETURN | OpcodeId::STOP | OpcodeId::SELFDESTRUCT
            )
        {
            return Err(Error::UnexpectedExecStepError(
                "success result without {RETURN, STOP, SELFDESTRUCT}",
                step.clone(),
            ));
        }

        // The *CALL*/CREATE* code was not executed
        let next_pc = next_step.map(|s| s.pc.0).unwrap_or(1);
        if matches!(
            step.op,
            OpcodeId::CALL
                | OpcodeId::CALLCODE
                | OpcodeId::DELEGATECALL
                | OpcodeId::STATICCALL
                | OpcodeId::CREATE
                | OpcodeId::CREATE2
        ) && next_result.is_zero()
            && next_pc != 0
        {
            if step.depth == 1025 {
                return Ok(Some(ExecError::Depth));
            }

            let sender = self.call()?.address;
            let (found, account) = self.sdb.get_account(&sender);
            if !found {
                return Err(Error::AccountNotFound(sender));
            }

            if account.balance < value {
                return Ok(Some(ExecError::InsufficientBalance));
            }

            // Address collision
            if matches!(step.op, OpcodeId::CREATE | OpcodeId::CREATE2) {
                let address = match step.op {
                    OpcodeId::CREATE => self.create_address()?,
                    OpcodeId::CREATE2 => self.create2_address(step)?,
                    _ => unreachable!(),
                };
                let (found, _) = self.sdb.get_account(&address);
                if found {
                    return Ok(Some(ExecError::ContractAddressCollision));
                }
            }

            return Err(Error::UnexpectedExecStepError(
                "*CALL*/CREATE* code not executed",
                step.clone(),
            ));
        }

        Ok(None)
    }

    /// Expand memory of the call context when entering a new call context in
    /// case the call arguments or return arguments go beyond the call
    /// context current memory.
    pub(crate) fn call_expand_memory(
        &mut self,
        args_offset: usize,
        args_length: usize,
        ret_offset: usize,
        ret_length: usize,
    ) -> Result<(), Error> {
        let call_ctx = self.call_ctx_mut()?;
        let args_minimal = if args_length != 0 {
            args_offset + args_length
        } else {
            0
        };
        let ret_minimal = if ret_length != 0 {
            ret_offset + ret_length
        } else {
            0
        };
        if args_minimal != 0 || ret_minimal != 0 {
            let minimal_length = max(args_minimal, ret_minimal);
            call_ctx.memory.extend_at_least(minimal_length);
        }
        Ok(())
    }

    /// gen bus mapping operations for context restore purpose
    pub(crate) fn gen_restore_context_ops(
        &mut self,
        exec_step: &mut ExecStep,
        geth_steps: &[GethExecStep],
    ) -> Result<(), Error> {
        let geth_step = &geth_steps[0];
        let call = self.call()?.clone();
        if !call.is_success {
            // add call failure ops for exception cases
            self.call_context_read(
                exec_step,
                call.call_id,
                CallContextField::IsSuccess,
                0u64.into(),
            );

            // Even call.rw_counter_end_of_reversion is zero for now, it will set in
            // set_value_ops_call_context_rwc_eor later
            // if call fails, no matter root or internal, read RwCounterEndOfReversion for
            // circuit constraint.
            self.call_context_read(
                exec_step,
                call.call_id,
                CallContextField::RwCounterEndOfReversion,
                call.rw_counter_end_of_reversion.into(),
            );

            if call.is_root {
                return Ok(());
            }
        }

        let caller = self.caller()?.clone();
        self.call_context_read(
            exec_step,
            call.call_id,
            CallContextField::CallerId,
            caller.call_id.into(),
        );

        let geth_step_next = &geth_steps[1];
        let caller_ctx = self.caller_ctx()?;
        let caller_gas_left = if call.is_success {
            geth_step_next.gas.0 - geth_step.gas.0
        } else {
            geth_step_next.gas.0
        };

        for (field, value) in [
            (CallContextField::IsRoot, (caller.is_root as u64).into()),
            (
                CallContextField::IsCreate,
                (caller.is_create() as u64).into(),
            ),
            (CallContextField::CodeHash, caller.code_hash.to_word()),
            (CallContextField::ProgramCounter, geth_step_next.pc.0.into()),
            (
                CallContextField::StackPointer,
                geth_step_next.stack.stack_pointer().0.into(),
            ),
            (CallContextField::GasLeft, caller_gas_left.into()),
            (
                CallContextField::MemorySize,
                caller_ctx.memory.word_size().into(),
            ),
            (
                CallContextField::ReversibleWriteCounter,
                self.caller_ctx()?.reversible_write_counter.into(),
            ),
        ] {
            self.call_context_read(exec_step, caller.call_id, field, value);
        }

        for (field, value) in [
            (CallContextField::LastCalleeId, call.call_id.into()),
            (CallContextField::LastCalleeReturnDataOffset, 0.into()),
            (CallContextField::LastCalleeReturnDataLength, 0.into()),
        ] {
            self.call_context_write(exec_step, caller.call_id, field, value);
        }

        Ok(())
    }
}<|MERGE_RESOLUTION|>--- conflicted
+++ resolved
@@ -1,44 +1,28 @@
 //! CircuitInput builder tooling module.
 
-use std::cmp::max;
-
-use ethers_core::utils::{get_contract_address, get_create2_address};
-
-use eth_types::{Address, evm_types::{
-    Gas, GasCost, MemoryAddress, OpcodeId, StackAddress,
-}, GethExecStep, H256, StackWord, ToBigEndian, ToU256, ToWord, Word};
-
+use super::{
+    get_call_memory_offset_length, get_create_init_code, Block, BlockContext, Call, CallContext,
+    CallKind, CodeSource, CopyEvent, ExecState, ExecStep, ExpEvent, Transaction,
+    TransactionContext,
+};
 use crate::{
-    error::{ExecError, get_step_reported_error},
-    Error,
+    error::{get_step_reported_error, ExecError},
     exec_trace::OperationRef,
     operation::{
         AccountField, AccountOp, CallContextField, CallContextOp, MemoryOp, Op, OpEnum, Operation,
-        RW, StackOp, Target, TxAccessListAccountOp, TxLogField, TxLogOp, TxReceiptField,
-        TxReceiptOp,
+        StackOp, Target, TxAccessListAccountOp, TxLogField, TxLogOp, TxReceiptField, TxReceiptOp,
+        RW,
     },
     state_db::{CodeDB, StateDB},
+    Error,
 };
-<<<<<<< HEAD
-use crate::circuit_input_builder::{CodeSource, get_call_memory_offset_length};
-use crate::operation::GlobalOp;
-
-use super::{
-    Block, BlockContext, Call, CallContext, CallKind,
-    CopyEvent, ExecState, ExecStep, ExpEvent, get_create_init_code, Transaction,
-    TransactionContext,
-};
-=======
-use eth_types::{
-    evm_types::{
-        gas_utils::memory_expansion_gas_cost, Gas, GasCost, MemoryAddress, OpcodeId, StackAddress,
-    },
-    Address, GethExecStep, ToAddress, ToBigEndian, ToWord, Word, H256, U256,
-};
+use eth_types::{evm_types::{
+    Gas, GasCost, MemoryAddress, OpcodeId, StackAddress,
+}, Address, GethExecStep, ToBigEndian, ToWord, Word, H256, U256, StackWord, ToU256};
 use ethers_core::utils::{get_contract_address, get_create2_address};
 use keccak256::EMPTY_HASH_LE;
 use std::cmp::max;
->>>>>>> 56e097cf
+use crate::operation::GlobalOp;
 
 /// Reference to the internal state of the CircuitInputBuilder in a particular
 /// [`ExecStep`].
@@ -389,18 +373,11 @@
 
         // Verify that the previous value matches the account field value in the StateDB
         if op.value_prev != account_value_prev {
-<<<<<<< HEAD
             panic!("RWTable Account field {:?} lookup doesn't match account value account: {:?}, rwc: {}, op: {:?}",
                    rw,
                    account,
                    self.block_ctx.rwc.0,
                    op
-=======
-            panic!(
-                "RWTable Account field {:?} lookup doesn't match account value
-        account: {:?}, rwc: {}, op: {:?}",
-                rw, account, self.block_ctx.rwc.0, op
->>>>>>> 56e097cf
             );
         }
         // Verify that no read is done to a field other than CodeHash to a non-existing
@@ -1018,14 +995,8 @@
             if !self.call()?.is_root {
                 let (offset, length) = match step.op {
                     OpcodeId::RETURN | OpcodeId::REVERT => {
-<<<<<<< HEAD
                         let length = step.stack.nth_last(0)?.as_usize();
                         let offset = step.stack.nth_last(1)?.as_usize();
-
-=======
-                        let offset = step.stack.nth_last(0)?.as_usize();
-                        let length = step.stack.nth_last(1)?.as_usize();
->>>>>>> 56e097cf
                         // At the moment it conflicts with `call_ctx` and `caller_ctx`.
                         let callee_memory = self.call_ctx()?.memory.clone();
                         let caller_ctx = self.caller_ctx_mut()?;
@@ -1055,15 +1026,9 @@
             call.is_create() && call.is_success && step.op == OpcodeId::RETURN;
 
         // Store deployed code if it's a successful create
-<<<<<<< HEAD
-        if call.is_create() && call.is_success && step.op == OpcodeId::RETURN {
+        if call_success_create {
             let length = step.stack.nth_last(0)?;
             let offset = step.stack.nth_last(1)?;
-=======
-        if call_success_create {
-            let offset = step.stack.nth_last(0)?;
-            let length = step.stack.nth_last(1)?;
->>>>>>> 56e097cf
             let code = call_ctx
                 .memory
                 .read_chunk(offset.low_u64().into(), length.low_u64().into());
@@ -1180,17 +1145,10 @@
             (CallContextField::LastCalleeId, call.call_id.into()),
             (
                 CallContextField::LastCalleeReturnDataOffset,
-<<<<<<< HEAD
-                last_callee_return_data_offset.to_u256(),
-            ),
-            (
-                CallContextField::LastCalleeReturnDataLength,
-                last_callee_return_data_length.to_u256(),
-=======
                 if call.is_create() && call.is_success {
                     U256::zero()
                 } else {
-                    last_callee_return_data_offset
+                    last_callee_return_data_offset.to_u256()
                 },
             ),
             (
@@ -1198,9 +1156,8 @@
                 if call.is_create() && call.is_success {
                     U256::zero()
                 } else {
-                    last_callee_return_data_length
+                    last_callee_return_data_length.to_u256()
                 },
->>>>>>> 56e097cf
             ),
         ] {
             self.call_context_write(exec_step, caller.call_id, field, value);
