//! CircuitInput builder tooling module.

use super::{
    get_create_init_code, Block, BlockContext, Call, CallContext,
    CallKind, CopyEvent, ExecState, ExecStep, ExpEvent, Transaction,
    TransactionContext,
};
use crate::{
    error::{get_step_reported_error, ExecError},
    exec_trace::OperationRef,
    operation::{
        AccountField, AccountOp, CallContextField, CallContextOp, MemoryOp, Op, OpEnum, Operation,
        StackOp, Target, TxAccessListAccountOp, TxLogField, TxLogOp, TxReceiptField, TxReceiptOp,
        RW,
    },
    state_db::{CodeDB, StateDB},
    Error,
};
<<<<<<< HEAD
use eth_types::{evm_types::{
    gas_utils::memory_expansion_gas_cost, Gas, GasCost, MemoryAddress, OpcodeId, StackAddress,
}, evm_unimplemented, Address, GethExecStep, ToBigEndian, ToWord, Word, H256, StackWord, ToU256};
=======
use eth_types::{
    evm_types::{
        gas_utils::memory_expansion_gas_cost, Gas, GasCost, MemoryAddress, OpcodeId, StackAddress,
    },
    Address, GethExecStep, ToAddress, ToBigEndian, ToWord, Word, H256,
};
>>>>>>> 61e3193d
use ethers_core::utils::{get_contract_address, get_create2_address};
use std::cmp::max;

/// Reference to the internal state of the CircuitInputBuilder in a particular
/// [`ExecStep`].
pub struct CircuitInputStateRef<'a> {
    /// StateDB
    pub sdb: &'a mut StateDB,
    /// CodeDB
    pub code_db: &'a mut CodeDB,
    /// Block
    pub block: &'a mut Block,
    /// Block Context
    pub block_ctx: &'a mut BlockContext,
    /// Transaction
    pub tx: &'a mut Transaction,
    /// Transaction Context
    pub tx_ctx: &'a mut TransactionContext,
}

impl<'a> CircuitInputStateRef<'a> {
    /// Create a new step from a `GethExecStep`
    pub fn new_step(&self, geth_step: &GethExecStep) -> Result<ExecStep, Error> {
        let call_ctx = self.tx_ctx.call_ctx()?;

        Ok(ExecStep::new(
            geth_step,
            call_ctx,
            self.block_ctx.rwc,
            call_ctx.reversible_write_counter,
            self.tx_ctx.log_id,
        ))
    }

    /// Create a new BeginTx step
    pub fn new_begin_tx_step(&self) -> ExecStep {
        ExecStep {
            exec_state: ExecState::BeginTx,
            gas_left: Gas(self.tx.gas),
            rwc: self.block_ctx.rwc,
            ..Default::default()
        }
    }

    /// Create a new EndTx step
    pub fn new_end_tx_step(&self) -> ExecStep {
        let prev_step = self
            .tx
            .steps()
            .last()
            .expect("steps should have at least one BeginTx step");
        ExecStep {
            exec_state: ExecState::EndTx,
            gas_left: if prev_step.error.is_none() {
                Gas(prev_step.gas_left.0 - prev_step.gas_cost.0)
            } else {
                // consume all remaining gas when non revert err happens
                Gas(0)
            },
            rwc: self.block_ctx.rwc,
            // For tx without code execution
            reversible_write_counter: if let Some(call_ctx) = self.tx_ctx.calls().last() {
                call_ctx.reversible_write_counter
            } else {
                0
            },
            log_id: self.tx_ctx.log_id,
            ..Default::default()
        }
    }

    /// Push an [`Operation`](crate::operation::Operation) into the
    /// [`OperationContainer`](crate::operation::OperationContainer) with the
    /// next [`RWCounter`](crate::operation::RWCounter) and then adds a
    /// reference to the stored operation ([`OperationRef`]) inside the
    /// bus-mapping instance of the current [`ExecStep`].  Then increase the
    /// block_ctx [`RWCounter`](crate::operation::RWCounter) by one.
    pub fn push_op<T: Op>(&mut self, step: &mut ExecStep, rw: RW, op: T) {
        if let OpEnum::Account(op) = op.clone().into_enum() {
            self.check_update_sdb_account(rw, &op)
        }
        let op_ref =
            self.block
                .container
                .insert(Operation::new(self.block_ctx.rwc.inc_pre(), rw, op));
        step.bus_mapping_instance.push(op_ref);
    }

    /// Push a read type [`CallContextOp`] into the
    /// [`OperationContainer`](crate::operation::OperationContainer) with
    /// the next [`RWCounter`](crate::operation::RWCounter)  and then adds a
    /// reference to the stored operation ([`OperationRef`]) inside the
    /// bus-mapping instance of the current [`ExecStep`].  Then increase the
    /// block_ctx [`RWCounter`](crate::operation::RWCounter)  by one.
    pub fn call_context_read(
        &mut self,
        step: &mut ExecStep,
        call_id: usize,
        field: CallContextField,
        value: Word,
    ) {
        let op = CallContextOp {
            call_id,
            field,
            value,
        };

        self.push_op(step, RW::READ, op);
    }

    /// Push a write type [`CallContextOp`] into the
    /// [`OperationContainer`](crate::operation::OperationContainer) with
    /// the next [`RWCounter`](crate::operation::RWCounter)  and then adds a
    /// reference to the stored operation ([`OperationRef`]) inside the
    /// bus-mapping instance of the current [`ExecStep`].  Then increase the
    /// block_ctx [`RWCounter`](crate::operation::RWCounter)  by one.
    pub fn call_context_write(
        &mut self,
        step: &mut ExecStep,
        call_id: usize,
        field: CallContextField,
        value: Word,
    ) {
        let op = CallContextOp {
            call_id,
            field,
            value,
        };

        self.push_op(step, RW::WRITE, op);
    }

    /// Push an [`Operation`](crate::operation::Operation) with reversible to be
    /// true into the
    /// [`OperationContainer`](crate::operation::OperationContainer) with the
    /// next [`RWCounter`](crate::operation::RWCounter) and then adds a
    /// reference to the stored operation
    /// ([`OperationRef`]) inside the
    /// bus-mapping instance of the current [`ExecStep`]. Then increase the
    /// block_ctx [`RWCounter`](crate::operation::RWCounter) by one.
    /// This method should be used in `Opcode::gen_associated_ops` instead of
    /// `push_op` when the operation is `RW::WRITE` and it can be reverted (for
    /// example, a write [`StorageOp`](crate::operation::StorageOp)).
    pub fn push_op_reversible<T: Op>(
        &mut self,
        step: &mut ExecStep,
        rw: RW,
        op: T,
    ) -> Result<(), Error> {
        if matches!(rw, RW::WRITE) {
            self.apply_op(&op.clone().into_enum());
        }
        let op_ref = self.block.container.insert(Operation::new_reversible(
            self.block_ctx.rwc.inc_pre(),
            rw,
            op,
        ));
        step.bus_mapping_instance.push(op_ref);

        // Increase reversible_write_counter
        self.call_ctx_mut()?.reversible_write_counter += 1;

        // Add the operation into reversible_ops if this call is not persistent
        if !self.call()?.is_persistent {
            self.tx_ctx
                .reversion_groups
                .last_mut()
                .expect("reversion_groups should not be empty for non-persistent call")
                .op_refs
                .push((self.tx.steps().len(), op_ref));
        }

        Ok(())
    }

    /// Push a read type [`MemoryOp`] into the
    /// [`OperationContainer`](crate::operation::OperationContainer) with the
    /// next [`RWCounter`](crate::operation::RWCounter) and `call_id`, and then
    /// adds a reference to the stored operation ([`OperationRef`]) inside
    /// the bus-mapping instance of the current [`ExecStep`].  Then increase
    /// the `block_ctx` [`RWCounter`](crate::operation::RWCounter) by one.
    pub fn memory_read(
        &mut self,
        step: &mut ExecStep,
        address: MemoryAddress,
        value: u8,
    ) -> Result<(), Error> {
        let call_id = self.call()?.call_id;
        self.push_op(step, RW::READ, MemoryOp::new(call_id, address, value));
        Ok(())
    }

    /// Push a write type [`MemoryOp`] into the
    /// [`OperationContainer`](crate::operation::OperationContainer) with the
    /// next [`RWCounter`](crate::operation::RWCounter) and `call_id`, and then
    /// adds a reference to the stored operation ([`OperationRef`]) inside
    /// the bus-mapping instance of the current [`ExecStep`].  Then increase
    /// the `block_ctx` [`RWCounter`](crate::operation::RWCounter)  by one.
    pub fn memory_write(
        &mut self,
        step: &mut ExecStep,
        address: MemoryAddress,
        value: u8,
    ) -> Result<(), Error> {
        let call_id = self.call()?.call_id;
        self.push_op(step, RW::WRITE, MemoryOp::new(call_id, address, value));
        Ok(())
    }

    /// Push a write type [`StackOp`] into the
    /// [`OperationContainer`](crate::operation::OperationContainer) with the
    /// next [`RWCounter`](crate::operation::RWCounter)  and `call_id`, and then
    /// adds a reference to the stored operation ([`OperationRef`]) inside
    /// the bus-mapping instance of the current [`ExecStep`].  Then increase
    /// the `block_ctx` [`RWCounter`](crate::operation::RWCounter) by one.
    pub fn stack_write(
        &mut self,
        step: &mut ExecStep,
        address: StackAddress,
        value: StackWord,
    ) -> Result<(), Error> {
        let call_id = self.call()?.call_id;
        self.push_op(step, RW::WRITE, StackOp::new(call_id, address, value));
        Ok(())
    }

    /// Push a read type [`StackOp`] into the
    /// [`OperationContainer`](crate::operation::OperationContainer) with the
    /// next [`RWCounter`](crate::operation::RWCounter)  and `call_id`, and then
    /// adds a reference to the stored operation ([`OperationRef`]) inside
    /// the bus-mapping instance of the current [`ExecStep`].  Then increase
    /// the `block_ctx` [`RWCounter`](crate::operation::RWCounter)  by one.
    pub fn stack_read(
        &mut self,
        step: &mut ExecStep,
        address: StackAddress,
        value: StackWord,
    ) -> Result<(), Error> {
        let call_id = self.call()?.call_id;
        self.push_op(step, RW::READ, StackOp::new(call_id, address, value));
        Ok(())
    }

    /// First check the validity and consistency of the rw operation against the
    /// account in the StateDB, then if the rw operation is a write, apply
    /// it to the corresponding account in the StateDB.
    fn check_update_sdb_account(&mut self, rw: RW, op: &AccountOp) {
        let account = self.sdb.get_account_mut(&op.address).1;
        // -- sanity check begin --
        // Verify that a READ doesn't change the field value
        if matches!(rw, RW::READ) && op.value_prev != op.value {
            panic!(
                "RWTable Account field read where value_prev != value rwc: {}, op: {:?}",
                self.block_ctx.rwc.0, op
            )
        }
        let account_value_prev = match op.field {
            AccountField::Nonce => account.nonce,
            AccountField::Balance => account.balance,
            AccountField::CodeHash => {
                if account.is_empty() {
                    Word::zero()
                } else {
                    account.code_hash.to_word()
                }
            }
        };
        // Verify that the previous value matches the account field value in the StateDB
        if op.value_prev != account_value_prev {
            panic!("RWTable Account field {:?} lookup doesn't match account value account: {:?}, rwc: {}, op: {:?}",
                rw,
                account,
                self.block_ctx.rwc.0,
                op
            );
        }
        // Verify that no read is done to a field other than CodeHash to a non-existing
        // account (only CodeHash reads with value=0 can be done to non-existing
        // accounts, which the State Circuit translates to MPT
        // AccountNonExisting proofs lookups).
        if (!matches!(op.field, AccountField::CodeHash)
            && (matches!(rw, RW::READ) || (op.value_prev.is_zero() && op.value.is_zero())))
            && account.is_empty()
        {
            panic!(
                "RWTable Account field {:?} lookup to non-existing account rwc: {}, op: {:?}",
                rw, self.block_ctx.rwc.0, op
            );
        }
        // -- sanity check end --
        // Perform the write to the account in the StateDB
        if matches!(rw, RW::WRITE) {
            match op.field {
                AccountField::Nonce => account.nonce = op.value,
                AccountField::Balance => account.balance = op.value,
                AccountField::CodeHash => account.code_hash = H256::from(op.value.to_be_bytes()),
            }
        }
    }

    /// Push a read type [`AccountOp`] into the
    /// [`OperationContainer`](crate::operation::OperationContainer) with the
    /// next [`RWCounter`](crate::operation::RWCounter), and then
    /// adds a reference to the stored operation ([`OperationRef`]) inside
    /// the bus-mapping instance of the current [`ExecStep`].  Then increase
    /// the `block_ctx` [`RWCounter`](crate::operation::RWCounter)  by one.
    pub fn account_read(
        &mut self,
        step: &mut ExecStep,
        address: Address,
        field: AccountField,
        value: Word,
        value_prev: Word,
    ) {
        let op = AccountOp::new(address, field, value, value_prev);
        self.push_op(step, RW::READ, op);
    }

    /// Push a write type [`AccountOp`] into the
    /// [`OperationContainer`](crate::operation::OperationContainer) with the
    /// next [`RWCounter`](crate::operation::RWCounter), and then
    /// adds a reference to the stored operation ([`OperationRef`]) inside
    /// the bus-mapping instance of the current [`ExecStep`].  Then increase
    /// the `block_ctx` [`RWCounter`](crate::operation::RWCounter)  by one.
    pub fn account_write(
        &mut self,
        step: &mut ExecStep,
        address: Address,
        field: AccountField,
        value: Word,
        value_prev: Word,
    ) -> Result<(), Error> {
        let op = AccountOp::new(address, field, value, value_prev);
        self.push_op(step, RW::WRITE, op);
        Ok(())
    }

    /// Push a write type [`TxLogOp`] into the
    /// [`OperationContainer`](crate::operation::OperationContainer) with the
    /// next [`RWCounter`](crate::operation::RWCounter), and then
    /// adds a reference to the stored operation ([`OperationRef`]) inside
    /// the bus-mapping instance of the current [`ExecStep`].  Then increase
    /// the `block_ctx` [`RWCounter`](crate::operation::RWCounter)  by one.
    pub fn tx_log_write(
        &mut self,
        step: &mut ExecStep,
        tx_id: usize,
        log_id: usize,
        field: TxLogField,
        index: usize,
        value: Word,
    ) -> Result<(), Error> {
        self.push_op(
            step,
            RW::WRITE,
            TxLogOp::new(tx_id, log_id, field, index, value),
        );
        Ok(())
    }

    /// Push a read type [`TxReceiptOp`] into the
    /// [`OperationContainer`](crate::operation::OperationContainer) with the
    /// next [`RWCounter`](crate::operation::RWCounter), and then
    /// adds a reference to the stored operation ([`OperationRef`]) inside
    /// the bus-mapping instance of the current [`ExecStep`].  Then increase
    /// the `block_ctx` [`RWCounter`](crate::operation::RWCounter)  by one.
    pub fn tx_receipt_read(
        &mut self,
        step: &mut ExecStep,
        tx_id: usize,
        field: TxReceiptField,
        value: u64,
    ) -> Result<(), Error> {
        self.push_op(
            step,
            RW::READ,
            TxReceiptOp {
                tx_id,
                field,
                value,
            },
        );
        Ok(())
    }

    /// Push a write type [`TxReceiptOp`] into the
    /// [`OperationContainer`](crate::operation::OperationContainer) with the
    /// next [`RWCounter`](crate::operation::RWCounter), and then
    /// adds a reference to the stored operation ([`OperationRef`]) inside
    /// the bus-mapping instance of the current [`ExecStep`].  Then increase
    /// the `block_ctx` [`RWCounter`](crate::operation::RWCounter)  by one.
    pub fn tx_receipt_write(
        &mut self,
        step: &mut ExecStep,
        tx_id: usize,
        field: TxReceiptField,
        value: u64,
    ) -> Result<(), Error> {
        self.push_op(
            step,
            RW::WRITE,
            TxReceiptOp {
                tx_id,
                field,
                value,
            },
        );
        Ok(())
    }

    /// Push a write type [`TxAccessListAccountOp`] into the
    /// [`OperationContainer`](crate::operation::OperationContainer) with the
    /// next [`RWCounter`](crate::operation::RWCounter), and then
    /// adds a reference to the stored operation ([`OperationRef`]) inside
    /// the bus-mapping instance of the current [`ExecStep`].  Then increase
    /// the `block_ctx` [`RWCounter`](crate::operation::RWCounter)  by one.
    pub fn tx_accesslist_account_write(
        &mut self,
        step: &mut ExecStep,
        tx_id: usize,
        address: Address,
        is_warm: bool,
        is_warm_prev: bool,
    ) -> Result<(), Error> {
        self.push_op(
            step,
            RW::WRITE,
            TxAccessListAccountOp {
                tx_id,
                address,
                is_warm,
                is_warm_prev,
            },
        );
        Ok(())
    }

    /// Push 2 reversible [`AccountOp`] to update `sender` and `receiver`'s
    /// balance by `value`. If `fee` is existing (not None), also need to push 1
    /// non-reversible [`AccountOp`] to update `sender` balance by `fee`.
    pub fn transfer_with_fee(
        &mut self,
        step: &mut ExecStep,
        sender: Address,
        receiver: Address,
        value: Word,
        fee: Option<Word>,
    ) -> Result<(), Error> {
        let (found, sender_account) = self.sdb.get_account(&sender);
        if !found {
            return Err(Error::AccountNotFound(sender));
        }
        let mut sender_balance_prev = sender_account.balance;
        debug_assert!(
            sender_account.balance >= value + fee.unwrap_or_default(),
            "invalid amount balance {:?} value {:?} fee {:?}",
            sender_balance_prev,
            value,
            fee
        );
        if let Some(fee) = fee {
            let sender_balance = sender_balance_prev - fee;
            log::trace!(
                "sender balance update with fee (not reversible): {:?} {:?}->{:?}",
                sender,
                sender_balance_prev,
                sender_balance
            );
            self.push_op(
                step,
                RW::WRITE,
                AccountOp {
                    address: sender,
                    field: AccountField::Balance,
                    value: sender_balance,
                    value_prev: sender_balance_prev,
                },
            );
            sender_balance_prev = sender_balance;
        }
        let sender_balance = sender_balance_prev - value;
        log::trace!(
            "sender balance update with value: {:?} {:?}->{:?}",
            sender,
            sender_balance_prev,
            sender_balance
        );
        self.push_op_reversible(
            step,
            RW::WRITE,
            AccountOp {
                address: sender,
                field: AccountField::Balance,
                value: sender_balance,
                value_prev: sender_balance_prev,
            },
        )?;

        let (_found, receiver_account) = self.sdb.get_account(&receiver);
        let receiver_balance_prev = receiver_account.balance;
        let receiver_balance = receiver_account.balance + value;
        self.push_op_reversible(
            step,
            RW::WRITE,
            AccountOp {
                address: receiver,
                field: AccountField::Balance,
                value: receiver_balance,
                value_prev: receiver_balance_prev,
            },
        )?;

        Ok(())
    }

    /// Same functionality with `transfer_with_fee` but with `fee` set zero.
    pub fn transfer(
        &mut self,
        step: &mut ExecStep,
        sender: Address,
        receiver: Address,
        value: Word,
    ) -> Result<(), Error> {
        self.transfer_with_fee(step, sender, receiver, value, None)
    }

    /// Fetch and return code for the given code hash from the code DB.
    pub fn code(&self, code_hash: H256) -> Result<Vec<u8>, Error> {
        self.code_db
            .0
            .get(&code_hash)
            .cloned()
            .ok_or(Error::CodeNotFound(code_hash))
    }

    /// Reference to the caller's Call
    pub fn caller(&self) -> Result<&Call, Error> {
        self.tx_ctx
            .caller_index()
            .map(|caller_idx| &self.tx.calls()[caller_idx])
    }

    /// Mutable reference to the current call's caller Call
    pub fn caller_mut(&mut self) -> Result<&mut Call, Error> {
        self.tx_ctx
            .caller_index()
            .map(|caller_idx| &mut self.tx.calls_mut()[caller_idx])
    }

    /// Reference to the current Call
    pub fn call(&self) -> Result<&Call, Error> {
        self.tx_ctx
            .call_index()
            .map(|call_idx| &self.tx.calls()[call_idx])
    }

    /// Mutable reference to the current Call
    pub fn call_mut(&mut self) -> Result<&mut Call, Error> {
        self.tx_ctx
            .call_index()
            .map(|call_idx| &mut self.tx.calls_mut()[call_idx])
    }

    /// Reference to the current CallContext
    pub fn caller_ctx(&self) -> Result<&CallContext, Error> {
        self.tx_ctx.caller_ctx()
    }

    /// Reference to the current CallContext
    pub fn call_ctx(&self) -> Result<&CallContext, Error> {
        self.tx_ctx.call_ctx()
    }

    /// Mutable reference to the call CallContext
    pub fn call_ctx_mut(&mut self) -> Result<&mut CallContext, Error> {
        self.tx_ctx.call_ctx_mut()
    }

    /// Mutable reference to the caller CallContext
    pub fn caller_ctx_mut(&mut self) -> Result<&mut CallContext, Error> {
        self.tx_ctx
            .calls
            .iter_mut()
            .rev()
            .nth(1)
            .ok_or(Error::InternalError("caller id not found in call map"))
    }

    /// Push a new [`Call`] into the [`Transaction`], and add its index and
    /// [`CallContext`] in the `call_stack` of the [`TransactionContext`]
    pub fn push_call(&mut self, call: Call) {
        let current_call = self.call_ctx().expect("current call not found");
        let call_data = match call.kind {
            CallKind::Call | CallKind::CallCode | CallKind::DelegateCall | CallKind::StaticCall => {
                current_call
                    .memory
                    .read_chunk(call.call_data_offset.into(), call.call_data_length.into())
            }
            CallKind::Create | CallKind::Create2 => Vec::new(),
        };

        let call_id = call.call_id;
        let call_idx = self.tx.calls().len();

        self.tx_ctx.push_call_ctx(call_idx, call_data);
        self.tx.push_call(call);

        self.block_ctx
            .call_map
            .insert(call_id, (self.block.txs.len(), call_idx));
    }

    /// Return the contract address of a CREATE step.  This is calculated by
    /// inspecting the current address and its nonce from the StateDB.
    pub(crate) fn create_address(&self) -> Result<Address, Error> {
        let sender = self.call()?.address;
        let (found, account) = self.sdb.get_account(&sender);
        if !found {
            return Err(Error::AccountNotFound(sender));
        }
        Ok(get_contract_address(sender, account.nonce))
    }

    /// Return the contract address of a CREATE2 step.  This is calculated
    /// deterministically from the arguments in the stack.
    pub(crate) fn create2_address(&self, step: &GethExecStep) -> Result<Address, Error> {
        let salt = step.stack.nth_last(3)?;
        let call_ctx = self.call_ctx()?;
        let init_code = get_create_init_code(call_ctx, step)?.to_vec();
        Ok(get_create2_address(
            self.call()?.address,
            salt.to_be_bytes().to_vec(),
            init_code,
        ))
    }

    /// Check if address is a precompiled or not.
    pub fn is_precompiled(&self, address: &Address) -> bool {
        address.0[0..19] == [0u8; 19] && (1..=9).contains(&address.0[19])
    }

    /// Parse [`Call`] from a *CALL*/CREATE* step.
    pub fn parse_call(&mut self, step: &GethExecStep) -> Result<Call, Error> {
        let is_success = *self
            .tx_ctx
            .call_is_success
            .get(self.tx.calls().len())
            .unwrap();
        let kind = CallKind::try_from(step.op)?;
        let caller = self.call()?;
        let caller_ctx = self.call_ctx()?;

        unreachable!("calls are not supported yet");

        // let (caller_address, address, value) = match kind {
        //     CallKind::Call => (
        //         caller.address,
        //         step.stack.nth_last(1)?.to_address(),
        //         step.stack.nth_last(2)?,
        //     ),
        //     CallKind::CallCode => (caller.address, caller.address, step.stack.nth_last(2)?),
        //     CallKind::DelegateCall => (caller.caller_address, caller.address, caller.value),
        //     CallKind::StaticCall => (
        //         caller.address,
        //         step.stack.nth_last(1)?.to_address(),
        //         Word::zero(),
        //     ),
        //     CallKind::Create => (caller.address, self.create_address()?, step.stack.last()?),
        //     CallKind::Create2 => (
        //         caller.address,
        //         self.create2_address(step)?,
        //         step.stack.last()?,
        //     ),
        // };
        //
        // let (code_source, code_hash) = match kind {
        //     CallKind::Create | CallKind::Create2 => {
        //         let init_code = get_create_init_code(caller_ctx, step)?.to_vec();
        //         let code_hash = self.code_db.insert(init_code);
        //         (CodeSource::Memory, code_hash)
        //     }
        //     _ => {
        //         let code_address = match kind {
        //             CallKind::CallCode | CallKind::DelegateCall => {
        //                 step.stack.nth_last(1)?.to_address()
        //             }
        //             _ => address,
        //         };
        //         let (found, account) = self.sdb.get_account(&code_address);
        //         if !found {
        //             return Err(Error::AccountNotFound(code_address));
        //         }
        //         (CodeSource::Address(code_address), account.code_hash)
        //     }
        // };
        //
        // let (call_data_offset, call_data_length, return_data_offset, return_data_length) =
        //     match kind {
        //         CallKind::Call | CallKind::CallCode => {
        //             let call_data = get_call_memory_offset_length(step, 3)?;
        //             let return_data = get_call_memory_offset_length(step, 5)?;
        //             (call_data.0, call_data.1, return_data.0, return_data.1)
        //         }
        //         CallKind::DelegateCall | CallKind::StaticCall => {
        //             let call_data = get_call_memory_offset_length(step, 2)?;
        //             let return_data = get_call_memory_offset_length(step, 4)?;
        //             (call_data.0, call_data.1, return_data.0, return_data.1)
        //         }
        //         CallKind::Create | CallKind::Create2 => (0, 0, 0, 0),
        //     };
        //
        // let caller = self.call()?;
        // let call = Call {
        //     call_id: self.block_ctx.rwc.0,
        //     caller_id: caller.call_id,
        //     last_callee_id: 0,
        //     kind,
        //     is_static: kind == CallKind::StaticCall || caller.is_static,
        //     is_root: false,
        //     is_persistent: caller.is_persistent && is_success,
        //     is_success,
        //     rw_counter_end_of_reversion: 0,
        //     caller_address,
        //     address,
        //     code_source,
        //     code_hash,
        //     depth: caller.depth + 1,
        //     value,
        //     call_data_offset,
        //     call_data_length,
        //     return_data_offset,
        //     return_data_length,
        //     last_callee_return_data_offset: 0,
        //     last_callee_return_data_length: 0,
        // };
        //
        // Ok(call)
    }

    /// Return the reverted version of an op by op_ref only if the original op
    /// was reversible.
    fn get_rev_op_by_ref(&self, op_ref: &OperationRef) -> Option<OpEnum> {
        match op_ref {
            OperationRef(Target::Storage, idx) => {
                let operation = &self.block.container.storage[*idx];
                if operation.rw().is_write() && operation.reversible() {
                    Some(OpEnum::Storage(operation.op().reverse()))
                } else {
                    None
                }
            }
            OperationRef(Target::TxAccessListAccount, idx) => {
                let operation = &self.block.container.tx_access_list_account[*idx];
                if operation.rw().is_write() && operation.reversible() {
                    Some(OpEnum::TxAccessListAccount(operation.op().reverse()))
                } else {
                    None
                }
            }
            OperationRef(Target::TxAccessListAccountStorage, idx) => {
                let operation = &self.block.container.tx_access_list_account_storage[*idx];
                if operation.rw().is_write() && operation.reversible() {
                    Some(OpEnum::TxAccessListAccountStorage(operation.op().reverse()))
                } else {
                    None
                }
            }
            OperationRef(Target::TxRefund, idx) => {
                let operation = &self.block.container.tx_refund[*idx];
                if operation.rw().is_write() && operation.reversible() {
                    Some(OpEnum::TxRefund(operation.op().reverse()))
                } else {
                    None
                }
            }
            OperationRef(Target::Account, idx) => {
                let operation = &self.block.container.account[*idx];
                if operation.rw().is_write() && operation.reversible() {
                    Some(OpEnum::Account(operation.op().reverse()))
                } else {
                    None
                }
            }
            _ => None,
        }
    }

    /// Apply op to state.
    fn apply_op(&mut self, op: &OpEnum) {
        match &op {
            OpEnum::Storage(op) => {
                self.sdb.set_storage(&op.address, &op.key, &op.value);
            }
            OpEnum::TxAccessListAccount(op) => {
                if !op.is_warm_prev && op.is_warm {
                    self.sdb.add_account_to_access_list(op.address);
                }
                if op.is_warm_prev && !op.is_warm {
                    self.sdb.remove_account_from_access_list(&op.address);
                }
            }
            OpEnum::TxAccessListAccountStorage(op) => {
                if !op.is_warm_prev && op.is_warm {
                    self.sdb
                        .add_account_storage_to_access_list((op.address, op.key));
                }
                if op.is_warm_prev && !op.is_warm {
                    self.sdb
                        .remove_account_storage_from_access_list(&(op.address, op.key));
                }
            }
            OpEnum::Account(op) => {
                let (_, account) = self.sdb.get_account_mut(&op.address);
                match op.field {
                    AccountField::Nonce => account.nonce = op.value,
                    AccountField::Balance => account.balance = op.value,
                    AccountField::CodeHash => account.code_hash = op.value.to_be_bytes().into(),
                }
            }
            OpEnum::TxRefund(op) => {
                self.sdb.set_refund(op.value);
            }
            _ => unreachable!(),
        };
    }

    /// Handle a reversion group
    fn handle_reversion(&mut self) {
        let reversion_group = self
            .tx_ctx
            .reversion_groups
            .pop()
            .expect("reversion_groups should not be empty for non-persistent call");

        // Apply reversions
        for (step_index, op_ref) in reversion_group.op_refs.iter().rev().copied() {
            if let Some(op) = self.get_rev_op_by_ref(&op_ref) {
                self.apply_op(&op);
                let rev_op_ref = self.block.container.insert_op_enum(
                    self.block_ctx.rwc.inc_pre(),
                    RW::WRITE,
                    false,
                    op,
                );
                self.tx.steps_mut()[step_index]
                    .bus_mapping_instance
                    .push(rev_op_ref);
            }
        }

        // Set calls' `rw_counter_end_of_reversion`
        let rwc = self.block_ctx.rwc.0 - 1;
        for (call_idx, reversible_write_counter_offset) in reversion_group.calls {
            self.tx.calls_mut()[call_idx].rw_counter_end_of_reversion =
                rwc - reversible_write_counter_offset;
        }
    }

    /// Handle a return step caused by any opcode that causes a return to the
    /// previous call context.
    pub fn handle_return(&mut self, step: &GethExecStep) -> Result<(), Error> {
        // handle return_data
        let (return_data_offset, return_data_length) = {
            if !self.call()?.is_root {
                let (offset, length) = match step.op {
                    OpcodeId::RETURN | OpcodeId::REVERT => {
                        let offset = step.stack.nth_last(0)?.as_usize();
                        let length = step.stack.nth_last(1)?.as_usize();

                        // At the moment it conflicts with `call_ctx` and `caller_ctx`.
                        let callee_memory = self.call_ctx()?.memory.clone();
                        let caller_ctx = self.caller_ctx_mut()?;
                        caller_ctx.return_data.resize(length, 0);
                        if length != 0 {
                            caller_ctx.return_data[0..length]
                                .copy_from_slice(&callee_memory.0[offset..offset + length]);
                        }
                        (offset, length)
                    }
                    _ => {
                        let caller_ctx = self.caller_ctx_mut()?;
                        caller_ctx.return_data.truncate(0);
                        (0, 0)
                    }
                };

                (offset.try_into().unwrap(), length.try_into().unwrap())
            } else {
                (0, 0)
            }
        };

        let call = self.call()?.clone();
        let call_ctx = self.call_ctx()?;

        // Store deployed code if it's a successful create
        if call.is_create() && call.is_success && step.op == OpcodeId::RETURN {
            let offset = step.stack.nth_last(0)?;
            let length = step.stack.nth_last(1)?;
            let code = call_ctx
                .memory
                .read_chunk(offset.low_u64().into(), length.low_u64().into());
            let code_hash = self.code_db.insert(code);
            let (found, callee_account) = self.sdb.get_account_mut(&call.address);
            if !found {
                return Err(Error::AccountNotFound(call.address));
            }
            callee_account.code_hash = code_hash;
        }

        // Handle reversion if this call doesn't end successfully
        if !call.is_success {
            self.handle_reversion();
        }

        // If current call has caller.
        if let Ok(caller) = self.caller_mut() {
            caller.last_callee_id = call.call_id;
            caller.last_callee_return_data_length = return_data_length;
            caller.last_callee_return_data_offset = return_data_offset;
        }

        self.tx_ctx.pop_call_ctx();

        Ok(())
    }

    /// Bus mapping for the RestoreContextGadget as used in RETURN.
    // TODO: unify this with restore context bus mapping for STOP.
    // TODO: unify this with the `handle return function above.`
    pub fn handle_restore_context(
        &mut self,
        steps: &[GethExecStep],
        exec_step: &mut ExecStep,
    ) -> Result<(), Error> {
        let call = self.call()?.clone();
        let caller = self.caller()?.clone();
        self.call_context_read(
            exec_step,
            call.call_id,
            CallContextField::CallerId,
            caller.call_id.into(),
        );

        let geth_step = &steps[0];
        let geth_step_next = &steps[1];

        let [last_callee_return_data_offset, last_callee_return_data_length] = match geth_step.op {
            OpcodeId::STOP => [StackWord::zero(); 2],
            OpcodeId::REVERT | OpcodeId::RETURN => {
                let offset = geth_step.stack.nth_last(0)?;
                let length = geth_step.stack.nth_last(1)?;
                // This is the convention we are using for memory addresses so that there is no
                // memory expansion cost when the length is 0.
                if length.is_zero() {
                    [StackWord::zero(); 2]
                } else {
                    [offset, length]
                }
            }
            _ => unreachable!(),
        };

        let curr_memory_word_size = (exec_step.memory_size as u64) / 32;
        let next_memory_word_size = if !last_callee_return_data_length.is_zero() {
            std::cmp::max(
                (last_callee_return_data_offset + last_callee_return_data_length + 31).as_u64()
                    / 32,
                curr_memory_word_size,
            )
        } else {
            curr_memory_word_size
        };

        let memory_expansion_gas_cost =
            memory_expansion_gas_cost(curr_memory_word_size, next_memory_word_size);
        let code_deposit_cost = if call.is_create() && call.is_success {
            GasCost::CODE_DEPOSIT_BYTE_COST.as_u64() * last_callee_return_data_length.as_u64()
        } else {
            0
        };
        let gas_refund = geth_step.gas.0 - memory_expansion_gas_cost - code_deposit_cost;

        let caller_gas_left = geth_step_next.gas.0 - gas_refund;

        for (field, value) in [
            (CallContextField::IsRoot, (caller.is_root as u64).into()),
            (
                CallContextField::IsCreate,
                (caller.is_create() as u64).into(),
            ),
            (CallContextField::CodeHash, caller.code_hash.to_word()),
            (CallContextField::ProgramCounter, geth_step_next.pc.0.into()),
            (
                CallContextField::StackPointer,
                geth_step_next.stack.stack_pointer().0.into(),
            ),
            (CallContextField::GasLeft, caller_gas_left.into()),
            (
                CallContextField::MemorySize,
                self.caller_ctx()?.memory.word_size().into(),
            ),
            (
                CallContextField::ReversibleWriteCounter,
                self.caller_ctx()?.reversible_write_counter.into(),
            ),
        ] {
            self.call_context_read(exec_step, caller.call_id, field, value);
        }

        for (field, value) in [
            (CallContextField::LastCalleeId, call.call_id.into()),
            (
                CallContextField::LastCalleeReturnDataOffset,
                last_callee_return_data_offset.to_u256(),
            ),
            (
                CallContextField::LastCalleeReturnDataLength,
                last_callee_return_data_length.to_u256(),
            ),
        ] {
            self.call_context_write(exec_step, caller.call_id, field, value);
        }

        Ok(())
    }

    /// Push a copy event to the state.
    pub fn push_copy(&mut self, event: CopyEvent) {
        self.block.add_copy_event(event);
    }

    /// Push a exponentiation event to the state.
    pub fn push_exponentiation(&mut self, event: ExpEvent) {
        self.block.add_exp_event(event)
    }

    pub(crate) fn get_step_err(
        &self,
        step: &GethExecStep,
        next_step: Option<&GethExecStep>,
    ) -> Result<Option<ExecError>, Error> {
        if let Some(error) = &step.error {
            return Ok(Some(get_step_reported_error(&step.op, error)));
        }

        if matches!(step.op, OpcodeId::INVALID(_)) {
            return Ok(Some(ExecError::InvalidOpcode));
        }

        let call = self.call()?;

        if matches!(next_step, None) {
            // enumerating call scope successful cases
            // case 1: call with normal halt opcode termination
            if matches!(
                step.op,
<<<<<<< HEAD
                OpcodeId::Return | OpcodeId::End | OpcodeId::STOP | OpcodeId::RETURN | OpcodeId::REVERT | OpcodeId::SELFDESTRUCT
            )
        {
            return Ok(None);
=======
                OpcodeId::STOP | OpcodeId::REVERT | OpcodeId::SELFDESTRUCT
            ) {
                return Ok(None);
            }
            // case 2: call is NOT Create (Create represented by empty tx.to) and halt by
            // opcode::Return
            if !call.is_create() && step.op == OpcodeId::RETURN {
                return Ok(None);
            }
            // case 3 Create with successful RETURN
            if call.is_create() && call.is_success && step.op == OpcodeId::RETURN {
                return Ok(None);
            }
            // more other case...
>>>>>>> 61e3193d
        }

        let next_depth = next_step.map(|s| s.depth).unwrap_or(0);
        let next_result = next_step
            .map(|s| s.stack.last().unwrap_or_else(|_| StackWord::zero()))
            .unwrap_or_else(StackWord::zero);

        let call_ctx = self.call_ctx()?;
        // get value first if call/create
        let value = match step.op {
            OpcodeId::CALL | OpcodeId::CALLCODE => step.stack.nth_last(2)?,
            OpcodeId::CREATE | OpcodeId::CREATE2 => step.stack.nth_last(0)?,
            _ => StackWord::zero(),
        };

        // Return from a call with a failure
        if step.depth == next_depth + 1 && next_result.is_zero() {
            if !matches!(step.op, OpcodeId::RETURN) {
                // Without calling RETURN
                return Ok(match step.op {
                    OpcodeId::JUMP | OpcodeId::JUMPI => Some(ExecError::InvalidJump),
                    OpcodeId::RETURNDATACOPY => Some(ExecError::ReturnDataOutOfBounds),
                    // Break write protection (CALL with value will be handled below)
                    OpcodeId::SSTORE
                    | OpcodeId::CREATE
                    | OpcodeId::CREATE2
                    | OpcodeId::SELFDESTRUCT
                    | OpcodeId::LOG0
                    | OpcodeId::LOG1
                    | OpcodeId::LOG2
                    | OpcodeId::LOG3
                    | OpcodeId::LOG4
                        if call.is_static =>
                    {
                        Some(ExecError::WriteProtection)
                    }
                    OpcodeId::CALL if call.is_static && !value.is_zero() => {
                        Some(ExecError::WriteProtection)
                    }

                    OpcodeId::REVERT => None,
                    _ => {
                        return Err(Error::UnexpectedExecStepError(
                            "call failure without return",
                            step.clone(),
                        ));
                    }
                });
            } else {
                // Return from a {CREATE, CREATE2} with a failure, via RETURN
                if call.is_create() {
                    let offset = step.stack.nth_last(0)?;
                    let length = step.stack.nth_last(1)?;
                    if length > StackWord::from(0x6000u64) {
                        return Ok(Some(ExecError::MaxCodeSizeExceeded));
                    } else if length > StackWord::zero()
                        && !call_ctx.memory.is_empty()
                        && call_ctx.memory.0.get(offset.low_u64() as usize) == Some(&0xef)
                    {
                        return Ok(Some(ExecError::InvalidCreationCode));
                    } else if StackWord::from(200u64) * length > StackWord::from(step.gas.0) {
                        return Ok(Some(ExecError::CodeStoreOutOfGas));
                    } else {
                        return Err(Error::UnexpectedExecStepError(
                            "failure in RETURN from {CREATE, CREATE2}",
                            step.clone(),
                        ));
                    }
                } else {
                    return Err(Error::UnexpectedExecStepError(
                        "failure in RETURN",
                        step.clone(),
                    ));
                }
            }
        }

        // Return from a call via RETURN or STOP and having a success result is
        // OK.

        // Return from a call without calling RETURN or STOP and having success
        // is unexpected.
        if step.depth == next_depth + 1
            && next_result != StackWord::zero()
            && !matches!(
                step.op,
                OpcodeId::RETURN | OpcodeId::STOP | OpcodeId::SELFDESTRUCT
            )
        {
            return Err(Error::UnexpectedExecStepError(
                "success result without {RETURN, STOP, SELFDESTRUCT}",
                step.clone(),
            ));
        }

        // The *CALL*/CREATE* code was not executed
        let next_pc = next_step.map(|s| s.pc.0).unwrap_or(1);
        if matches!(
            step.op,
            OpcodeId::CALL
                | OpcodeId::CALLCODE
                | OpcodeId::DELEGATECALL
                | OpcodeId::STATICCALL
                | OpcodeId::CREATE
                | OpcodeId::CREATE2
        ) && next_result.is_zero()
            && next_pc != 0
        {
            if step.depth == 1025 {
                return Ok(Some(ExecError::Depth));
            }

            let sender = self.call()?.address;
            let (found, account) = self.sdb.get_account(&sender);
            if !found {
                return Err(Error::AccountNotFound(sender));
            }
            unreachable!("value refers to memory, its not value");
            if account.balance < value.to_u256() {
                return Ok(Some(ExecError::InsufficientBalance));
            }

            // Address collision
            if matches!(step.op, OpcodeId::CREATE | OpcodeId::CREATE2) {
                let address = match step.op {
                    OpcodeId::CREATE => self.create_address()?,
                    OpcodeId::CREATE2 => self.create2_address(step)?,
                    _ => unreachable!(),
                };
                let (found, _) = self.sdb.get_account(&address);
                if found {
                    return Ok(Some(ExecError::ContractAddressCollision));
                }
            }

            return Err(Error::UnexpectedExecStepError(
                "*CALL*/CREATE* code not executed",
                step.clone(),
            ));
        }

        Ok(None)
    }

    /// Expand memory of the call context when entering a new call context in
    /// case the call arguments or return arguments go beyond the call
    /// context current memory.
    pub(crate) fn call_expand_memory(
        &mut self,
        args_offset: usize,
        args_length: usize,
        ret_offset: usize,
        ret_length: usize,
    ) -> Result<(), Error> {
        let call_ctx = self.call_ctx_mut()?;
        let args_minimal = if args_length != 0 {
            args_offset + args_length
        } else {
            0
        };
        let ret_minimal = if ret_length != 0 {
            ret_offset + ret_length
        } else {
            0
        };
        if args_minimal != 0 || ret_minimal != 0 {
            let minimal_length = max(args_minimal, ret_minimal);
            call_ctx.memory.extend_at_least(minimal_length);
        }
        Ok(())
    }

    /// gen bus mapping operations for context restore purpose
    pub(crate) fn gen_restore_context_ops(
        &mut self,
        exec_step: &mut ExecStep,
        geth_steps: &[GethExecStep],
    ) -> Result<(), Error> {
        let geth_step = &geth_steps[0];
        let call = self.call()?.clone();
        if !call.is_success {
            // add call failure ops for exception cases
            self.call_context_read(
                exec_step,
                call.call_id,
                CallContextField::IsSuccess,
                0u64.into(),
            );

            //Even call.rw_counter_end_of_reversion is zero for now, it will set in
            //set_value_ops_call_context_rwc_eor later
            // if call fails, no matter root or internal, read RwCounterEndOfReversion for
            // circuit constraint.
            self.call_context_read(
                exec_step,
                call.call_id,
                CallContextField::RwCounterEndOfReversion,
                call.rw_counter_end_of_reversion.into(),
            );

            if call.is_root {
                return Ok(());
            }
        }

        let caller = self.caller()?.clone();
        self.call_context_read(
            exec_step,
            call.call_id,
            CallContextField::CallerId,
            caller.call_id.into(),
        );

        let geth_step_next = &geth_steps[1];
        let caller_ctx = self.caller_ctx()?;
        let caller_gas_left = if call.is_success {
            geth_step_next.gas.0 - geth_step.gas.0
        } else {
            geth_step_next.gas.0
        };

        for (field, value) in [
            (CallContextField::IsRoot, (caller.is_root as u64).into()),
            (
                CallContextField::IsCreate,
                (caller.is_create() as u64).into(),
            ),
            (CallContextField::CodeHash, caller.code_hash.to_word()),
            (CallContextField::ProgramCounter, geth_step_next.pc.0.into()),
            (
                CallContextField::StackPointer,
                geth_step_next.stack.stack_pointer().0.into(),
            ),
            (CallContextField::GasLeft, caller_gas_left.into()),
            (
                CallContextField::MemorySize,
                caller_ctx.memory.word_size().into(),
            ),
            (
                CallContextField::ReversibleWriteCounter,
                self.caller_ctx()?.reversible_write_counter.into(),
            ),
        ] {
            self.call_context_read(exec_step, caller.call_id, field, value);
        }

        for (field, value) in [
            (CallContextField::LastCalleeId, call.call_id.into()),
            (CallContextField::LastCalleeReturnDataOffset, 0.into()),
            (CallContextField::LastCalleeReturnDataLength, 0.into()),
        ] {
            self.call_context_write(exec_step, caller.call_id, field, value);
        }

        Ok(())
    }
}<|MERGE_RESOLUTION|>--- conflicted
+++ resolved
@@ -16,18 +16,9 @@
     state_db::{CodeDB, StateDB},
     Error,
 };
-<<<<<<< HEAD
 use eth_types::{evm_types::{
     gas_utils::memory_expansion_gas_cost, Gas, GasCost, MemoryAddress, OpcodeId, StackAddress,
-}, evm_unimplemented, Address, GethExecStep, ToBigEndian, ToWord, Word, H256, StackWord, ToU256};
-=======
-use eth_types::{
-    evm_types::{
-        gas_utils::memory_expansion_gas_cost, Gas, GasCost, MemoryAddress, OpcodeId, StackAddress,
-    },
-    Address, GethExecStep, ToAddress, ToBigEndian, ToWord, Word, H256,
-};
->>>>>>> 61e3193d
+},  Address, GethExecStep, ToBigEndian, ToWord, Word, H256, StackWord, ToU256};
 use ethers_core::utils::{get_contract_address, get_create2_address};
 use std::cmp::max;
 
@@ -1085,13 +1076,7 @@
             // case 1: call with normal halt opcode termination
             if matches!(
                 step.op,
-<<<<<<< HEAD
-                OpcodeId::Return | OpcodeId::End | OpcodeId::STOP | OpcodeId::RETURN | OpcodeId::REVERT | OpcodeId::SELFDESTRUCT
-            )
-        {
-            return Ok(None);
-=======
-                OpcodeId::STOP | OpcodeId::REVERT | OpcodeId::SELFDESTRUCT
+                OpcodeId::Return | OpcodeId::End | OpcodeId::STOP | OpcodeId::REVERT | OpcodeId::SELFDESTRUCT
             ) {
                 return Ok(None);
             }
@@ -1105,7 +1090,6 @@
                 return Ok(None);
             }
             // more other case...
->>>>>>> 61e3193d
         }
 
         let next_depth = next_step.map(|s| s.depth).unwrap_or(0);
