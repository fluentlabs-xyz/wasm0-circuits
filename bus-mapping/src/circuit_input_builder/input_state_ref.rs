//! CircuitInput builder tooling module.

use super::{
    get_call_memory_offset_length, get_create_init_code, Block, BlockContext, Call, CallContext,
    CallKind, CodeSource, CopyEvent, ExecState, ExecStep, ExpEvent, Transaction,
    TransactionContext,
};
use crate::{
    error::{
        get_step_reported_error, ContractAddressCollisionError, DepthError, ExecError,
        InsufficientBalanceError, NonceUintOverflowError,
    },
    exec_trace::OperationRef,
    operation::{
        AccountField, AccountOp, CallContextField, CallContextOp, MemoryOp, Op, OpEnum, Operation,
        StackOp, Target, TxAccessListAccountOp, TxLogField, TxLogOp, TxReceiptField, TxReceiptOp,
        RW,
    },
    precompile::is_precompiled,
    state_db::{CodeDB, StateDB},
    Error,
};
<<<<<<< HEAD
use eth_types::{evm_types::{
    Gas, GasCost, MemoryAddress, OpcodeId, StackAddress,
}, Address, GethExecStep, ToBigEndian, ToWord, Word, H256, U256, StackWord, ToU256};
use ethers_core::utils::{get_contract_address, get_create2_address};
use keccak256::EMPTY_HASH_LE;
=======
use eth_types::{
    evm_types::{
        gas_utils::memory_expansion_gas_cost, Gas, GasCost, MemoryAddress, OpcodeId, StackAddress,
    },
    Address, Bytecode, GethExecStep, ToAddress, ToBigEndian, ToWord, Word, H256, U256,
};
use ethers_core::utils::{get_contract_address, get_create2_address, keccak256};
>>>>>>> fbcfd0f0
use std::cmp::max;
use crate::operation::GlobalOp;

/// Reference to the internal state of the CircuitInputBuilder in a particular
/// [`ExecStep`].
pub struct CircuitInputStateRef<'a> {
    /// StateDB
    pub sdb: &'a mut StateDB,
    /// CodeDB
    pub code_db: &'a mut CodeDB,
    /// Block
    pub block: &'a mut Block,
    /// Block Context
    pub block_ctx: &'a mut BlockContext,
    /// Transaction
    pub tx: &'a mut Transaction,
    /// Transaction Context
    pub tx_ctx: &'a mut TransactionContext,
}

impl<'a> CircuitInputStateRef<'a> {
    /// Create a new step from a `GethExecStep`
    pub fn new_step(&self, geth_step: &GethExecStep) -> Result<ExecStep, Error> {
        let call_ctx = self.tx_ctx.call_ctx()?;

        Ok(ExecStep::new(
            geth_step,
            call_ctx,
            self.block_ctx.rwc,
            call_ctx.reversible_write_counter,
            self.tx_ctx.log_id,
        ))
    }

    /// Create a new BeginTx step
    pub fn new_begin_tx_step(&self) -> ExecStep {
        ExecStep {
            exec_state: ExecState::BeginTx,
            gas_left: Gas(self.tx.gas),
            rwc: self.block_ctx.rwc,
            ..Default::default()
        }
    }

    /// Create a new EndTx step
    pub fn new_end_tx_step(&self) -> ExecStep {
        let prev_step = self
            .tx
            .steps()
            .last()
            .expect("steps should have at least one BeginTx step");
        ExecStep {
            exec_state: ExecState::EndTx,
            gas_left: if prev_step.error.is_none() {
                let mut gas_left = prev_step.gas_left.0 - prev_step.gas_cost.0;
                // handling for contract creation tx
                let call = self.tx.calls()[0].clone();
                if call.is_create() {
                    let code_hash = self.sdb.get_account(&call.address).1.code_hash;
                    let bytecode_len = self.code(code_hash).unwrap().len() as u64;
                    let deposit_cost = bytecode_len * GasCost::CODE_DEPOSIT_BYTE_COST.as_u64();
                    assert!(
                        gas_left >= deposit_cost,
                        "gas left {gas_left} is not enough for deposit cost {deposit_cost}"
                    );
                    gas_left -= deposit_cost;
                }

                Gas(gas_left)
            } else {
                // consume all remaining gas when non revert err happens
                Gas(0)
            },
            rwc: self.block_ctx.rwc,
            // For tx without code execution
            reversible_write_counter: if let Some(call_ctx) = self.tx_ctx.calls().last() {
                call_ctx.reversible_write_counter
            } else {
                0
            },
            log_id: self.tx_ctx.log_id,
            ..Default::default()
        }
    }

    /// Push an [`Operation`](crate::operation::Operation) into the
    /// [`OperationContainer`](crate::operation::OperationContainer) with the
    /// next [`RWCounter`](crate::operation::RWCounter) and then adds a
    /// reference to the stored operation ([`OperationRef`]) inside the
    /// bus-mapping instance of the current [`ExecStep`].  Then increase the
    /// block_ctx [`RWCounter`](crate::operation::RWCounter) by one.
    pub fn push_op<T: Op>(&mut self, step: &mut ExecStep, rw: RW, op: T) {
        if let OpEnum::Account(op) = op.clone().into_enum() {
            self.check_update_sdb_account(rw, &op)
        }
        let op_ref =
            self.block
                .container
                .insert(Operation::new(self.block_ctx.rwc.inc_pre(), rw, op.clone()));
        step.bus_mapping_instance.push(op_ref);
    }

    /// Push a read type [`CallContextOp`] into the
    /// [`OperationContainer`](crate::operation::OperationContainer) with
    /// the next [`RWCounter`](crate::operation::RWCounter)  and then adds a
    /// reference to the stored operation ([`OperationRef`]) inside the
    /// bus-mapping instance of the current [`ExecStep`].  Then increase the
    /// block_ctx [`RWCounter`](crate::operation::RWCounter)  by one.
    pub fn call_context_read(
        &mut self,
        step: &mut ExecStep,
        call_id: usize,
        field: CallContextField,
        value: Word,
    ) {
        let op = CallContextOp {
            call_id,
            field,
            value,
        };

        self.push_op(step, RW::READ, op);
    }

    /// Push a write type [`CallContextOp`] into the
    /// [`OperationContainer`](crate::operation::OperationContainer) with
    /// the next [`RWCounter`](crate::operation::RWCounter)  and then adds a
    /// reference to the stored operation ([`OperationRef`]) inside the
    /// bus-mapping instance of the current [`ExecStep`].  Then increase the
    /// block_ctx [`RWCounter`](crate::operation::RWCounter)  by one.
    pub fn call_context_write(
        &mut self,
        step: &mut ExecStep,
        call_id: usize,
        field: CallContextField,
        value: Word,
    ) {
        let op = CallContextOp {
            call_id,
            field,
            value,
        };

        self.push_op(step, RW::WRITE, op);
    }

    /// Push an [`Operation`](crate::operation::Operation) with reversible to be
    /// true into the
    /// [`OperationContainer`](crate::operation::OperationContainer) with the
    /// next [`RWCounter`](crate::operation::RWCounter) and then adds a
    /// reference to the stored operation
    /// ([`OperationRef`]) inside the
    /// bus-mapping instance of the current [`ExecStep`]. Then increase the
    /// block_ctx [`RWCounter`](crate::operation::RWCounter) by one.
    /// This method should be used in `Opcode::gen_associated_ops` instead of
    /// `push_op` when the operation is `RW::WRITE` and it can be reverted (for
    /// example, a write [`StorageOp`](crate::operation::StorageOp)).
    pub fn push_op_reversible<T: Op>(&mut self, step: &mut ExecStep, op: T) -> Result<(), Error> {
        self.check_apply_op(&op.clone().into_enum());
        let op_ref = self.block.container.insert(Operation::new_reversible(
            self.block_ctx.rwc.inc_pre(),
            RW::WRITE,
            op,
        ));
        step.bus_mapping_instance.push(op_ref);

        // Increase reversible_write_counter
        self.call_ctx_mut()?.reversible_write_counter += 1;
        step.reversible_write_counter_delta += 1;

        // Add the operation into reversible_ops if this call is not persistent
        if !self.call()?.is_persistent {
            self.tx_ctx
                .reversion_groups
                .last_mut()
                .expect("reversion_groups should not be empty for non-persistent call")
                .op_refs
                .push((self.tx.steps().len(), op_ref));
        }

        Ok(())
    }

    /// Push a read type [`MemoryOp`] into the
    /// [`OperationContainer`](crate::operation::OperationContainer) with the
    /// next [`RWCounter`](crate::operation::RWCounter) and `call_id`, and then
    /// adds a reference to the stored operation ([`OperationRef`]) inside
    /// the bus-mapping instance of the current [`ExecStep`].  Then increase
    /// the `block_ctx` [`RWCounter`](crate::operation::RWCounter) by one.
    pub fn memory_read(
        &mut self,
        step: &mut ExecStep,
        address: MemoryAddress,
        value: u8,
    ) -> Result<(), Error> {
        let call_id = self.call()?.call_id;
        self.push_op(step, RW::READ, MemoryOp::new(call_id, address, value));
        Ok(())
    }

    ///
    pub fn memory_write_n<const N_BYTES: usize>(
        &mut self,
        step: &mut ExecStep,
        address: MemoryAddress,
        bytes: &[u8; N_BYTES],
    ) -> Result<(), Error> {
        for i in 0..N_BYTES {
            self.memory_write(step, address.map(|a| a + i),  bytes[i])?;
        }
        Ok(())
    }

    ///
    pub fn memory_read_n<const N_BYTES: usize>(
        &mut self,
        step: &mut ExecStep,
        address: MemoryAddress,
        bytes: &[u8; N_BYTES],
    ) -> Result<(), Error> {
        for i in 0..N_BYTES {
            self.memory_read(step, address.map(|a| a + i),  bytes[i])?;
        }
        Ok(())
    }

    /// Push a write type [`MemoryOp`] into the
    /// [`OperationContainer`](crate::operation::OperationContainer) with the
    /// next [`RWCounter`](crate::operation::RWCounter) and `call_id`, and then
    /// adds a reference to the stored operation ([`OperationRef`]) inside
    /// the bus-mapping instance of the current [`ExecStep`].  Then increase
    /// the `block_ctx` [`RWCounter`](crate::operation::RWCounter)  by one.
    pub fn memory_write(
        &mut self,
        step: &mut ExecStep,
        address: MemoryAddress,
        value: u8,
    ) -> Result<(), Error> {
        let call_id = self.call()?.call_id;
        self.push_op(step, RW::WRITE, MemoryOp::new(call_id, address, value));
        Ok(())
    }

    ///
    pub fn global_write(
        &mut self,
        step: &mut ExecStep,
        global_index: u32,
        value: StackWord,
    ) -> Result<(), Error> {
        let call_id = self.call()?.call_id;
        self.push_op(step, RW::WRITE, GlobalOp::new(call_id, global_index, value));
        Ok(())
    }

    ///
    pub fn global_read(
        &mut self,
        step: &mut ExecStep,
        global_index: u32,
        value: StackWord,
    ) -> Result<(), Error> {
        let call_id = self.call()?.call_id;
        self.push_op(step, RW::READ, GlobalOp::new(call_id, global_index, value));
        Ok(())
    }

    ///
    pub fn local_write(
        &mut self,
        step: &mut ExecStep,
        address: StackAddress,
        local_index: usize,
        value: StackWord,
    ) -> Result<(), Error> {
        // println!("set local, value={}, addr={}, local_index={}", value, address.0, local_index);
        let call_id = self.call()?.call_id;
        self.push_op(step, RW::WRITE, StackOp::new_with_local_index(call_id, address, value, local_index));
        Ok(())
    }

    ///
    pub fn local_read(
        &mut self,
        step: &mut ExecStep,
        address: StackAddress,
        local_index: usize,
        value: StackWord,
    ) -> Result<(), Error> {
        // println!("get local, value={}, addr={}, local_index={}", value, address.0, local_index);
        let call_id = self.call()?.call_id;
        self.push_op(step, RW::READ, StackOp::new_with_local_index(call_id, address, value, local_index));
        Ok(())
    }

    /// Push a write type [`StackOp`] into the
    /// [`OperationContainer`](crate::operation::OperationContainer) with the
    /// next [`RWCounter`](crate::operation::RWCounter)  and `call_id`, and then
    /// adds a reference to the stored operation ([`OperationRef`]) inside
    /// the bus-mapping instance of the current [`ExecStep`].  Then increase
    /// the `block_ctx` [`RWCounter`](crate::operation::RWCounter) by one.
    pub fn stack_write(
        &mut self,
        step: &mut ExecStep,
        address: StackAddress,
        value: StackWord,
    ) -> Result<(), Error> {
        // println!("push stack, value={}, addr={}", value, address.0);
        let call_id = self.call()?.call_id;
        self.push_op(step, RW::WRITE, StackOp::new(call_id, address, value));
        Ok(())
    }

    /// Push a read type [`StackOp`] into the
    /// [`OperationContainer`](crate::operation::OperationContainer) with the
    /// next [`RWCounter`](crate::operation::RWCounter)  and `call_id`, and then
    /// adds a reference to the stored operation ([`OperationRef`]) inside
    /// the bus-mapping instance of the current [`ExecStep`].  Then increase
    /// the `block_ctx` [`RWCounter`](crate::operation::RWCounter)  by one.
    pub fn stack_read(
        &mut self,
        step: &mut ExecStep,
        address: StackAddress,
        value: StackWord,
    ) -> Result<(), Error> {
        // println!("pop stack, value={}, addr={}", value, address.0);
        let call_id = self.call()?.call_id;
        self.push_op(step, RW::READ, StackOp::new(call_id, address, value));
        Ok(())
    }

    /// First check the validity and consistency of the rw operation against the
    /// account in the StateDB, then if the rw operation is a write, apply
    /// it to the corresponding account in the StateDB.
    fn check_update_sdb_account(&mut self, rw: RW, op: &AccountOp) {
        let account = self.sdb.get_account_mut(&op.address).1;
        // -- sanity check begin --
        // Verify that a READ doesn't change the field value
        if matches!(rw, RW::READ) && op.value_prev != op.value {
            log::error!(
                "RWTable Account field read where value_prev != value rwc: {}, op: {:?}",
                self.block_ctx.rwc.0,
                op
            )
        }
        // NOTE: In the State Circuit we use code_hash=0 to encode non-existing
        // accounts, but the corresponding account in the state DB is empty
        // (which means code_hash=EMPTY_HASH).
        let account_value_prev = match op.field {
            AccountField::Nonce => account.nonce,
            AccountField::Balance => account.balance,
            AccountField::KeccakCodeHash => {
                if account.is_empty() {
                    if op.value.is_zero() {
                        // Writing code_hash=0 to empty account is a noop to the StateDB.
                        return;
                    }
                    // Reading a code_hash=EMPTY_HASH of an empty account in the StateDB is encoded
                    // as code_hash=0 (non-existing account encoding) in the State Circuit.
                    Word::zero()
                } else {
                    account.keccak_code_hash.to_word()
                }
            }
            AccountField::CodeHash => {
                if account.is_empty() {
                    if op.value.is_zero() {
                        // Writing code_hash=0 to empty account is a noop to the StateDB.
                        return;
                    }
                    // Reading a code_hash=EMPTY_HASH of an empty account in the StateDB is encoded
                    // as code_hash=0 (non-existing account encoding) in the State Circuit.
                    Word::zero()
                } else {
                    account.code_hash.to_word()
                }
            }
            AccountField::CodeSize => account.code_size,
        };

        // Verify that the previous value matches the account field value in the StateDB
        if op.value_prev != account_value_prev {
<<<<<<< HEAD
            panic!("RWTable Account field {:?} lookup doesn't match account value account: {:?}, rwc: {}, op: {:?}",
                   rw,
                   account,
                   self.block_ctx.rwc.0,
                   op
=======
            log::error!(
                "RWTable Account field {:?} lookup doesn't match account value
        account: {:?}, rwc: {}, op: {:?}",
                rw,
                account,
                self.block_ctx.rwc.0,
                op
>>>>>>> fbcfd0f0
            );
        }
        // Verify that no read is done to a field other than CodeHash to a non-existing
        // account (only CodeHash reads with value=0 can be done to non-existing
        // accounts, which the State Circuit translates to MPT
        // AccountNonExisting proofs lookups).
        if (!matches!(
            op.field,
            AccountField::CodeHash | AccountField::KeccakCodeHash
        ) && (matches!(rw, RW::READ) || (op.value_prev.is_zero() && op.value.is_zero())))
            && account.is_empty()
        {
            log::error!(
                "RWTable Account field {:?} lookup to non-existing account rwc: {}, op: {:?}",
                rw,
                self.block_ctx.rwc.0,
                op
            );
        }
        // -- sanity check end --
        // Perform the write to the account in the StateDB
        if matches!(rw, RW::WRITE) {
            match op.field {
                AccountField::Nonce => account.nonce = op.value,
                AccountField::Balance => {
                    log::trace!("update balance of {:?} to {:?}", &op.address, op.value);
                    account.balance = op.value;
                }
                AccountField::KeccakCodeHash => {
                    account.keccak_code_hash = H256::from(op.value.to_be_bytes())
                }
                AccountField::CodeHash => account.code_hash = H256::from(op.value.to_be_bytes()),
                AccountField::CodeSize => account.code_size = op.value,
            }
        }
    }

    /// Push a read type [`AccountOp`] into the
    /// [`OperationContainer`](crate::operation::OperationContainer) with the
    /// next [`RWCounter`](crate::operation::RWCounter), and then
    /// adds a reference to the stored operation ([`OperationRef`]) inside
    /// the bus-mapping instance of the current [`ExecStep`].  Then increase
    /// the `block_ctx` [`RWCounter`](crate::operation::RWCounter)  by one.
    pub fn account_read(
        &mut self,
        step: &mut ExecStep,
        address: Address,
        field: AccountField,
        value: Word,
    ) {
        let op = AccountOp::new(address, field, value, value);
        self.push_op(step, RW::READ, op);
    }

    /// Push a write type [`AccountOp`] into the
    /// [`OperationContainer`](crate::operation::OperationContainer) with the
    /// next [`RWCounter`](crate::operation::RWCounter), and then
    /// adds a reference to the stored operation ([`OperationRef`]) inside
    /// the bus-mapping instance of the current [`ExecStep`].  Then increase
    /// the `block_ctx` [`RWCounter`](crate::operation::RWCounter)  by one.
    pub fn account_write(
        &mut self,
        step: &mut ExecStep,
        address: Address,
        field: AccountField,
        value: Word,
        value_prev: Word,
    ) -> Result<(), Error> {
        let op = AccountOp::new(address, field, value, value_prev);
        self.push_op(step, RW::WRITE, op);
        Ok(())
    }

    /// Push a write type [`TxLogOp`] into the
    /// [`OperationContainer`](crate::operation::OperationContainer) with the
    /// next [`RWCounter`](crate::operation::RWCounter), and then
    /// adds a reference to the stored operation ([`OperationRef`]) inside
    /// the bus-mapping instance of the current [`ExecStep`].  Then increase
    /// the `block_ctx` [`RWCounter`](crate::operation::RWCounter)  by one.
    pub fn tx_log_write(
        &mut self,
        step: &mut ExecStep,
        tx_id: usize,
        log_id: usize,
        field: TxLogField,
        index: usize,
        value: Word,
    ) -> Result<(), Error> {
        self.push_op(
            step,
            RW::WRITE,
            TxLogOp::new(tx_id, log_id, field, index, value),
        );
        Ok(())
    }

    /// Push a read type [`TxReceiptOp`] into the
    /// [`OperationContainer`](crate::operation::OperationContainer) with the
    /// next [`RWCounter`](crate::operation::RWCounter), and then
    /// adds a reference to the stored operation ([`OperationRef`]) inside
    /// the bus-mapping instance of the current [`ExecStep`].  Then increase
    /// the `block_ctx` [`RWCounter`](crate::operation::RWCounter)  by one.
    pub fn tx_receipt_read(
        &mut self,
        step: &mut ExecStep,
        tx_id: usize,
        field: TxReceiptField,
        value: u64,
    ) -> Result<(), Error> {
        self.push_op(
            step,
            RW::READ,
            TxReceiptOp {
                tx_id,
                field,
                value,
            },
        );
        Ok(())
    }

    /// Push a write type [`TxReceiptOp`] into the
    /// [`OperationContainer`](crate::operation::OperationContainer) with the
    /// next [`RWCounter`](crate::operation::RWCounter), and then
    /// adds a reference to the stored operation ([`OperationRef`]) inside
    /// the bus-mapping instance of the current [`ExecStep`].  Then increase
    /// the `block_ctx` [`RWCounter`](crate::operation::RWCounter)  by one.
    pub fn tx_receipt_write(
        &mut self,
        step: &mut ExecStep,
        tx_id: usize,
        field: TxReceiptField,
        value: u64,
    ) -> Result<(), Error> {
        self.push_op(
            step,
            RW::WRITE,
            TxReceiptOp {
                tx_id,
                field,
                value,
            },
        );
        Ok(())
    }

    /// Add address to access list for the current transaction.
    pub fn tx_access_list_write(
        &mut self,
        step: &mut ExecStep,
        address: Address,
    ) -> Result<(), Error> {
        let is_warm = self.sdb.check_account_in_access_list(&address);
        self.push_op_reversible(
            step,
            TxAccessListAccountOp {
                tx_id: self.tx_ctx.id(),
                address,
                is_warm: true,
                is_warm_prev: is_warm,
            },
        )
    }

    /// Push a write type [`TxAccessListAccountOp`] into the
    /// [`OperationContainer`](crate::operation::OperationContainer) with the
    /// next [`RWCounter`](crate::operation::RWCounter), and then
    /// adds a reference to the stored operation ([`OperationRef`]) inside
    /// the bus-mapping instance of the current [`ExecStep`].  Then increase
    /// the `block_ctx` [`RWCounter`](crate::operation::RWCounter)  by one.
    pub fn tx_accesslist_account_write(
        &mut self,
        step: &mut ExecStep,
        tx_id: usize,
        address: Address,
        is_warm: bool,
        is_warm_prev: bool,
    ) -> Result<(), Error> {
        self.push_op(
            step,
            RW::WRITE,
            TxAccessListAccountOp {
                tx_id,
                address,
                is_warm,
                is_warm_prev,
            },
        );
        Ok(())
    }

    /// Push 2 reversible [`AccountOp`] to update `sender` and `receiver`'s
    /// balance by `value`. If `fee` is existing (not None), also need to push 1
    /// non-reversible [`AccountOp`] to update `sender` balance by `fee`.
    #[allow(clippy::too_many_arguments)]
    pub fn transfer_with_fee(
        &mut self,
        step: &mut ExecStep,
        sender: Address,
        receiver: Address,
        receiver_exists: bool,
        must_create: bool,
        value: Word,
        fee: Option<Word>,
    ) -> Result<(), Error> {
        let (found, sender_account) = self.sdb.get_account(&sender);
        if !found {
            return Err(Error::AccountNotFound(sender));
        }
        let mut sender_balance_prev = sender_account.balance;
        debug_assert!(
            sender_account.balance >= value + fee.unwrap_or_default(),
            "invalid amount balance {:?} value {:?} fee {:?}",
            sender_balance_prev,
            value,
            fee
        );
        if let Some(fee) = fee {
            let sender_balance = sender_balance_prev - fee;
            log::trace!(
                "sender balance update with fee (not reversible): {:?} {:?}->{:?}",
                sender,
                sender_balance_prev,
                sender_balance
            );
            self.push_op(
                step,
                RW::WRITE,
                AccountOp {
                    address: sender,
                    field: AccountField::Balance,
                    value: sender_balance,
                    value_prev: sender_balance_prev,
                },
            );
            sender_balance_prev = sender_balance;
        }
        let sender_balance = sender_balance_prev - value;
        log::trace!(
            "sender balance update with value: {:?} {:?}->{:?}",
            sender,
            sender_balance_prev,
            sender_balance
        );
        // If receiver doesn't exist, create it
        if (!receiver_exists && !value.is_zero()) || must_create {
            self.push_op_reversible(
                step,
                AccountOp {
                    address: receiver,
                    field: AccountField::CodeHash,
                    value: CodeDB::empty_code_hash().to_word(),
                    value_prev: Word::zero(),
                },
            )?;
        }
        if value.is_zero() {
            // Skip transfer if value == 0
            return Ok(());
        }

        self.push_op_reversible(
            step,
            AccountOp {
                address: sender,
                field: AccountField::Balance,
                value: sender_balance,
                value_prev: sender_balance_prev,
            },
        )?;

        let (_found, receiver_account) = self.sdb.get_account(&receiver);
        let receiver_balance_prev = receiver_account.balance;
        let receiver_balance = receiver_account.balance + value;
        log::trace!(
            "receiver balance update: {:?} {:?}->{:?}",
            receiver,
            receiver_balance_prev,
            receiver_balance
        );
        self.push_op_reversible(
            step,
            AccountOp {
                address: receiver,
                field: AccountField::Balance,
                value: receiver_balance,
                value_prev: receiver_balance_prev,
            },
        )?;

        Ok(())
    }

    /// Same functionality with `transfer_with_fee` but with `fee` set zero.
    pub fn transfer(
        &mut self,
        step: &mut ExecStep,
        sender: Address,
        receiver: Address,
        receiver_exists: bool,
        must_create: bool,
        value: Word,
    ) -> Result<(), Error> {
        self.transfer_with_fee(
            step,
            sender,
            receiver,
            receiver_exists,
            must_create,
            value,
            None,
        )
    }

    /// Fetch and return code for the given code hash from the code DB.
    pub fn code(&self, code_hash: H256) -> Result<Vec<u8>, Error> {
        self.code_db
            .0
            .get(&code_hash)
            .cloned()
            .ok_or(Error::CodeNotFound(code_hash))
    }

    /// Reference to the caller's Call
    pub fn caller(&self) -> Result<&Call, Error> {
        self.tx_ctx
            .caller_index()
            .map(|caller_idx| &self.tx.calls()[caller_idx])
    }

    /// Mutable reference to the current call's caller Call
    pub fn caller_mut(&mut self) -> Result<&mut Call, Error> {
        self.tx_ctx
            .caller_index()
            .map(|caller_idx| &mut self.tx.calls_mut()[caller_idx])
    }

    /// Reference to the current Call
    pub fn call(&self) -> Result<&Call, Error> {
        self.tx_ctx
            .call_index()
            .map(|call_idx| &self.tx.calls()[call_idx])
    }

    /// Mutable reference to the current Call
    pub fn call_mut(&mut self) -> Result<&mut Call, Error> {
        self.tx_ctx
            .call_index()
            .map(|call_idx| &mut self.tx.calls_mut()[call_idx])
    }

    /// Reference to the current CallContext
    pub fn caller_ctx(&self) -> Result<&CallContext, Error> {
        self.tx_ctx.caller_ctx()
    }

    /// Reference to the current CallContext
    pub fn call_ctx(&self) -> Result<&CallContext, Error> {
        self.tx_ctx.call_ctx()
    }

    /// Mutable reference to the call CallContext
    pub fn call_ctx_mut(&mut self) -> Result<&mut CallContext, Error> {
        self.tx_ctx.call_ctx_mut()
    }

    /// Mutable reference to the caller CallContext
    pub fn caller_ctx_mut(&mut self) -> Result<&mut CallContext, Error> {
        self.tx_ctx
            .calls
            .iter_mut()
            .rev()
            .nth(1)
            .ok_or(Error::InternalError("caller id not found in call map"))
    }

    /// Push a new [`Call`] into the [`Transaction`], and add its index and
    /// [`CallContext`] in the `call_stack` of the [`TransactionContext`]
    pub fn push_call(&mut self, call: Call) {
        let current_call = self.call_ctx().expect("current call not found");
        let call_data = match call.kind {
            CallKind::Call | CallKind::CallCode | CallKind::DelegateCall | CallKind::StaticCall => {
                current_call
                    .memory
                    .read_chunk(call.call_data_offset.into(), call.call_data_length.into())
            }
            CallKind::Create | CallKind::Create2 => Vec::new(),
        };

        let call_id = call.call_id;
        let call_idx = self.tx.calls().len();

        self.tx_ctx.push_call_ctx(call_idx, call_data);
        self.tx.push_call(call);

        self.block_ctx
            .call_map
            .insert(call_id, (self.block.txs.len(), call_idx));
    }

    /// Return the contract address of a CREATE step.  This is calculated by
    /// inspecting the current address and its nonce from the StateDB.
    pub(crate) fn create_address(&self) -> Result<Address, Error> {
        let sender = self.call()?.address;
        let (found, account) = self.sdb.get_account(&sender);
        if !found {
            return Err(Error::AccountNotFound(sender));
        }
        let address = get_contract_address(sender, account.nonce);
        log::trace!(
            "create_address {:?}, from {:?}, nonce {:?}",
            address,
            self.call()?.address,
            account.nonce
        );
        Ok(address)
    }

    /// Return the contract address of a CREATE2 step.  This is calculated
    /// deterministically from the arguments in the stack.
    pub(crate) fn create2_address(&self, step: &GethExecStep) -> Result<Address, Error> {
        let salt = step.stack.nth_last(3)?;
        let call_ctx = self.call_ctx()?;
        let init_code = get_create_init_code(call_ctx, step)?.to_vec();
        let address =
            get_create2_address(self.call()?.address, salt.to_be_bytes().to_vec(), init_code);
        log::trace!(
            "create2_address {:?}, from {:?}, salt {:?}",
            address,
            self.call()?.address,
            salt
        );
        Ok(address)
    }

    pub(crate) fn reversion_info_read(&mut self, step: &mut ExecStep, call: &Call) {
        for (field, value) in [
            (
                CallContextField::RwCounterEndOfReversion,
                call.rw_counter_end_of_reversion.to_word(),
            ),
            (CallContextField::IsPersistent, call.is_persistent.to_word()),
        ] {
            self.call_context_read(step, call.call_id, field, value);
        }
    }

    /// Check if address is a precompiled or not.
    pub fn is_precompiled(&self, address: &Address) -> bool {
        address.0[0..19] == [0u8; 19] && (1..=9).contains(&address.0[19])
    }

    /// Parse [`Call`] from a *CALL*/CREATE* step.
    pub fn parse_call(&mut self, step: &GethExecStep) -> Result<Call, Error> {
        let is_success = *self
            .tx_ctx
            .call_is_success
            .get(self.tx.calls().len())
            .unwrap();
        let kind = CallKind::try_from(step.op)?;
        let caller = self.call()?;
        let caller_ctx = self.call_ctx()?;

        let (caller_address, address, value) = match kind {
            CallKind::Call => {
                let address_offset = step.stack.nth_last(6)?;
                let address = step.global_memory.read_address(address_offset)?;
                let value_offset = step.stack.nth_last(5)?;
                let value = step.global_memory.read_u256(value_offset)?;
                (caller.address, address, value)
            }
            CallKind::CallCode => {
                let value_offset = step.stack.nth_last(7)?;
                let value = step.global_memory.read_u256(value_offset)?;
                (caller.address, caller.address, value)
            },
            CallKind::DelegateCall => (caller.caller_address, caller.address, caller.value),
            CallKind::StaticCall => {
                let address_offset = step.stack.nth_last(6)?;
                let address = step.global_memory.read_address(address_offset)?;
                (caller.address, address, Word::zero())
            },
            CallKind::Create => {
                let value_offset = step.stack.nth_last(2)?;
                let value = step.global_memory.read_u256(value_offset)?;
                (caller.address, self.create_address()?, value)
            },
            CallKind::Create2 => {
                let value_offset = step.stack.nth_last(4)?;
                let value = step.global_memory.read_u256(value_offset)?;
                (caller.address, self.create2_address(step)?, value)
            },
        };

        let (code_source, code_hash) = match kind {
            CallKind::Create | CallKind::Create2 => {
                let init_code = get_create_init_code(caller_ctx, step)?.to_vec();
                let code_hash = self.code_db.insert(init_code);
                (CodeSource::Memory, code_hash)
            }
            _ => {
                let code_address = match kind {
                    CallKind::CallCode | CallKind::DelegateCall => {
                        let address_offset = step.stack.nth_last(6)?;
                        let address = step.global_memory.read_address(address_offset)?;
                        address
                    }
                    _ => address,
                };
                if is_precompiled(&code_address) {
                    (CodeSource::Address(code_address), CodeDB::empty_code_hash())
                } else {
                    let (found, account) = self.sdb.get_account(&code_address);
                    if !found {
                        (CodeSource::Address(code_address), CodeDB::empty_code_hash())
                    } else {
                        (CodeSource::Address(code_address), account.code_hash)
                    }
                }
            }
        };

        let (call_data_offset, call_data_length, return_data_offset, return_data_length) =
            match kind {
                CallKind::Call | CallKind::CallCode | CallKind::DelegateCall | CallKind::StaticCall => {
                    let call_data = get_call_memory_offset_length(step, 4)?;
                    let return_data = get_call_memory_offset_length(step, 2)?;
                    (call_data.0, call_data.1, return_data.0, return_data.1)
                }
                CallKind::Create | CallKind::Create2 => (0, 0, 0, 0),
            };

        let caller = self.call()?;
        let call = Call {
            call_id: self.block_ctx.rwc.0,
            caller_id: caller.call_id,
            last_callee_id: 0,
            kind,
            is_static: kind == CallKind::StaticCall || caller.is_static,
            is_root: false,
            is_persistent: caller.is_persistent && is_success,
            is_success,
            rw_counter_end_of_reversion: 0,
            caller_address,
            address,
            code_source,
            code_hash,
            depth: caller.depth + 1,
            value,
            call_data_offset,
            call_data_length,
            return_data_offset,
            return_data_length,
            last_callee_return_data_offset: 0,
            last_callee_return_data_length: 0,
        };

        Ok(call)
    }

    /// Return the reverted version of an op by op_ref only if the original op
    /// was reversible.
    fn get_rev_op_by_ref(&self, op_ref: &OperationRef) -> Option<OpEnum> {
        match op_ref {
            OperationRef(Target::Storage, idx) => {
                let operation = &self.block.container.storage[*idx];
                if operation.rw().is_write() && operation.reversible() {
                    Some(OpEnum::Storage(operation.op().reverse()))
                } else {
                    None
                }
            }
            OperationRef(Target::TxAccessListAccount, idx) => {
                let operation = &self.block.container.tx_access_list_account[*idx];
                if operation.rw().is_write() && operation.reversible() {
                    Some(OpEnum::TxAccessListAccount(operation.op().reverse()))
                } else {
                    None
                }
            }
            OperationRef(Target::TxAccessListAccountStorage, idx) => {
                let operation = &self.block.container.tx_access_list_account_storage[*idx];
                if operation.rw().is_write() && operation.reversible() {
                    Some(OpEnum::TxAccessListAccountStorage(operation.op().reverse()))
                } else {
                    None
                }
            }
            OperationRef(Target::TxRefund, idx) => {
                let operation = &self.block.container.tx_refund[*idx];
                if operation.rw().is_write() && operation.reversible() {
                    Some(OpEnum::TxRefund(operation.op().reverse()))
                } else {
                    None
                }
            }
            OperationRef(Target::Account, idx) => {
                let operation = &self.block.container.account[*idx];
                if operation.rw().is_write() && operation.reversible() {
                    Some(OpEnum::Account(operation.op().reverse()))
                } else {
                    None
                }
            }
            _ => None,
        }
    }

    /// Check and apply op to state.
    fn check_apply_op(&mut self, op: &OpEnum) {
        match &op {
            OpEnum::Storage(op) => {
                self.sdb.set_storage(&op.address, &op.key, &op.value);
            }
            OpEnum::TxAccessListAccount(op) => {
                if !op.is_warm_prev && op.is_warm {
                    self.sdb.add_account_to_access_list(op.address);
                }
                if op.is_warm_prev && !op.is_warm {
                    self.sdb.remove_account_from_access_list(&op.address);
                }
            }
            OpEnum::TxAccessListAccountStorage(op) => {
                if !op.is_warm_prev && op.is_warm {
                    self.sdb
                        .add_account_storage_to_access_list((op.address, op.key));
                }
                if op.is_warm_prev && !op.is_warm {
                    self.sdb
                        .remove_account_storage_from_access_list(&(op.address, op.key));
                }
            }
            OpEnum::Account(op) => self.check_update_sdb_account(RW::WRITE, op),
            OpEnum::TxRefund(op) => {
                self.sdb.set_refund(op.value);
            }
            _ => unreachable!(),
        };
    }

    /// Handle a reversion group
    pub fn handle_reversion(&mut self) {
        let reversion_group = self
            .tx_ctx
            .reversion_groups
            .pop()
            .expect("reversion_groups should not be empty for non-persistent call");

        // Apply reversions
        for (step_index, op_ref) in reversion_group.op_refs.iter().rev().copied() {
            if let Some(op) = self.get_rev_op_by_ref(&op_ref) {
                self.check_apply_op(&op);
                let rev_op_ref = self.block.container.insert_op_enum(
                    self.block_ctx.rwc.inc_pre(),
                    RW::WRITE,
                    false,
                    op,
                );
                self.tx.steps_mut()[step_index]
                    .bus_mapping_instance
                    .push(rev_op_ref);
            }
        }

        // Set calls' `rw_counter_end_of_reversion`
        let rwc = self.block_ctx.rwc.0 - 1;
        for (call_idx, reversible_write_counter_offset) in reversion_group.calls {
            self.tx.calls_mut()[call_idx].rw_counter_end_of_reversion =
                rwc - reversible_write_counter_offset;
        }
    }

    /// Handle a restore and a return step caused by any opcode that causes a return to the
    /// previous call context.
    pub fn handle_return(
        &mut self,
        exec_step: &mut ExecStep,
        geth_steps: &[GethExecStep],
        need_restore: bool,
    ) -> Result<(), Error> {
        if need_restore {
            self.handle_restore_context(exec_step, geth_steps)?;
        }

        let step = &geth_steps[0];
        // handle return_data
        let (return_data_offset, return_data_length) = {
            if !self.call()?.is_root {
                let (offset, length) = match step.op {
                    OpcodeId::RETURN | OpcodeId::REVERT => {
<<<<<<< HEAD
                        let length = step.stack.nth_last(0)?.as_usize();
                        let offset = step.stack.nth_last(1)?.as_usize();
=======
                        let (offset, length) = if step.error.is_some()
                            || (self.call()?.is_create() && step.op == OpcodeId::RETURN)
                        {
                            (0, 0)
                        } else {
                            (
                                step.stack.nth_last(0)?.low_u64() as usize,
                                step.stack.nth_last(1)?.as_usize(),
                            )
                        };
>>>>>>> fbcfd0f0
                        // At the moment it conflicts with `call_ctx` and `caller_ctx`.
                        let callee_memory = self.call_ctx()?.memory.clone();
                        let caller_ctx = self.caller_ctx_mut()?;
                        caller_ctx.return_data.resize(length, 0);
                        if length != 0 {
                            caller_ctx.return_data[0..length]
                                .copy_from_slice(&callee_memory.0[offset..offset + length]);
                        }
                        (offset, length)
                    }
                    OpcodeId::CALL
                    | OpcodeId::CALLCODE
                    | OpcodeId::STATICCALL
                    | OpcodeId::DELEGATECALL => {
                        if self
                            .call()?
                            .code_address()
                            .map(|ref addr| is_precompiled(addr))
                            .unwrap_or(false)
                        {
                            let caller_ctx = self.caller_ctx_mut()?;
                            (0, caller_ctx.return_data.len())
                        } else {
                            let caller_ctx = self.caller_ctx_mut()?;
                            caller_ctx.return_data.truncate(0);
                            (0, 0)
                        }
                    }
                    _ => {
                        let caller_ctx = self.caller_ctx_mut()?;
                        caller_ctx.return_data.truncate(0);
                        (0, 0)
                    }
                };

                (offset.try_into().unwrap(), length.try_into().unwrap())
            } else {
                (0, 0)
            }
        };

        let call = self.call()?.clone();
        let call_ctx = self.call_ctx()?;
        let call_success_create: bool =
            call.is_create() && call.is_success && step.op == OpcodeId::RETURN;

        // Store deployed code if it's a successful create
        if call_success_create {
            let length = step.stack.nth_last(0)?;
            let offset = step.stack.nth_last(1)?;
            let code = call_ctx
                .memory
                .read_chunk(offset.low_u64().into(), length.low_u64().into());
            let keccak_code_hash = H256(keccak256(&code));
            let code_hash = self.code_db.insert(code);
            let (found, callee_account) = self.sdb.get_account_mut(&call.address);
            if !found {
                return Err(Error::AccountNotFound(call.address));
            }
            callee_account.code_hash = code_hash;
            callee_account.keccak_code_hash = keccak_code_hash;
            callee_account.code_size = length;
        }

        // Handle reversion if this call doesn't end successfully
        if !call.is_success {
            self.handle_reversion();
        }

        // If current call has caller.
        if let Ok(caller) = self.caller_mut() {
            caller.last_callee_id = call.call_id;
            // EIP-211 CREATE/CREATE2 call successful case should set RETURNDATASIZE = 0
            if call_success_create {
                caller.last_callee_return_data_length = 0u64;
                caller.last_callee_return_data_offset = 0u64;
            } else {
                caller.last_callee_return_data_length = return_data_length;
                caller.last_callee_return_data_offset = return_data_offset;
            }
        }

        // If current call has caller_ctx (has caller)
        if let Ok(caller_ctx) = self.caller_ctx_mut() {
            // EIP-211 CREATE/CREATE2 call successful case should set RETURNDATASIZE = 0
            if call_success_create {
                caller_ctx.return_data.truncate(0);
            }
        }

        self.tx_ctx.pop_call_ctx();

        Ok(())
    }

    /// Bus mapping for the RestoreContextGadget as used in RETURN.
    pub fn handle_restore_context(
        &mut self,
        exec_step: &mut ExecStep,
        steps: &[GethExecStep],
    ) -> Result<(), Error> {
        let call = self.call()?.clone();
        let geth_step = steps
            .get(0)
            .ok_or(Error::InternalError("invalid index 0"))?;
        let is_return_revert = (geth_step.op == OpcodeId::REVERT
            || geth_step.op == OpcodeId::RETURN)
            && exec_step.error.is_none();

        if !is_return_revert && !call.is_success {
            // add call failure ops for exception cases
            self.call_context_read(
                exec_step,
                call.call_id,
                CallContextField::IsSuccess,
                0u64.into(),
            );

            // Even call.rw_counter_end_of_reversion is zero for now, it will set in
            // set_value_ops_call_context_rwc_eor later
            // if call fails, no matter root or internal, read RwCounterEndOfReversion for
            // circuit constraint.
            self.call_context_read(
                exec_step,
                call.call_id,
                CallContextField::RwCounterEndOfReversion,
                call.rw_counter_end_of_reversion.into(),
            );

            if call.is_root {
                return Ok(());
            }
        }

        let caller = self.caller()?.clone();
        let geth_step_next = steps
            .get(1)
            .ok_or(Error::InternalError("invalid index 1"))?;
        self.call_context_read(
            exec_step,
            call.call_id,
            CallContextField::CallerId,
            caller.call_id.into(),
        );

        let [last_callee_return_data_offset, last_callee_return_data_length] = match geth_step.op {
            OpcodeId::STOP => [StackWord::zero(); 2],
            OpcodeId::REVERT | OpcodeId::RETURN => {
                let offset = geth_step.stack.nth_last(0)?;
                let length = geth_step.stack.nth_last(1)?;
                // This is the convention we are using for memory addresses so that there is no
                // memory expansion cost when the length is 0.
                if length.is_zero() {
                    [StackWord::zero(); 2]
                } else {
                    [offset, length]
                }
            }
            _ => [Word::zero(), Word::zero()],
        };

<<<<<<< HEAD
        let code_deposit_cost = if call.is_create() && call.is_success {
            GasCost::CODE_DEPOSIT_BYTE_COST.as_u64() * last_callee_return_data_length.as_u64()
        } else {
            0
        };
        let gas_refund = geth_step.gas.0 - code_deposit_cost;
=======
        let gas_refund = if exec_step.error.is_some() {
            0
        } else {
            let curr_memory_word_size = (exec_step.memory_size as u64) / 32;
            let next_memory_word_size = if !last_callee_return_data_length.is_zero() {
                std::cmp::max(
                    (last_callee_return_data_offset + last_callee_return_data_length + 31).as_u64()
                        / 32,
                    curr_memory_word_size,
                )
            } else {
                curr_memory_word_size
            };

            let memory_expansion_gas_cost =
                memory_expansion_gas_cost(curr_memory_word_size, next_memory_word_size);
            let code_deposit_cost = if call.is_create() && call.is_success {
                GasCost::CODE_DEPOSIT_BYTE_COST.as_u64() * last_callee_return_data_length.as_u64()
            } else {
                0
            };
            geth_step.gas.0 - memory_expansion_gas_cost - code_deposit_cost
        };

>>>>>>> fbcfd0f0
        let caller_gas_left = geth_step_next.gas.0 - gas_refund;

        for (field, value) in [
            (CallContextField::IsRoot, (caller.is_root as u64).into()),
            (
                CallContextField::IsCreate,
                (caller.is_create() as u64).into(),
            ),
            (CallContextField::CodeHash, caller.code_hash.to_word()),
            (CallContextField::ProgramCounter, geth_step_next.pc.0.into()),
            (
                CallContextField::StackPointer,
                geth_step_next.stack.stack_pointer().0.into(),
            ),
            (CallContextField::GasLeft, caller_gas_left.into()),
            (
                CallContextField::MemorySize,
                self.caller_ctx()?.memory.word_size().into(),
            ),
            (
                CallContextField::ReversibleWriteCounter,
                self.caller_ctx()?.reversible_write_counter.into(),
            ),
        ] {
            self.call_context_read(exec_step, caller.call_id, field, value);
        }

        // EIP-211: CREATE/CREATE2 call successful case should set RETURNDATASIZE = 0
        let discard_return_data =
            call.is_create() && geth_step.op == OpcodeId::RETURN || exec_step.error.is_some();
        for (field, value) in [
            (CallContextField::LastCalleeId, call.call_id.into()),
            (
                CallContextField::LastCalleeReturnDataOffset,
                if discard_return_data {
                    U256::zero()
                } else {
                    last_callee_return_data_offset.to_u256()
                },
            ),
            (
                CallContextField::LastCalleeReturnDataLength,
                if discard_return_data {
                    U256::zero()
                } else {
                    last_callee_return_data_length.to_u256()
                },
            ),
        ] {
            self.call_context_write(exec_step, caller.call_id, field, value);
        }

        Ok(())
    }

    /// Push a copy event to the state.
    pub fn push_copy(&mut self, step: &mut ExecStep, event: CopyEvent) {
        step.copy_rw_counter_delta = event.rw_counter_delta();
        self.block.add_copy_event(event);
    }

    /// Push a exponentiation event to the state.
    pub fn push_exponentiation(&mut self, event: ExpEvent) {
        self.block.add_exp_event(event)
    }

    pub(crate) fn get_step_err(
        &self,
        step: &GethExecStep,
        next_step: Option<&GethExecStep>,
    ) -> Result<Option<ExecError>, Error> {
        if matches!(step.op, OpcodeId::INVALID(_)) {
            return Ok(Some(ExecError::InvalidOpcode));
        }

        if let Some(error) = &step.error {
            return Ok(Some(get_step_reported_error(&step.op, error)));
        }

        let call = self.call()?;

        if matches!(next_step, None) {
            // enumerating call scope successful cases
            // case 1: call with normal halt opcode termination
            if step.op.is_termination() {
                return Ok(None);
            }
            // case 2: call is NOT Create (Create represented by empty tx.to) and halt by
            // opcode::Return
            if !call.is_create() && step.op == OpcodeId::RETURN {
                return Ok(None);
            }
            // case 3 Create with successful RETURN
            if call.is_create() && call.is_success && step.op == OpcodeId::RETURN {
                return Ok(None);
            }
            // more other case...
        }

        let next_depth = next_step.map(|s| s.depth).unwrap_or(0);
        let next_result = next_step
            .map(|s| {
                let result_offset = step.stack.last().unwrap_or_else(|_| StackWord::zero());
                StackWord::from(s.global_memory.read_u8(result_offset).unwrap_or_default())
            })
            .unwrap_or_else(StackWord::zero);

        let call_ctx = self.call_ctx()?;
        // get value first if call/create
        let value = match step.op {
            OpcodeId::CALL | OpcodeId::CALLCODE => {
                let value_offset = step.stack.nth_last(5)?;
                step.global_memory.read_u256(value_offset)?
            }
            OpcodeId::CREATE | OpcodeId::CREATE2 => {
                let value_offset = step.stack.nth_last(2)?;
                step.global_memory.read_u256(value_offset)?
            }
            _ => Word::zero(),
        };

        // Return from a call with a failure
        if step.depth == next_depth + 1 && next_result.is_zero() {
            if !matches!(step.op, OpcodeId::RETURN) {
                // Without calling RETURN
                return Ok(match step.op {
                    OpcodeId::JUMP | OpcodeId::JUMPI => Some(ExecError::InvalidJump),
                    OpcodeId::RETURNDATACOPY => Some(ExecError::ReturnDataOutOfBounds),
                    // Break write protection (CALL with value will be handled below)
                    OpcodeId::SSTORE
                    | OpcodeId::CREATE
                    | OpcodeId::CREATE2
                    | OpcodeId::SELFDESTRUCT
                    | OpcodeId::LOG0
                    | OpcodeId::LOG1
                    | OpcodeId::LOG2
                    | OpcodeId::LOG3
                    | OpcodeId::LOG4
                    if call.is_static =>
                        {
                            Some(ExecError::WriteProtection)
                        }
                    OpcodeId::CALL if call.is_static && !value.is_zero() => {
                        Some(ExecError::WriteProtection)
                    }

                    OpcodeId::REVERT => None,
                    _ => {
                        return Err(Error::UnexpectedExecStepError(
                            "call failure without return",
                            Box::new(step.clone()),
                        ));
                    }
                });
            } else {
                // Return from a {CREATE, CREATE2} with a failure, via RETURN
                if call.is_create() {
                    let offset = step.stack.nth_last(0)?;
                    let length = step.stack.nth_last(1)?;
                    if length > StackWord::from(0x6000u64) {
                        return Ok(Some(ExecError::MaxCodeSizeExceeded));
                    } else if length > StackWord::zero()
                        && !call_ctx.memory.is_empty()
                        && call_ctx.memory.0.get(offset.low_u64() as usize) == Some(&0xef)
                    {
                        return Ok(Some(ExecError::InvalidCreationCode));
                    } else if StackWord::from(200u64) * length > StackWord::from(step.gas.0) {
                        return Ok(Some(ExecError::CodeStoreOutOfGas));
                    } else {
                        return Err(Error::UnexpectedExecStepError(
                            "failure in RETURN from {CREATE, CREATE2}",
                            Box::new(step.clone()),
                        ));
                    }
                } else {
                    return Err(Error::UnexpectedExecStepError(
                        "failure in RETURN",
                        Box::new(step.clone()),
                    ));
                }
            }
        }

        // Return from a call via RETURN or STOP and having a success result is
        // OK.

        // Return from a call without calling RETURN or STOP and having success
        // is unexpected.
        if step.depth == next_depth + 1
            && next_result != StackWord::zero()
            && !matches!(
                step.op,
                OpcodeId::RETURN | OpcodeId::STOP | OpcodeId::SELFDESTRUCT
            )
        {
            return Err(Error::UnexpectedExecStepError(
                "success result without {RETURN, STOP, SELFDESTRUCT}",
                Box::new(step.clone()),
            ));
        }

        // The *CALL*/CREATE* code was not executed

        let next_pc = next_step.map(|s| s.pc.0).unwrap_or(1);
        if matches!(
            step.op,
            OpcodeId::CALL
                | OpcodeId::CALLCODE
                | OpcodeId::DELEGATECALL
                | OpcodeId::STATICCALL
                | OpcodeId::CREATE
                | OpcodeId::CREATE2
        ) && next_result.is_zero()
            && next_pc != 0
        {
            if step.depth == 1025 {
                return Ok(Some(ExecError::Depth(match step.op {
                    OpcodeId::CALL
                    | OpcodeId::CALLCODE
                    | OpcodeId::DELEGATECALL
                    | OpcodeId::STATICCALL => DepthError::Call,
                    OpcodeId::CREATE => DepthError::Create,
                    OpcodeId::CREATE2 => DepthError::Create2,
                    op => unreachable!("ErrDepth cannot occur in {op}"),
                })));
            }

            let sender = self.call()?.address;
            let (found, account) = self.sdb.get_account(&sender);
            if !found {
                return Err(Error::AccountNotFound(sender));
            }

            if account.balance < value {
                return Ok(Some(ExecError::InsufficientBalance(match step.op {
                    OpcodeId::CALL | OpcodeId::CALLCODE => InsufficientBalanceError::Call,
                    OpcodeId::CREATE => InsufficientBalanceError::Create,
                    OpcodeId::CREATE2 => InsufficientBalanceError::Create2,
                    op => {
                        unreachable!("insufficient balance error unexpected for opcode: {:?}", op)
                    }
                })));
            }

            //  Nonce Uint overflow
            if account.nonce >= u64::MAX.into() {
                return Ok(Some(ExecError::NonceUintOverflow(match step.op {
                    OpcodeId::CREATE => NonceUintOverflowError::Create,
                    OpcodeId::CREATE2 => NonceUintOverflowError::Create2,
                    op => unreachable!("Nonce Uint overflow error unexpected for opcode: {:?}", op),
                })));
            }

            // Address collision
            if matches!(step.op, OpcodeId::CREATE | OpcodeId::CREATE2) {
                let (address, contract_addr_collision_err) = match step.op {
                    OpcodeId::CREATE => (
                        self.create_address()?,
                        ContractAddressCollisionError::Create,
                    ),
                    OpcodeId::CREATE2 => (
                        self.create2_address(step)?,
                        ContractAddressCollisionError::Create2,
                    ),
                    _ => unreachable!(),
                };
                let (found, _) = self.sdb.get_account(&address);
                if found {
                    log::error!(
                        "create address collision at {:?}, step {:?}, next_step {:?}",
                        address,
                        step,
                        next_step
                    );
                    return Ok(Some(ExecError::ContractAddressCollision(
                        contract_addr_collision_err,
                    )));
                }
            }

            if matches!(
                step.op,
                OpcodeId::CALL | OpcodeId::CALLCODE | OpcodeId::DELEGATECALL | OpcodeId::STATICCALL
            ) {
                let code_address = step.stack.nth_last(1)?.to_address();
                if is_precompiled(&code_address) {
                    // Log the precompile address and gas left. Since this failure is mainly caused
                    // by out of gas.
                    log::trace!(
                        "Precompile failed: code_address = {}, step.gas = {}",
                        code_address,
                        step.gas.0,
                    );
                    return Ok(Some(ExecError::PrecompileFailed));
                }
            }

            return Err(Error::UnexpectedExecStepError(
                "*CALL*/CREATE* code not executed",
                Box::new(step.clone()),
            ));
        }

        Ok(None)
    }

    /// Expand memory of the call context when entering a new call context in
    /// case the call arguments or return arguments go beyond the call
    /// context current memory.
    pub(crate) fn call_expand_memory(
        &mut self,
        args_offset: usize,
        args_length: usize,
        ret_offset: usize,
        ret_length: usize,
    ) -> Result<(), Error> {
        let call_ctx = self.call_ctx_mut()?;
        let args_minimal = if args_length != 0 {
            args_offset + args_length
        } else {
            0
        };
        let ret_minimal = if ret_length != 0 {
            ret_offset + ret_length
        } else {
            0
        };
        if args_minimal != 0 || ret_minimal != 0 {
            let minimal_length = max(args_minimal, ret_minimal);
            call_ctx.memory.extend_at_least(minimal_length);
        }
        Ok(())
    }

    /// Generate copy steps for bytecode.
    pub(crate) fn gen_copy_steps_for_bytecode(
        &mut self,
        exec_step: &mut ExecStep,
        bytecode: &Bytecode,
        src_addr: u64,
        dst_addr: u64,
        src_addr_end: u64,
        bytes_left: u64,
    ) -> Result<Vec<(u8, bool)>, Error> {
        let mut copy_steps = Vec::with_capacity(bytes_left as usize);
        for idx in 0..bytes_left {
            let addr = src_addr.checked_add(idx).unwrap_or(src_addr_end);
            let step = if addr < src_addr_end {
                let code = bytecode.code.get(addr as usize).unwrap();
                (code.value, code.is_code)
            } else {
                (0, false)
            };
            copy_steps.push(step);
            self.memory_write(exec_step, (dst_addr + idx).into(), step.0)?;
        }

        Ok(copy_steps)
    }

    /// Generate copy steps for call data.
    pub(crate) fn gen_copy_steps_for_call_data(
        &mut self,
        exec_step: &mut ExecStep,
        src_addr: u64,
        dst_addr: u64,
        src_addr_end: u64,
        bytes_left: u64,
    ) -> Result<Vec<(u8, bool)>, Error> {
        let mut copy_steps = Vec::with_capacity(bytes_left as usize);
        for idx in 0..bytes_left {
            let addr = src_addr.checked_add(idx).unwrap_or(src_addr_end);
            let value = if addr < src_addr_end {
                let byte =
                    self.call_ctx()?.call_data[(addr - self.call()?.call_data_offset) as usize];
                if !self.call()?.is_root {
                    self.push_op(
                        exec_step,
                        RW::READ,
                        MemoryOp::new(self.call()?.caller_id, addr.into(), byte),
                    );
                }
                byte
            } else {
                0
            };
            copy_steps.push((value, false));
            self.memory_write(exec_step, (dst_addr + idx).into(), value)?;
        }

        Ok(copy_steps)
    }

    pub(crate) fn gen_copy_steps_for_log(
        &mut self,
        exec_step: &mut ExecStep,
        src_addr: u64,
        bytes_left: u64,
    ) -> Result<Vec<(u8, bool)>, Error> {
        // Get memory data
        let mem = self
            .call_ctx()?
            .memory
            .read_chunk(src_addr.into(), bytes_left.into());

        let mut copy_steps = Vec::with_capacity(bytes_left as usize);
        for (idx, byte) in mem.iter().enumerate() {
            let addr = src_addr + idx as u64;

            // Read memory
            self.memory_read(exec_step, (addr as usize).into(), *byte)?;

            copy_steps.push((*byte, false));

            // Write log
            self.tx_log_write(
                exec_step,
                self.tx_ctx.id(),
                self.tx_ctx.log_id + 1,
                TxLogField::Data,
                idx,
                Word::from(*byte),
            )?;
        }

        Ok(copy_steps)
    }
}<|MERGE_RESOLUTION|>--- conflicted
+++ resolved
@@ -20,21 +20,10 @@
     state_db::{CodeDB, StateDB},
     Error,
 };
-<<<<<<< HEAD
 use eth_types::{evm_types::{
     Gas, GasCost, MemoryAddress, OpcodeId, StackAddress,
-}, Address, GethExecStep, ToBigEndian, ToWord, Word, H256, U256, StackWord, ToU256};
-use ethers_core::utils::{get_contract_address, get_create2_address};
-use keccak256::EMPTY_HASH_LE;
-=======
-use eth_types::{
-    evm_types::{
-        gas_utils::memory_expansion_gas_cost, Gas, GasCost, MemoryAddress, OpcodeId, StackAddress,
-    },
-    Address, Bytecode, GethExecStep, ToAddress, ToBigEndian, ToWord, Word, H256, U256,
-};
+}, Address, Bytecode, GethExecStep, ToBigEndian, ToWord, Word, H256, U256, StackWord, ToU256, ToAddress};
 use ethers_core::utils::{get_contract_address, get_create2_address, keccak256};
->>>>>>> fbcfd0f0
 use std::cmp::max;
 use crate::operation::GlobalOp;
 
@@ -417,21 +406,11 @@
 
         // Verify that the previous value matches the account field value in the StateDB
         if op.value_prev != account_value_prev {
-<<<<<<< HEAD
-            panic!("RWTable Account field {:?} lookup doesn't match account value account: {:?}, rwc: {}, op: {:?}",
+            log::error!("RWTable Account field {:?} lookup doesn't match account value account: {:?}, rwc: {}, op: {:?}",
                    rw,
                    account,
                    self.block_ctx.rwc.0,
                    op
-=======
-            log::error!(
-                "RWTable Account field {:?} lookup doesn't match account value
-        account: {:?}, rwc: {}, op: {:?}",
-                rw,
-                account,
-                self.block_ctx.rwc.0,
-                op
->>>>>>> fbcfd0f0
             );
         }
         // Verify that no read is done to a field other than CodeHash to a non-existing
@@ -1122,11 +1101,7 @@
             if !self.call()?.is_root {
                 let (offset, length) = match step.op {
                     OpcodeId::RETURN | OpcodeId::REVERT => {
-<<<<<<< HEAD
-                        let length = step.stack.nth_last(0)?.as_usize();
-                        let offset = step.stack.nth_last(1)?.as_usize();
-=======
-                        let (offset, length) = if step.error.is_some()
+                        let (length, offset) = if step.error.is_some()
                             || (self.call()?.is_create() && step.op == OpcodeId::RETURN)
                         {
                             (0, 0)
@@ -1136,7 +1111,6 @@
                                 step.stack.nth_last(1)?.as_usize(),
                             )
                         };
->>>>>>> fbcfd0f0
                         // At the moment it conflicts with `call_ctx` and `caller_ctx`.
                         let callee_memory = self.call_ctx()?.memory.clone();
                         let caller_ctx = self.caller_ctx_mut()?;
@@ -1198,7 +1172,7 @@
             }
             callee_account.code_hash = code_hash;
             callee_account.keccak_code_hash = keccak_code_hash;
-            callee_account.code_size = length;
+            callee_account.code_size = length.to_u256();
         }
 
         // Handle reversion if this call doesn't end successfully
@@ -1295,17 +1269,9 @@
                     [offset, length]
                 }
             }
-            _ => [Word::zero(), Word::zero()],
+            _ => [StackWord::zero(), StackWord::zero()],
         };
 
-<<<<<<< HEAD
-        let code_deposit_cost = if call.is_create() && call.is_success {
-            GasCost::CODE_DEPOSIT_BYTE_COST.as_u64() * last_callee_return_data_length.as_u64()
-        } else {
-            0
-        };
-        let gas_refund = geth_step.gas.0 - code_deposit_cost;
-=======
         let gas_refund = if exec_step.error.is_some() {
             0
         } else {
@@ -1320,17 +1286,14 @@
                 curr_memory_word_size
             };
 
-            let memory_expansion_gas_cost =
-                memory_expansion_gas_cost(curr_memory_word_size, next_memory_word_size);
             let code_deposit_cost = if call.is_create() && call.is_success {
                 GasCost::CODE_DEPOSIT_BYTE_COST.as_u64() * last_callee_return_data_length.as_u64()
             } else {
                 0
             };
-            geth_step.gas.0 - memory_expansion_gas_cost - code_deposit_cost
+            geth_step.gas.0 - code_deposit_cost
         };
 
->>>>>>> fbcfd0f0
         let caller_gas_left = geth_step_next.gas.0 - gas_refund;
 
         for (field, value) in [
@@ -1679,7 +1642,7 @@
         for idx in 0..bytes_left {
             let addr = src_addr.checked_add(idx).unwrap_or(src_addr_end);
             let step = if addr < src_addr_end {
-                let code = bytecode.code.get(addr as usize).unwrap();
+                let code = bytecode.bytecode_items.get(addr as usize).unwrap();
                 (code.value, code.is_code)
             } else {
                 (0, false)
