--- conflicted
+++ resolved
@@ -9,19 +9,12 @@
     operation::RWCounter,
     state_db::Account,
 };
-<<<<<<< HEAD
-use crate::operation::RWCounter;
-use crate::state_db::Account;
-use eth_types::evm_types::{stack::Stack, Gas, OpcodeId, Memory};
-use eth_types::{address, bytecode, geth_types::GethData, word, Bytecode, Hash, ToAddress, ToWord, Word, StackWord, ToStackWord};
-=======
 use eth_types::{
     address, bytecode,
     evm_types::{stack::Stack, Gas, OpcodeId},
     geth_types::GethData,
     word, Bytecode, Hash, ToAddress, ToWord, Word,
 };
->>>>>>> 56e097cf
 use lazy_static::lazy_static;
 use mock::{
     test_ctx::{helpers::*, LoggerConfig, TestContext},
