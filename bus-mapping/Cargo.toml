--- conflicted
+++ resolved
@@ -45,11 +45,7 @@
 test = ["mock", "rand"]
 scroll = ["eth-types/scroll"]
 # Enable shanghai feature of mock only if mock is enabled (by test).
-<<<<<<< HEAD
-shanghai = ["mock/shanghai"]
+shanghai = ["eth-types/shanghai", "mock/shanghai"]
 
 [build-dependencies]
-golang_utils = { path = "../golang_utils" }
-=======
-shanghai = ["eth-types/shanghai", "mock?/shanghai"]
->>>>>>> 9f366000
+golang_utils = { path = "../golang_utils" }