//! Copy circuit benchmarks

#[cfg(test)]
mod tests {
    use ark_std::{end_timer, start_timer};
<<<<<<< HEAD
    use bus_mapping::circuit_input_builder::CircuitsParams;
    use bus_mapping::mocks::BlockData;
    use eth_types::geth_types::GethData;
    use eth_types::{bytecode, Word};
    use halo2_proofs::plonk::{create_proof, keygen_pk, keygen_vk, verify_proof};
    use halo2_proofs::poly::kzg::commitment::{KZGCommitmentScheme, ParamsKZG, ParamsVerifierKZG};
    use halo2_proofs::poly::kzg::multiopen::{ProverSHPLONK, VerifierSHPLONK};
    use halo2_proofs::poly::kzg::strategy::SingleStrategy;
=======
    use bus_mapping::{circuit_input_builder::CircuitsParams, mock::BlockData};
    use eth_types::{bytecode, geth_types::GethData, Word};
>>>>>>> 56e097cf
    use halo2_proofs::{
        halo2curves::bn256::{Bn256, Fr, G1Affine},
        plonk::{create_proof, keygen_pk, keygen_vk, verify_proof},
        poly::{
            commitment::ParamsProver,
            kzg::{
                commitment::{KZGCommitmentScheme, ParamsKZG, ParamsVerifierKZG},
                multiopen::{ProverSHPLONK, VerifierSHPLONK},
                strategy::SingleStrategy,
            },
        },
        transcript::{
            Blake2bRead, Blake2bWrite, Challenge255, TranscriptReadBuffer, TranscriptWriterBuffer,
        },
    };
    use mock::test_ctx::{helpers::*, TestContext};
    use rand::SeedableRng;
    use rand_xorshift::XorShiftRng;
    use std::env::var;
    use zkevm_circuits::{
        copy_circuit::CopyCircuit,
        evm_circuit::witness::{block_convert, Block},
        util::SubCircuit,
    };

    #[cfg_attr(not(feature = "benches"), ignore)]
    #[test]
    fn bench_copy_circuit_prover() {
        let setup_prfx = crate::constants::SETUP_PREFIX;
        let proof_gen_prfx = crate::constants::PROOFGEN_PREFIX;
        let proof_ver_prfx = crate::constants::PROOFVER_PREFIX;
        let degree: u32 = var("DEGREE")
            .unwrap_or_else(|_| "14".to_string())
            .parse()
            .expect("Cannot parse DEGREE env var as u32");

        // Unique string used by bench results module for parsing the result
        const BENCHMARK_ID: &str = "Copy Circuit";

        // Initialize the polynomial commitment parameters
        let mut rng = XorShiftRng::from_seed([
            0x59, 0x62, 0xbe, 0x5d, 0x76, 0x3d, 0x31, 0x8d, 0x17, 0xdb, 0x37, 0x32, 0x54, 0x06,
            0xbc, 0xe5,
        ]);

        // Create the circuit
        let block = generate_full_events_block(degree);
        let circuit = CopyCircuit::<Fr>::new_from_block(&block);

        // Bench setup generation
        let setup_message = format!("{} {} with degree = {}", BENCHMARK_ID, setup_prfx, degree);
        let start1 = start_timer!(|| setup_message);
        let general_params = ParamsKZG::<Bn256>::setup(degree, &mut rng);
        let verifier_params: ParamsVerifierKZG<Bn256> = general_params.verifier_params().clone();
        end_timer!(start1);

        // Initialize the proving key
        let vk = keygen_vk(&general_params, &circuit).expect("keygen_vk should not fail");
        let pk = keygen_pk(&general_params, vk, &circuit).expect("keygen_pk should not fail");
        // Create a proof
        let mut transcript = Blake2bWrite::<_, G1Affine, Challenge255<_>>::init(vec![]);

        // Bench proof generation time
        let proof_message = format!(
            "{} {} with degree = {}",
            BENCHMARK_ID, proof_gen_prfx, degree
        );
        let start2 = start_timer!(|| proof_message);
        create_proof::<
            KZGCommitmentScheme<Bn256>,
            ProverSHPLONK<'_, Bn256>,
            Challenge255<G1Affine>,
            XorShiftRng,
            Blake2bWrite<Vec<u8>, G1Affine, Challenge255<G1Affine>>,
            CopyCircuit<Fr>,
        >(&general_params, &pk, &[circuit], &[], rng, &mut transcript)
        .expect("proof generation should not fail");
        let proof = transcript.finalize();
        end_timer!(start2);

        // Bench verification time
        let start3 = start_timer!(|| format!("{} {}", BENCHMARK_ID, proof_ver_prfx));
        let mut verifier_transcript = Blake2bRead::<_, G1Affine, Challenge255<_>>::init(&proof[..]);
        let strategy = SingleStrategy::new(&general_params);

        verify_proof::<
            KZGCommitmentScheme<Bn256>,
            VerifierSHPLONK<'_, Bn256>,
            Challenge255<G1Affine>,
            Blake2bRead<&[u8], G1Affine, Challenge255<G1Affine>>,
            SingleStrategy<'_, Bn256>,
        >(
            &verifier_params,
            pk.get_vk(),
            strategy,
            &[],
            &mut verifier_transcript,
        )
        .expect("failed to verify bench circuit");
        end_timer!(start3);
    }

    /// generate enough copy events to fillup copy circuit
    fn generate_full_events_block(degree: u32) -> Block<Fr> {
        // A empiric value 55 here to let the code generate enough copy event without
        // exceed the max_rws limit.
        let copy_event_num = (1 << degree) / 55;
        let calldata = vec![0, 1, 2, 3];
        let code = bytecode! {
            PUSH32(Word::from(copy_event_num))  // config loop counter
            JUMPDEST                            // PC offset 0x21
            PUSH32(Word::from(0x04))
            PUSH32(Word::from(0x00))
            PUSH32(Word::from(0x00))
            CALLDATACOPY                        // do calldatacopy to generate copy event
            PUSH32(Word::from(0x01))
            SWAP1
            SUB
            DUP1
            PUSH32(Word::from(0x21))
            JUMPI                               // goto JUMPDEST(0x21) if (--copy_event_num > 0)
            STOP
        };

        let test_ctx = TestContext::<2, 1>::new(
            None,
            account_0_code_account_1_no_code(code),
            |mut txs, accs| {
                txs[0]
                    .from(accs[1].address)
                    .to(accs[0].address)
                    .input(calldata.into())
                    .gas((1e16 as u64).into());
            },
            |block, _txs| block.number(0xcafeu64),
        )
        .unwrap();
        let block: GethData = test_ctx.into();
        let mut builder = BlockData::new_from_geth_data_with_params(
            block.clone(),
            CircuitsParams {
                max_rws: 1 << (degree - 1),
                ..Default::default()
            },
        )
        .new_circuit_input_builder();
        builder
            .handle_block(&block.eth_block, &block.geth_traces)
            .unwrap();
        let block = block_convert(&builder.block, &builder.code_db).unwrap();
        assert_eq!(block.copy_events.len(), copy_event_num);
        block
    }
}<|MERGE_RESOLUTION|>--- conflicted
+++ resolved
@@ -3,19 +3,8 @@
 #[cfg(test)]
 mod tests {
     use ark_std::{end_timer, start_timer};
-<<<<<<< HEAD
-    use bus_mapping::circuit_input_builder::CircuitsParams;
-    use bus_mapping::mocks::BlockData;
-    use eth_types::geth_types::GethData;
-    use eth_types::{bytecode, Word};
-    use halo2_proofs::plonk::{create_proof, keygen_pk, keygen_vk, verify_proof};
-    use halo2_proofs::poly::kzg::commitment::{KZGCommitmentScheme, ParamsKZG, ParamsVerifierKZG};
-    use halo2_proofs::poly::kzg::multiopen::{ProverSHPLONK, VerifierSHPLONK};
-    use halo2_proofs::poly::kzg::strategy::SingleStrategy;
-=======
     use bus_mapping::{circuit_input_builder::CircuitsParams, mock::BlockData};
     use eth_types::{bytecode, geth_types::GethData, Word};
->>>>>>> 56e097cf
     use halo2_proofs::{
         halo2curves::bn256::{Bn256, Fr, G1Affine},
         plonk::{create_proof, keygen_pk, keygen_vk, verify_proof},
