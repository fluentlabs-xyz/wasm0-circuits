[package]
name = "zkevm-circuits"
version = "0.1.0"
authors = ["therealyingtong <yingtong@z.cash>"]
edition = "2021"
license = "MIT OR Apache-2.0"

# See more keys and their definitions at https://doc.rust-lang.org/cargo/reference/manifest.html

[dependencies]
halo2_proofs = { git = "https://github.com/privacy-scaling-explorations/halo2.git", tag = "v2023_02_02" }
num = "0.4"
sha3 = "0.10"
array-init = "2.0.0"
bus-mapping = { path = "../bus-mapping" }
eth-types = { path = "../eth-types" }
gadgets = { path = "../gadgets" }
ethers-core = "0.17.0"
ethers-signers = { version = "0.17.0", optional = true }
mock = { path = "../mock" }
strum = "0.24"
strum_macros = "0.24"
rand_xorshift = "0.3"
rand = "0.8"
itertools = "0.10.3"
lazy_static = "1.4"
mpt-zktrie = { path = "../zktrie" }
keccak256 = { path = "../keccak256" }
log = "0.4"
env_logger = "0.9"

halo2-base = { git = "https://github.com/scroll-tech/halo2-lib", branch = "halo2-ecc-snark-verifier-0323", default-features=false, features=["halo2-pse","display"] }
halo2-ecc = { git = "https://github.com/scroll-tech/halo2-lib", branch = "halo2-ecc-snark-verifier-0323", default-features=false, features=["halo2-pse","display"] }

maingate = { git = "https://github.com/privacy-scaling-explorations/halo2wrong", tag = "v2023_02_02" }

libsecp256k1 = "0.7"
num-bigint = { version = "0.4" }
subtle = "2.4"
rand_chacha = "0.3"
snark-verifier = { git = "https://github.com/scroll-tech/snark-verifier", branch = "halo2-ecc-snark-verifier-0323" }
snark-verifier-sdk = { git = "https://github.com/scroll-tech/snark-verifier", branch = "halo2-ecc-snark-verifier-0323", default-features=false, features = ["loader_halo2", "loader_evm", "halo2-pse"] }
hex = "0.4.3"
rayon = "1.5"
once_cell = "1.17.0"
num-traits = "0.2.15"
wabt = "0.10.0"
serde = "1.0.152"
parity-wasm = "0.45.0"
serde_json = "1.0.92"
wasmparser-nostd = "0.99.0"
wasm-encoder = "0.22.1"
wasmbin = "0.6.0"
wasmparser = "0.105.0"
leb128 = "0.2.5"

[dev-dependencies]
bus-mapping = { path = "../bus-mapping", features = ["test"] }
criterion = "0.3"
ctor = "0.1.22"
ethers-signers = "0.17.0"
hex = "0.4.3"
itertools = "0.10.1"
mock = { path = "../mock" }
pretty_assertions = "1.0.0"
cli-table = "0.4"
serde = { version = "1.0.130", features = ["derive"] }
serde_json = "1.0.78"

[features]
default = ["test", "test-circuits", "enable-sign-verify", "scroll"]
test = ["ethers-signers", "bus-mapping/test"]
# even if "scroll" feature is enabled, unittests use l1 geth to generate execution traces,
# which cannot pass some constraints related to poseidon hash since codehash there is keccak hash.
# So there is another feature "poseidon-codehash-lookup".
# If it is enabled, poseidon code hash constraints inside bytecode circuits are enabled.
<<<<<<< HEAD
# scroll-zkevm repo enables both "scroll" and "poseidon-codehash-lookup",
# while tests inside this repo should not enable "poseidon-codehash-lookup" feature.
scroll = ["bus-mapping/scroll", "eth-types/scroll", "zktrie", "enable-sign-verify", "reject-eip2718", "poseidon-codehash"]
=======
# scroll-zkevm repo enables both "scroll" and "poseidon-codehash-lookup", 
# while tests inside this repo should not enable "poseidon-codehash-lookup" feature. 
scroll = ["bus-mapping/scroll", "eth-types/scroll", "mock?/scroll", "zktrie", "enable-sign-verify", "reject-eip2718", "poseidon-codehash"]
>>>>>>> 6c6865f6
# Enable shanghai feature of mock only if mock is enabled (by test).
shanghai = ["bus-mapping/shanghai", "eth-types/shanghai", "mock/shanghai"]
poseidon-codehash-lookup = []
test-circuits = []
warn-unimplemented = ["eth-types/warn-unimplemented"]
onephase = [] # debug only
zktrie = []
enable-sign-verify = []
reject-eip2718 = []
poseidon-codehash = []

[build-dependencies]
golang_utils = { path = "../golang_utils" }<|MERGE_RESOLUTION|>--- conflicted
+++ resolved
@@ -74,15 +74,9 @@
 # which cannot pass some constraints related to poseidon hash since codehash there is keccak hash.
 # So there is another feature "poseidon-codehash-lookup".
 # If it is enabled, poseidon code hash constraints inside bytecode circuits are enabled.
-<<<<<<< HEAD
 # scroll-zkevm repo enables both "scroll" and "poseidon-codehash-lookup",
 # while tests inside this repo should not enable "poseidon-codehash-lookup" feature.
-scroll = ["bus-mapping/scroll", "eth-types/scroll", "zktrie", "enable-sign-verify", "reject-eip2718", "poseidon-codehash"]
-=======
-# scroll-zkevm repo enables both "scroll" and "poseidon-codehash-lookup", 
-# while tests inside this repo should not enable "poseidon-codehash-lookup" feature. 
-scroll = ["bus-mapping/scroll", "eth-types/scroll", "mock?/scroll", "zktrie", "enable-sign-verify", "reject-eip2718", "poseidon-codehash"]
->>>>>>> 6c6865f6
+scroll = ["bus-mapping/scroll", "eth-types/scroll", "mock/scroll", "zktrie", "enable-sign-verify", "reject-eip2718", "poseidon-codehash"]
 # Enable shanghai feature of mock only if mock is enabled (by test).
 shanghai = ["bus-mapping/shanghai", "eth-types/shanghai", "mock/shanghai"]
 poseidon-codehash-lookup = []
