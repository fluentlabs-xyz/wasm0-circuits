--- conflicted
+++ resolved
@@ -16,14 +16,7 @@
     util::Expr,
 };
 use array_init::array_init;
-<<<<<<< HEAD
-use eth_types::{evm_types::GasCost, Field, ToLittleEndian, U256, U64};
-=======
-use eth_types::{
-    evm_types::{GasCost, MAX_EXPANDED_MEMORY_ADDRESS},
-    Field, ToLittleEndian, U256,
-};
->>>>>>> fbcfd0f0
+use eth_types::{evm_types::{GasCost, MAX_EXPANDED_MEMORY_ADDRESS}, Field, ToLittleEndian, ToU256, U256, U64};
 use halo2_proofs::{
     arithmetic::FieldExt,
     circuit::Value,
@@ -78,8 +71,8 @@
         &self,
         region: &mut CachedRegion<'_, '_, F>,
         offset: usize,
-        memory_offset: U256,
-        memory_length: U256,
+        memory_offset: U64,
+        memory_length: U64,
     ) -> Result<u64, Error>;
 
     /// Return original word of memory offset.
@@ -259,8 +252,8 @@
         &self,
         region: &mut CachedRegion<'_, '_, F>,
         offset: usize,
-        memory_offset: U256,
-        memory_length: U256,
+        memory_offset: U64,
+        memory_length: U64,
     ) -> Result<u64, Error> {
         let length_bytes = memory_length
             .to_le_bytes()
@@ -271,7 +264,7 @@
 
         let (sum, sum_word_overflow) = memory_offset.overflowing_add(memory_length);
         self.offset_length_sum
-            .assign(region, offset, [memory_offset, memory_length], sum)?;
+            .assign(region, offset, [memory_offset.to_u256(), memory_length.to_u256()], sum.to_u256())?;
 
         self.sum_lt_cap.assign(
             region,
@@ -335,7 +328,7 @@
 impl<F: Field> MemoryExpandedAddressGadget<F> {
     /// Return the valid length value corresponding to function `length`
     /// (which returns an Expression).
-    pub(crate) fn length_value(memory_offset: U256, memory_length: U256) -> u64 {
+    pub(crate) fn length_value(memory_offset: U64, memory_length: U64) -> u64 {
         if memory_length.is_zero() {
             return 0;
         }
