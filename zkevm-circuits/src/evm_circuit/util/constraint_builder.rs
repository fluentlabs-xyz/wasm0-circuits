use halo2_proofs::{
    circuit::Value,
    plonk::{
        Error,
        Expression::{self, Constant},
    },
};

use eth_types::Field;
use gadgets::util::{and, not};
use keccak256::EMPTY_HASH_LE;

use crate::{
    evm_circuit::{
        param::STACK_CAPACITY,
        step::{ExecutionState, Step},
        table::{FixedTableTag, Lookup, RwValues},
        util::{Cell, RandomLinearCombination, Word},
    },
    table::{
        AccountFieldTag, BytecodeFieldTag, CallContextFieldTag, RwTableTag, TxContextFieldTag,
        TxLogFieldTag, TxReceiptFieldTag,
    },
    util::{build_tx_log_expression, Challenges, Expr},
};
<<<<<<< HEAD
=======
use eth_types::Field;
use gadgets::util::not;
use halo2_proofs::{
    circuit::Value,
    plonk::{
        Error,
        Expression::{self, Constant},
    },
};
use keccak256::EMPTY_HASH_LE;
>>>>>>> 56e097cf

use super::{CachedRegion, CellType, rlc, StoredExpression};

// Max degree allowed in all expressions passing through the ConstraintBuilder.
// It aims to cap `extended_k` to 2, which allows constraint degree to 2^2+1,
// but each ExecutionGadget has implicit selector degree 3, so here it only
// allows 2^2+1-3 = 2.
const MAX_DEGREE: usize = 5;
const IMPLICIT_DEGREE: usize = 3;

pub(crate) enum Transition<T> {
    Same,
    Delta(T),
    To(T),
    Any,
}

impl<F> Default for Transition<F> {
    fn default() -> Self {
        Self::Same
    }
}

#[derive(Default)]
pub(crate) struct StepStateTransition<F: Field> {
    pub(crate) rw_counter: Transition<Expression<F>>,
    pub(crate) call_id: Transition<Expression<F>>,
    pub(crate) is_root: Transition<Expression<F>>,
    pub(crate) is_create: Transition<Expression<F>>,
    pub(crate) code_hash: Transition<Expression<F>>,
    pub(crate) program_counter: Transition<Expression<F>>,
    pub(crate) stack_pointer: Transition<Expression<F>>,
    pub(crate) gas_left: Transition<Expression<F>>,
    pub(crate) memory_word_size: Transition<Expression<F>>,
    pub(crate) reversible_write_counter: Transition<Expression<F>>,
    pub(crate) log_id: Transition<Expression<F>>,
}

impl<F: Field> StepStateTransition<F> {
    pub(crate) fn new_context() -> Self {
        Self {
            program_counter: Transition::To(0.expr()),
            stack_pointer: Transition::To(STACK_CAPACITY.expr()),
            memory_word_size: Transition::To(0.expr()),
            ..Default::default()
        }
    }

    pub(crate) fn any() -> Self {
        Self {
            rw_counter: Transition::Any,
            call_id: Transition::Any,
            is_root: Transition::Any,
            is_create: Transition::Any,
            code_hash: Transition::Any,
            program_counter: Transition::Any,
            stack_pointer: Transition::Any,
            gas_left: Transition::Any,
            memory_word_size: Transition::Any,
            reversible_write_counter: Transition::Any,
            log_id: Transition::Any,
        }
    }
}

/// ReversionInfo counts `rw_counter` of reversion for gadgets, by tracking how
/// many reversions that have been used. Gadgets should call
/// [`ConstraintBuilder::reversion_info`] to get [`ReversionInfo`] with
/// `reversible_write_counter` initialized at current tracking one if no
/// `call_id` is specified, then pass it as mutable reference when doing state
/// write.
#[derive(Clone, Debug)]
pub(crate) struct ReversionInfo<F> {
    /// Field [`CallContextFieldTag::RwCounterEndOfReversion`] read from call
    /// context.
    rw_counter_end_of_reversion: Cell<F>,
    /// Field [`CallContextFieldTag::IsPersistent`] read from call context.
    is_persistent: Cell<F>,
    /// Current cumulative reversible_write_counter.
    reversible_write_counter: Expression<F>,
}

impl<F: Field> ReversionInfo<F> {
    pub(crate) fn rw_counter_end_of_reversion(&self) -> Expression<F> {
        self.rw_counter_end_of_reversion.expr()
    }

    pub(crate) fn is_persistent(&self) -> Expression<F> {
        self.is_persistent.expr()
    }

    /// Returns `rw_counter_end_of_reversion - reversible_write_counter` and
    /// increases `reversible_write_counter` by `1` when `inc_selector` is
    /// enabled.
    pub(crate) fn rw_counter_of_reversion(&mut self, inc_selector: Expression<F>) -> Expression<F> {
        let rw_counter_of_reversion =
            self.rw_counter_end_of_reversion.expr() - self.reversible_write_counter.clone();
        self.reversible_write_counter =
            self.reversible_write_counter.clone() + inc_selector * 1.expr();
        rw_counter_of_reversion
    }

    pub(crate) fn assign(
        &self,
        region: &mut CachedRegion<'_, '_, F>,
        offset: usize,
        rw_counter_end_of_reversion: usize,
        is_persistent: bool,
    ) -> Result<(), Error> {
        self.rw_counter_end_of_reversion.assign(
            region,
            offset,
            Value::known(F::from(rw_counter_end_of_reversion as u64)),
        )?;
        self.is_persistent
            .assign(region, offset, Value::known(F::from(is_persistent as u64)))?;
        Ok(())
    }
}

#[derive(Default)]
pub struct BaseConstraintBuilder<F> {
    pub constraints: Vec<(&'static str, Expression<F>)>,
    pub max_degree: usize,
    pub condition: Option<Expression<F>>,
}

impl<F: Field> BaseConstraintBuilder<F> {
    pub(crate) fn new(max_degree: usize) -> Self {
        BaseConstraintBuilder {
            constraints: Vec::new(),
            max_degree,
            condition: None,
        }
    }

    pub(crate) fn require_zero(&mut self, name: &'static str, constraint: Expression<F>) {
        self.add_constraint(name, constraint);
    }

    pub(crate) fn require_equal(
        &mut self,
        name: &'static str,
        lhs: Expression<F>,
        rhs: Expression<F>,
    ) {
        self.add_constraint(name, lhs - rhs);
    }

    pub(crate) fn require_boolean(&mut self, name: &'static str, value: Expression<F>) {
        self.add_constraint(name, value.clone() * (1.expr() - value));
    }

    pub(crate) fn require_in_set(
        &mut self,
        name: &'static str,
        value: Expression<F>,
        set: Vec<Expression<F>>,
    ) {
        self.add_constraint(
            name,
            set.iter()
                .fold(1.expr(), |acc, item| acc * (value.clone() - item.clone())),
        );
    }

    pub(crate) fn condition<R>(
        &mut self,
        condition: Expression<F>,
        constraint: impl FnOnce(&mut Self) -> R,
    ) -> R {
        debug_assert!(
            self.condition.is_none(),
            "Nested condition is not supported"
        );
        self.condition = Some(condition);
        let ret = constraint(self);
        self.condition = None;
        ret
    }

    pub(crate) fn add_constraints(&mut self, constraints: Vec<(&'static str, Expression<F>)>) {
        for (name, constraint) in constraints {
            self.add_constraint(name, constraint);
        }
    }

    pub(crate) fn add_constraint(&mut self, name: &'static str, constraint: Expression<F>) {
        let constraint = match &self.condition {
            Some(condition) => condition.clone() * constraint,
            None => constraint,
        };
        self.validate_degree(constraint.degree(), name);
        self.constraints.push((name, constraint));
    }

    pub(crate) fn validate_degree(&self, degree: usize, name: &'static str) {
        if self.max_degree > 0 {
            debug_assert!(
                degree <= self.max_degree,
                "Expression {} degree too high: {} > {}",
                name,
                degree,
                self.max_degree,
            );
        }
    }

    pub(crate) fn gate(&self, selector: Expression<F>) -> Vec<(&'static str, Expression<F>)> {
        self.constraints
            .clone()
            .into_iter()
            .map(|(name, constraint)| (name, selector.clone() * constraint))
            .filter(|(name, constraint)| {
                self.validate_degree(constraint.degree(), name);
                true
            })
            .collect()
    }
}

/// Internal type to select the location where the constraints are enabled
#[derive(Debug, PartialEq)]
enum ConstraintLocation {
    Step,
    StepFirst,
    StepLast,
    NotStepLast,
}

/// Collection of constraints grouped by which selectors will enable them
pub(crate) struct Constraints<F> {
    /// Enabled with q_step
    pub(crate) step: Vec<(&'static str, Expression<F>)>,
    /// Enabled with q_step_first
    pub(crate) step_first: Vec<(&'static str, Expression<F>)>,
    /// Enabled with q_step * q_step_last
    pub(crate) step_last: Vec<(&'static str, Expression<F>)>,
    /// Enabled with q_step * not(q_step_last)
    pub(crate) not_step_last: Vec<(&'static str, Expression<F>)>,
}

pub(crate) struct ConstraintBuilder<'a, F> {
    pub max_degree: usize,
    pub(crate) curr: Step<F>,
    pub(crate) next: Step<F>,
    challenges: &'a Challenges<Expression<F>>,
    execution_state: ExecutionState,
    constraints: Constraints<F>,
    rw_counter_offset: Expression<F>,
    program_counter_offset: usize,
    stack_pointer_offset: Expression<F>,
    log_id_offset: usize,
    in_next_step: bool,
    conditions: Vec<Expression<F>>,
    constraints_location: ConstraintLocation,
    stored_expressions: Vec<StoredExpression<F>>,
}

impl<'a, F: Field> ConstraintBuilder<'a, F> {
    pub(crate) fn new(
        curr: Step<F>,
        next: Step<F>,
        challenges: &'a Challenges<Expression<F>>,
        execution_state: ExecutionState,
    ) -> Self {
        Self {
            max_degree: MAX_DEGREE,
            curr,
            next,
            challenges,
            execution_state,
            constraints: Constraints {
                step: Vec::new(),
                step_first: Vec::new(),
                step_last: Vec::new(),
                not_step_last: Vec::new(),
            },
            rw_counter_offset: 0.expr(),
            program_counter_offset: 0,
            stack_pointer_offset: 0.expr(),
            log_id_offset: 0,
            in_next_step: false,
            conditions: Vec::new(),
            constraints_location: ConstraintLocation::Step,
            stored_expressions: Vec::new(),
        }
    }

    /// Returns (list of constraints, list of first step constraints, stored
    /// expressions, height used).
    #[allow(clippy::type_complexity)]
    pub(crate) fn build(self) -> (Constraints<F>, Vec<StoredExpression<F>>, usize) {
        let exec_state_sel = self.curr.execution_state_selector([self.execution_state]);
        let mul_exec_state_sel = |c: Vec<(&'static str, Expression<F>)>| {
            c.into_iter()
                .map(|(name, constraint)| (name, exec_state_sel.clone() * constraint))
                .collect()
        };
        (
            Constraints {
                step: mul_exec_state_sel(self.constraints.step),
                step_first: mul_exec_state_sel(self.constraints.step_first),
                step_last: mul_exec_state_sel(self.constraints.step_last),
                not_step_last: mul_exec_state_sel(self.constraints.not_step_last),
            },
            self.stored_expressions,
            self.curr.cell_manager.get_height(),
        )
    }

    fn condition_expr_opt(&self) -> Option<Expression<F>> {
        let mut iter = self.conditions.iter();
        let first = match iter.next() {
            Some(e) => e,
            None => return None,
        };
        Some(iter.fold(first.clone(), |acc, e| acc * e.clone()))
    }

    pub(crate) fn challenges(&self) -> &Challenges<Expression<F>> {
        self.challenges
    }

    pub(crate) fn execution_state(&self) -> ExecutionState {
        self.execution_state
    }

    pub(crate) fn rw_counter_offset(&self) -> Expression<F> {
        self.rw_counter_offset.clone()
    }

    pub(crate) fn program_counter_offset(&self) -> usize {
        self.program_counter_offset
    }

    pub(crate) fn stack_pointer_offset(&self) -> Expression<F> {
        self.stack_pointer_offset.clone()
    }

    pub(crate) fn log_id_offset(&self) -> usize {
        self.log_id_offset
    }

    // Query

    pub(crate) fn copy<E: Expr<F>>(&mut self, value: E) -> Cell<F> {
        let cell = self.query_cell();
        self.require_equal("Copy value to new cell", cell.expr(), value.expr());
        cell
    }

    pub(crate) fn query_bool(&mut self) -> Cell<F> {
        let cell = self.query_cell();
        self.require_boolean("Constrain cell to be a bool", cell.expr());
        cell
    }

    pub(crate) fn query_byte(&mut self) -> Cell<F> {
        self.query_cell_with_type(CellType::LookupByte)
    }

    pub(crate) fn query_word_rlc<const N: usize>(&mut self) -> RandomLinearCombination<F, N> {
        RandomLinearCombination::<F, N>::new(self.query_bytes(), self.challenges.evm_word())
    }

    pub(crate) fn query_keccak_rlc<const N: usize>(&mut self) -> RandomLinearCombination<F, N> {
        RandomLinearCombination::<F, N>::new(self.query_bytes(), self.challenges.keccak_input())
    }

    pub(crate) fn query_bytes<const N: usize>(&mut self) -> [Cell<F>; N] {
        self.query_bytes_dyn(N).try_into().unwrap()
    }

    pub(crate) fn query_bytes_dyn(&mut self, count: usize) -> Vec<Cell<F>> {
        self.query_cells(CellType::LookupByte, count)
    }

    pub(crate) fn query_cell(&mut self) -> Cell<F> {
        self.query_cell_with_type(CellType::StoragePhase1)
    }

    pub(crate) fn query_cell_phase2(&mut self) -> Cell<F> {
        self.query_cell_with_type(CellType::StoragePhase2)
    }

    pub(crate) fn query_copy_cell(&mut self) -> Cell<F> {
        self.query_cell_with_type(CellType::StoragePermutation)
    }

    pub(crate) fn query_cell_with_type(&mut self, cell_type: CellType) -> Cell<F> {
        self.query_cells(cell_type, 1).first().unwrap().clone()
    }

    pub(crate) fn query_bool_with_type(&mut self, cell_type: CellType) -> Cell<F> {
        let cell = self.query_cell_with_type(cell_type);
        self.require_boolean("Constrain cell to be a bool", cell.expr());
        cell
    }

    fn query_cells(&mut self, cell_type: CellType, count: usize) -> Vec<Cell<F>> {
        if self.in_next_step {
            &mut self.next
        } else {
            &mut self.curr
        }
            .cell_manager
            .query_cells(cell_type, count)
    }

    pub(crate) fn word_rlc<const N: usize>(&self, bytes: [Expression<F>; N]) -> Expression<F> {
        rlc::expr(&bytes, self.challenges.evm_word())
    }

    pub(crate) fn keccak_rlc<const N: usize>(&self, bytes: [Expression<F>; N]) -> Expression<F> {
        rlc::expr(&bytes, self.challenges.keccak_input())
    }

    pub(crate) fn empty_hash_rlc(&self) -> Expression<F> {
        self.word_rlc((*EMPTY_HASH_LE).map(|byte| byte.expr()))
    }

    // WASM helpers

    pub(crate) fn alloc_u64(&mut self) -> Cell<F> {
        self.query_cell()
    }
    pub(crate) fn alloc_u64_on_u8(&mut self) -> Cell<F> {
        self.query_cell()
    }
    pub(crate) fn alloc_bit_value(&mut self) -> Cell<F> {
        self.query_cell()
    }
    pub(crate) fn alloc_common_range_value(&mut self) -> Cell<F> {
        self.query_cell()
    }
    pub(crate) fn alloc_unlimited_value(&mut self) -> Cell<F> {
        self.query_cell()
    }

    // Common

    pub(crate) fn require_zeros(&mut self, name: &'static str, constraints: Vec<Expression<F>>) {
        for constraint in constraints {
            self.add_constraint(name, constraint);
        }
    }

    pub(crate) fn require_zero(&mut self, name: &'static str, constraint: Expression<F>) {
        self.add_constraint(name, constraint);
    }

    pub(crate) fn require_equal(
        &mut self,
        name: &'static str,
        lhs: Expression<F>,
        rhs: Expression<F>,
    ) {
        self.add_constraint(name, lhs - rhs);
    }

    pub(crate) fn require_boolean(&mut self, name: &'static str, value: Expression<F>) {
        self.add_constraint(name, value.clone() * (1.expr() - value));
    }

    pub(crate) fn require_in_set(
        &mut self,
        name: &'static str,
        value: Expression<F>,
        set: Vec<Expression<F>>,
    ) {
        self.add_constraint(
            name,
            set.iter()
                .fold(1.expr(), |acc, item| acc * (value.clone() - item.clone())),
        );
    }

    pub(crate) fn require_next_state(&mut self, execution_state: ExecutionState) {
        let next_state = self.next.execution_state_selector([execution_state]);
        self.add_constraint(
            "Constrain next execution state",
            1.expr() - next_state.expr(),
        );
    }

    pub(crate) fn require_next_state_not(&mut self, execution_state: ExecutionState) {
        let next_state = self.next.execution_state_selector([execution_state]);
        self.add_constraint("Constrain next execution state not", next_state.expr());
    }

    pub(crate) fn require_step_state_transition(
        &mut self,
        step_state_transition: StepStateTransition<F>,
    ) {
        macro_rules! constrain {
            ($name:tt) => {
                match step_state_transition.$name {
                    Transition::Same => self.require_equal(
                        concat!("State transition (same) constraint of ", stringify!($name)),
                        self.next.state.$name.expr(),
                        self.curr.state.$name.expr(),
                    ),
                    Transition::Delta(delta) => self.require_equal(
                        concat!("State transition (delta) constraint of ", stringify!($name)),
                        self.next.state.$name.expr(),
                        self.curr.state.$name.expr() + delta,
                    ),
                    Transition::To(to) => self.require_equal(
                        concat!("State transition (to) constraint of ", stringify!($name)),
                        self.next.state.$name.expr(),
                        to,
                    ),
                    _ => {}
                }
            };
        }

        // constrain!(rw_counter);
        constrain!(call_id);
        constrain!(is_root);
        constrain!(is_create);
        constrain!(code_hash);
        constrain!(program_counter);
        constrain!(stack_pointer);
        constrain!(gas_left);
        // constrain!(memory_word_size);
        constrain!(reversible_write_counter);
        constrain!(log_id);
    }

    // Fixed

    pub(crate) fn range_lookup(&mut self, value: Expression<F>, range: u64) {
        let (name, tag) = match range {
            5 => ("Range5", FixedTableTag::Range5),
            16 => ("Range16", FixedTableTag::Range16),
            32 => ("Range32", FixedTableTag::Range32),
            64 => ("Range64", FixedTableTag::Range64),
            128 => ("Range128", FixedTableTag::Range128),
            256 => ("Range256", FixedTableTag::Range256),
            512 => ("Range512", FixedTableTag::Range512),
            1024 => ("Range1024", FixedTableTag::Range1024),
            _ => unimplemented!(),
        };
        self.add_lookup(
            name,
            Lookup::Fixed {
                tag: tag.expr(),
                values: [value, 0.expr(), 0.expr()],
            },
        );
    }

    // constant gas
    pub(crate) fn constant_gas_lookup(&mut self, opcode: Expression<F>, gas: Expression<F>) {
        self.add_lookup(
            "constant gas",
            Lookup::Fixed {
                tag: FixedTableTag::ConstantGasCost.expr(),
                values: [opcode, gas, 0.expr()],
            },
        );
    }

    // Opcode

    pub(crate) fn opcode_lookup(&mut self, opcode: Expression<F>, is_code: Expression<F>) {
        self.opcode_lookup_at(
            self.curr.state.program_counter.expr() + self.program_counter_offset.expr(),
            opcode,
            is_code,
        );
        self.program_counter_offset += 1;
    }

    pub(crate) fn opcode_lookup_at(
        &mut self,
        index: Expression<F>,
        opcode: Expression<F>,
        is_code: Expression<F>,
    ) {
        let is_root_create = self.curr.state.is_root.expr() * self.curr.state.is_create.expr();
        self.add_lookup(
            "Opcode lookup",
            Lookup::Bytecode {
                hash: self.curr.state.code_hash.expr(),
                tag: BytecodeFieldTag::Byte.expr(),
                index,
                is_code,
                value: opcode,
            }
                .conditional(1.expr() - is_root_create),
        );
    }

    // Bytecode table

    pub(crate) fn bytecode_lookup(
        &mut self,
        code_hash: Expression<F>,
        index: Expression<F>,
        is_code: Expression<F>,
        value: Expression<F>,
    ) {
        self.add_lookup(
            "Bytecode (byte) lookup",
            Lookup::Bytecode {
                hash: code_hash,
                tag: BytecodeFieldTag::Byte.expr(),
                index,
                is_code,
                value,
            },
        )
    }

    pub(crate) fn bytecode_length(&mut self, code_hash: Expression<F>, value: Expression<F>) {
        self.add_lookup(
            "Bytecode (length)",
            Lookup::Bytecode {
                hash: code_hash,
                tag: BytecodeFieldTag::Header.expr(),
                index: 0.expr(),
                is_code: 0.expr(),
                value,
            },
        );
    }

    // Tx context

    pub(crate) fn tx_context(
        &mut self,
        id: Expression<F>,
        field_tag: TxContextFieldTag,
        index: Option<Expression<F>>,
    ) -> Cell<F> {
        let cell = self.query_cell();
        self.tx_context_lookup(id, field_tag, index, cell.expr());
        cell
    }

    pub(crate) fn tx_context_as_word(
        &mut self,
        id: Expression<F>,
        field_tag: TxContextFieldTag,
        index: Option<Expression<F>>,
    ) -> Word<F> {
        let word = self.query_word_rlc();
        self.tx_context_lookup(id, field_tag, index, word.expr());
        word
    }

    pub(crate) fn tx_context_lookup(
        &mut self,
        id: Expression<F>,
        field_tag: TxContextFieldTag,
        index: Option<Expression<F>>,
        value: Expression<F>,
    ) {
        self.add_lookup(
            "Tx lookup",
            Lookup::Tx {
                id,
                field_tag: field_tag.expr(),
                index: index.unwrap_or_else(|| 0.expr()),
                value,
            },
        );
    }

    // block
    pub(crate) fn block_lookup(
        &mut self,
        tag: Expression<F>,
        number: Option<Expression<F>>,
        val: Expression<F>,
    ) {
        self.add_lookup(
            "Block lookup",
            Lookup::Block {
                field_tag: tag,
                number: number.unwrap_or_else(|| 0.expr()),
                value: val,
            },
        );
    }

    // Rw

    /// Add a Lookup::Rw without increasing the rw_counter_offset, which is
    /// useful for state reversion or dummy lookup.
    fn rw_lookup_with_counter(
        &mut self,
        name: &str,
        counter: Expression<F>,
        is_write: Expression<F>,
        tag: RwTableTag,
        values: RwValues<F>,
    ) {
        // TODO figure out what's going on with this lookup types
        let name = format!("rw lookup '{}'", name);
        self.add_lookup(
            &name,
            Lookup::Rw {
                counter,
                is_write,
                tag: tag.expr(),
                values,
            },
        );
    }

    /// Add a Lookup::Rw and increase the rw_counter_offset, useful in normal
    /// cases.
    fn rw_lookup(
        &mut self,
        name: &'static str,
        is_write: Expression<F>,
        tag: RwTableTag,
        values: RwValues<F>,
    ) {
        self.rw_lookup_with_counter(
            name,
            self.curr.state.rw_counter.expr() + self.rw_counter_offset.clone(),
            is_write,
            tag,
            values,
        );
        // Manually constant folding is used here, since halo2 cannot do this
        // automatically. Better error message will be printed during circuit
        // debugging.
        self.rw_counter_offset = match self.condition_expr_opt() {
            None => {
                if let Constant(v) = self.rw_counter_offset {
                    Constant(v + F::from(1u64))
                } else {
                    self.rw_counter_offset.clone() + 1i32.expr()
                }
            }
            Some(c) => self.rw_counter_offset.clone() + c,
        };
    }

    fn reversible_write(
        &mut self,
        name: &'static str,
        tag: RwTableTag,
        values: RwValues<F>,
        reversion_info: Option<&mut ReversionInfo<F>>,
    ) {
        debug_assert!(
            tag.is_reversible(),
            "Reversible write requires reversible tag"
        );

        self.rw_lookup(name, true.expr(), tag, values.clone());

        // Revert if is_persistent is 0
        if let Some(reversion_info) = reversion_info {
            let reversible_write_counter_inc_selector = self.condition_expr();
            self.condition(not::expr(reversion_info.is_persistent()), |cb| {
                let name = format!("{} with reversion", name);
                cb.rw_lookup_with_counter(
                    &name,
                    reversion_info.rw_counter_of_reversion(reversible_write_counter_inc_selector),
                    true.expr(),
                    tag,
                    RwValues {
                        value_prev: values.value,
                        value: values.value_prev,
                        ..values
                    },
                )
            });
        }
    }

    // Access list

    pub(crate) fn account_access_list_write(
        &mut self,
        tx_id: Expression<F>,
        account_address: Expression<F>,
        value: Expression<F>,
        value_prev: Expression<F>,
        reversion_info: Option<&mut ReversionInfo<F>>,
    ) {
        self.reversible_write(
            "TxAccessListAccount write",
            RwTableTag::TxAccessListAccount,
            RwValues::new(
                tx_id,
                account_address,
                0.expr(),
                0.expr(),
                value,
                value_prev,
                0.expr(),
                0.expr(),
            ),
            reversion_info,
        );
    }

    pub(crate) fn account_access_list_read(
        &mut self,
        tx_id: Expression<F>,
        account_address: Expression<F>,
        value: Expression<F>,
    ) {
        self.rw_lookup(
            "account access list read",
            false.expr(),
            RwTableTag::TxAccessListAccount,
            RwValues::new(
                tx_id,
                account_address,
                0.expr(),
                0.expr(),
                value.clone(),
                value,
                0.expr(),
                0.expr(),
            ),
        );
    }

    pub(crate) fn account_storage_access_list_write(
        &mut self,
        tx_id: Expression<F>,
        account_address: Expression<F>,
        storage_key: Expression<F>,
        value: Expression<F>,
        value_prev: Expression<F>,
        reversion_info: Option<&mut ReversionInfo<F>>,
    ) {
        self.reversible_write(
            "TxAccessListAccountStorage write",
            RwTableTag::TxAccessListAccountStorage,
            RwValues::new(
                tx_id,
                account_address,
                0.expr(),
                storage_key,
                value,
                value_prev,
                0.expr(),
                0.expr(),
            ),
            reversion_info,
        );
    }

    pub(crate) fn account_storage_access_list_read(
        &mut self,
        tx_id: Expression<F>,
        account_address: Expression<F>,
        storage_key: Expression<F>,
        value: Expression<F>,
    ) {
        self.rw_lookup(
            "TxAccessListAccountStorage read",
            false.expr(),
            RwTableTag::TxAccessListAccountStorage,
            RwValues::new(
                tx_id,
                account_address,
                0.expr(),
                storage_key,
                value.clone(),
                value,
                0.expr(),
                0.expr(),
            ),
        );
    }

    // Tx Refund

    pub(crate) fn tx_refund_read(&mut self, tx_id: Expression<F>, value: Expression<F>) {
        self.rw_lookup(
            "TxRefund read",
            false.expr(),
            RwTableTag::TxRefund,
            RwValues::new(
                tx_id,
                0.expr(),
                0.expr(),
                0.expr(),
                value.clone(),
                value,
                0.expr(),
                0.expr(),
            ),
        );
    }

    pub(crate) fn tx_refund_write(
        &mut self,
        tx_id: Expression<F>,
        value: Expression<F>,
        value_prev: Expression<F>,
        reversion_info: Option<&mut ReversionInfo<F>>,
    ) {
        self.reversible_write(
            "TxRefund write",
            RwTableTag::TxRefund,
            RwValues::new(
                tx_id,
                0.expr(),
                0.expr(),
                0.expr(),
                value,
                value_prev,
                0.expr(),
                0.expr(),
            ),
            reversion_info,
        );
    }

    // Account

    pub(crate) fn account_read(
        &mut self,
        account_address: Expression<F>,
        field_tag: AccountFieldTag,
        value: Expression<F>,
    ) {
        self.rw_lookup(
            "Account read",
            false.expr(),
            RwTableTag::Account,
            RwValues::new(
                0.expr(),
                account_address,
                field_tag.expr(),
                0.expr(),
                value.clone(),
                value,
                0.expr(),
                0.expr(),
            ),
        );
    }

    pub(crate) fn account_write(
        &mut self,
        account_address: Expression<F>,
        field_tag: AccountFieldTag,
        value: Expression<F>,
        value_prev: Expression<F>,
        reversion_info: Option<&mut ReversionInfo<F>>,
    ) {
        self.reversible_write(
            "Account write",
            RwTableTag::Account,
            RwValues::new(
                0.expr(),
                account_address,
                field_tag.expr(),
                0.expr(),
                value,
                value_prev,
                0.expr(),
                0.expr(),
            ),
            reversion_info,
        );
    }

    // Account Storage

    pub(crate) fn account_storage_read(
        &mut self,
        account_address: Expression<F>,
        key: Expression<F>,
        value: Expression<F>,
        tx_id: Expression<F>,
        committed_value: Expression<F>,
    ) {
        self.rw_lookup(
            "account_storage_read",
            false.expr(),
            RwTableTag::AccountStorage,
            RwValues::new(
                tx_id,
                account_address,
                0.expr(),
                key,
                value.clone(),
                value,
                0.expr(),
                committed_value,
            ),
        );
    }

    #[allow(clippy::too_many_arguments)]
    pub(crate) fn account_storage_write(
        &mut self,
        account_address: Expression<F>,
        key: Expression<F>,
        value: Expression<F>,
        value_prev: Expression<F>,
        tx_id: Expression<F>,
        committed_value: Expression<F>,
        reversion_info: Option<&mut ReversionInfo<F>>,
    ) {
        self.reversible_write(
            "AccountStorage write",
            RwTableTag::AccountStorage,
            RwValues::new(
                tx_id,
                account_address,
                0.expr(),
                key,
                value,
                value_prev,
                0.expr(),
                committed_value,
            ),
            reversion_info,
        );
    }

    // Call context

    pub(crate) fn call_context(
        &mut self,
        call_id: Option<Expression<F>>,
        field_tag: CallContextFieldTag,
    ) -> Cell<F> {
        let phase = match field_tag {
            CallContextFieldTag::CodeHash => CellType::StoragePhase2,
            _ => CellType::StoragePhase1,
        };
        let cell = self.query_cell_with_type(phase);
        self.call_context_lookup(false.expr(), call_id, field_tag, cell.expr());
        cell
    }

    pub(crate) fn call_context_as_word(
        &mut self,
        call_id: Option<Expression<F>>,
        field_tag: CallContextFieldTag,
    ) -> Word<F> {
        let word = self.query_word_rlc();
        self.call_context_lookup(false.expr(), call_id, field_tag, word.expr());
        word
    }

    pub(crate) fn call_context_lookup(
        &mut self,
        is_write: Expression<F>,
        call_id: Option<Expression<F>>,
        field_tag: CallContextFieldTag,
        value: Expression<F>,
    ) {
        self.rw_lookup(
            "CallContext lookup",
            is_write,
            RwTableTag::CallContext,
            RwValues::new(
                call_id.unwrap_or_else(|| self.curr.state.call_id.expr()),
                0.expr(),
                field_tag.expr(),
                0.expr(),
                value,
                0.expr(),
                0.expr(),
                0.expr(),
            ),
        );
    }

    fn reversion_info(
        &mut self,
        call_id: Option<Expression<F>>,
        is_write: bool,
    ) -> ReversionInfo<F> {
        let [rw_counter_end_of_reversion, is_persistent] = [
            CallContextFieldTag::RwCounterEndOfReversion,
            CallContextFieldTag::IsPersistent,
        ]
            .map(|field_tag| {
                let cell = self.query_cell();
                self.call_context_lookup(is_write.expr(), call_id.clone(), field_tag, cell.expr());
                cell
            });

        ReversionInfo {
            rw_counter_end_of_reversion,
            is_persistent,
            reversible_write_counter: if call_id.is_some() {
                0.expr()
            } else {
                self.curr.state.reversible_write_counter.expr()
            },
        }
    }

    pub(crate) fn reversion_info_read(
        &mut self,
        call_id: Option<Expression<F>>,
    ) -> ReversionInfo<F> {
        self.reversion_info(call_id, false)
    }

    pub(crate) fn reversion_info_write(
        &mut self,
        call_id: Option<Expression<F>>,
    ) -> ReversionInfo<F> {
        self.reversion_info(call_id, true)
    }

    // Global

    pub(crate) fn global_write(&mut self, index: Expression<F>, value: Expression<F>) {
        self.global_lookup(1.expr(), index, value)
    }

    pub(crate) fn global_read(&mut self, index: Expression<F>, value: Expression<F>) {
        self.global_lookup(0.expr(), index, value)
    }

    pub(crate) fn global_lookup(&mut self, is_write: Expression<F>, index: Expression<F>, value: Expression<F>) {
        self.rw_lookup(
            "Global lookup",
            is_write,
            RwTableTag::Global,
            RwValues::new(
                self.curr.state.call_id.expr(),
                index,
                0.expr(),
                0.expr(),
                value,
                0.expr(),
                0.expr(),
                0.expr(),
            ),
        );
    }

    // Stack

    pub(crate) fn stack_pop(&mut self, value: Expression<F>) {
        self.stack_lookup(false.expr(), self.stack_pointer_offset.clone(), value);
        self.stack_pointer_offset = self.stack_pointer_offset.clone() + self.condition_expr();
    }

    pub(crate) fn stack_push(&mut self, value: Expression<F>) {
        self.stack_pointer_offset = self.stack_pointer_offset.clone() - self.condition_expr();
        self.stack_lookup(true.expr(), self.stack_pointer_offset.expr(), value);
    }

    pub(crate) fn stack_lookup(
        &mut self,
        is_write: Expression<F>,
        stack_pointer_offset: Expression<F>,
        value: Expression<F>,
    ) {
        self.rw_lookup(
            "Stack lookup",
            is_write,
            RwTableTag::Stack,
            RwValues::new(
                self.curr.state.call_id.expr(),
                self.curr.state.stack_pointer.expr() + stack_pointer_offset,
                0.expr(),
                0.expr(),
                value,
                0.expr(),
                0.expr(),
                0.expr(),
            ),
        );
    }

    // Memory

    pub(crate) fn memory_rlc_lookup<const N: usize>(
        &mut self,
        is_write: Expression<F>,
        dest_offset: &Cell<F>,
        value: &RandomLinearCombination<F, N>,
    ) {
        for idx in 0..N {
            self.memory_lookup(
                is_write.clone(),
                dest_offset.expr() + idx.expr(),
                value.cells[N - 1 - idx].expr(),
                None,
            );
        }
    }

    pub(crate) fn memory_lookup(
        &mut self,
        is_write: Expression<F>,
        memory_address: Expression<F>,
        byte: Expression<F>,
        call_id: Option<Expression<F>>,
    ) {
        self.rw_lookup(
            "Memory lookup",
            is_write,
            RwTableTag::Memory,
            RwValues::new(
                call_id.unwrap_or_else(|| self.curr.state.call_id.expr()),
                memory_address,
                0.expr(),
                0.expr(),
                byte,
                0.expr(),
                0.expr(),
                0.expr(),
            ),
        );
    }

    pub(crate) fn tx_log_lookup(
        &mut self,
        tx_id: Expression<F>,
        log_id: Expression<F>,
        field_tag: TxLogFieldTag,
        index: Expression<F>,
        value: Expression<F>,
    ) {
        self.rw_lookup(
            "log data lookup",
            1.expr(),
            RwTableTag::TxLog,
            RwValues::new(
                tx_id,
                build_tx_log_expression(index, field_tag.expr(), log_id),
                0.expr(),
                0.expr(),
                value,
                0.expr(),
                0.expr(),
                0.expr(),
            ),
        );
    }

    // Tx Receipt

    pub(crate) fn tx_receipt_lookup(
        &mut self,
        is_write: Expression<F>,
        tx_id: Expression<F>,
        tag: TxReceiptFieldTag,
        value: Expression<F>,
    ) {
        self.rw_lookup(
            "tx receipt lookup",
            is_write,
            RwTableTag::TxReceipt,
            RwValues::new(
                tx_id,
                0.expr(),
                tag.expr(),
                0.expr(),
                value,
                0.expr(),
                0.expr(),
                0.expr(),
            ),
        );
    }

    // RwTable Padding (Start tag)

    pub(crate) fn rw_table_start_lookup(&mut self, counter: Expression<F>) {
        self.rw_lookup_with_counter(
            "Start lookup",
            counter,
            0.expr(),
            RwTableTag::Start,
            RwValues {
                id: 0.expr(),
                address: 0.expr(),
                field_tag: 0.expr(),
                storage_key: 0.expr(),
                value: 0.expr(),
                value_prev: 0.expr(),
                aux1: 0.expr(),
                aux2: 0.expr(),
            },
        );
    }

    // Copy Table

    #[allow(clippy::too_many_arguments)]
    pub(crate) fn copy_table_lookup(
        &mut self,
        src_id: Expression<F>,
        src_tag: Expression<F>,
        dst_id: Expression<F>,
        dst_tag: Expression<F>,
        src_addr: Expression<F>,
        src_addr_end: Expression<F>,
        dst_addr: Expression<F>,
        length: Expression<F>,
        rlc_acc: Expression<F>,
        rwc_inc: Expression<F>,
    ) {
        self.add_lookup(
            "copy lookup",
            Lookup::CopyTable {
                is_first: 1.expr(), // is_first
                src_id,
                src_tag,
                dst_id,
                dst_tag,
                src_addr,
                src_addr_end,
                dst_addr,
                length,
                rlc_acc,
                rw_counter: self.curr.state.rw_counter.expr() + self.rw_counter_offset(),
                rwc_inc: rwc_inc.clone(),
            },
        );
        self.rw_counter_offset = self.rw_counter_offset.clone() + self.condition_expr() * rwc_inc;
    }

    // Exponentiation Table

    #[allow(clippy::too_many_arguments)]
    pub(crate) fn exp_table_lookup(
        &mut self,
        identifier: Expression<F>,
        is_last: Expression<F>,
        base_limbs: [Expression<F>; 4],
        exponent_lo_hi: [Expression<F>; 2],
        exponentiation_lo_hi: [Expression<F>; 2],
    ) {
        self.add_lookup(
            "exponentiation lookup",
            Lookup::ExpTable {
                identifier,
                is_last,
                base_limbs,
                exponent_lo_hi,
                exponentiation_lo_hi,
            },
        );
    }

    // Keccak Table

    pub(crate) fn keccak_table_lookup(
        &mut self,
        input_rlc: Expression<F>,
        input_len: Expression<F>,
        output_rlc: Expression<F>,
    ) {
        self.add_lookup(
            "keccak lookup",
            Lookup::KeccakTable {
                input_rlc,
                input_len,
                output_rlc,
            },
        );
    }

    // Validation

    pub(crate) fn validate_degree(&self, degree: usize, name: &'static str) {
        // We need to subtract IMPLICIT_DEGREE from MAX_DEGREE because all expressions
        // will be multiplied by state selector and q_step/q_step_first
        // selector.
        debug_assert!(
            degree <= MAX_DEGREE - IMPLICIT_DEGREE,
            "Expression {} degree too high: {} > {}",
            name,
            degree,
            MAX_DEGREE - IMPLICIT_DEGREE,
        );
    }

    // General

    pub(crate) fn condition<R>(
        &mut self,
        condition: Expression<F>,
        constraint: impl FnOnce(&mut Self) -> R,
    ) -> R {
        self.conditions.push(condition);
        let ret = constraint(self);
        self.conditions.pop();
        ret
    }

    /// This function needs to be used with extra precaution. You need to make
    /// sure the layout is the same as the gadget for `next_step_state`.
    /// `query_cell` will return cells in the next step in the `constraint`
    /// function.
    pub(crate) fn constrain_next_step<R>(
        &mut self,
        next_step_state: ExecutionState,
        condition: Option<Expression<F>>,
        constraint: impl FnOnce(&mut Self) -> R,
    ) -> R {
        assert!(!self.in_next_step, "Already in the next step");
        self.in_next_step = true;
        let ret = match condition {
            None => {
                self.require_next_state(next_step_state);
                constraint(self)
            }
            Some(cond) => self.condition(cond, |cb| {
                cb.require_next_state(next_step_state);
                constraint(cb)
            }),
        };
        self.in_next_step = false;
        ret
    }

    pub(crate) fn add_constraints(&mut self, constraints: Vec<(&'static str, Expression<F>)>) {
        for (name, constraint) in constraints {
            self.add_constraint(name, constraint);
        }
    }

    pub(crate) fn add_constraint(&mut self, name: &'static str, constraint: Expression<F>) {
        let constraint = self.split_expression(
            name,
            constraint * self.condition_expr(),
            MAX_DEGREE - IMPLICIT_DEGREE,
        );

        self.validate_degree(constraint.degree(), name);
        self.push_constraint(name, constraint);
    }

    /// TODO: Doc
    fn constraint_at_location<R>(
        &mut self,
        location: ConstraintLocation,
        constraint: impl FnOnce(&mut Self) -> R,
    ) -> R {
        debug_assert_eq!(
            self.constraints_location,
            ConstraintLocation::Step,
            "ConstraintLocation can't be combined"
        );
        self.constraints_location = location;
        let ret = constraint(self);
        self.constraints_location = ConstraintLocation::Step;
        ret
    }
    /// TODO: Doc
    pub(crate) fn step_first<R>(&mut self, constraint: impl FnOnce(&mut Self) -> R) -> R {
        self.constraint_at_location(ConstraintLocation::StepFirst, constraint)
    }
    /// TODO: Doc
    pub(crate) fn step_last<R>(&mut self, constraint: impl FnOnce(&mut Self) -> R) -> R {
        self.constraint_at_location(ConstraintLocation::StepLast, constraint)
    }
    /// TODO: Doc
    pub(crate) fn not_step_last<R>(&mut self, constraint: impl FnOnce(&mut Self) -> R) -> R {
        self.constraint_at_location(ConstraintLocation::NotStepLast, constraint)
    }

    /// TODO: Doc
    fn push_constraint(&mut self, name: &'static str, constraint: Expression<F>) {
        match self.constraints_location {
            ConstraintLocation::Step => self.constraints.step.push((name, constraint)),
            ConstraintLocation::StepFirst => self.constraints.step_first.push((name, constraint)),
            ConstraintLocation::StepLast => self.constraints.step_last.push((name, constraint)),
            ConstraintLocation::NotStepLast => {
                self.constraints.not_step_last.push((name, constraint))
            }
        }
    }

    pub(crate) fn add_lookup(&mut self, name: &str, lookup: Lookup<F>) {
        let lookup = match self.condition_expr_opt() {
            Some(condition) => lookup.conditional(condition),
            None => lookup,
        };
        let compressed_expr = self.split_expression(
            "Lookup compression",
            rlc::expr(&lookup.input_exprs(), self.challenges.lookup_input()),
            MAX_DEGREE - IMPLICIT_DEGREE,
        );
        self.store_expression(name, compressed_expr, CellType::Lookup(lookup.table()));
    }

    pub(crate) fn store_expression(
        &mut self,
        name: &str,
        expr: Expression<F>,
        cell_type: CellType,
    ) -> Expression<F> {
        // Check if we already stored the expression somewhere
        let stored_expression = self.find_stored_expression(&expr, cell_type);

        match stored_expression {
            Some(stored_expression) => {
                debug_assert!(
                    !matches!(cell_type, CellType::Lookup(_)),
                    "The same lookup is done multiple times",
                );
                stored_expression.cell.expr()
            }
            None => {
                // Even if we're building expressions for the next step,
                // these intermediate values need to be stored in the current step.
                let in_next_step = self.in_next_step;
                self.in_next_step = false;
                let cell = self.query_cell_with_type(cell_type);
                self.in_next_step = in_next_step;

                // Require the stored value to equal the value of the expression
                let name = format!("{} (stored expression)", name);
                self.push_constraint(
                    Box::leak(name.clone().into_boxed_str()),
                    cell.expr() - expr.clone(),
                );

                self.stored_expressions.push(StoredExpression {
                    name,
                    cell: cell.clone(),
                    cell_type,
                    expr_id: expr.identifier(),
                    expr,
                });
                cell.expr()
            }
        }
    }

    pub(crate) fn find_stored_expression(
        &self,
        expr: &Expression<F>,
        cell_type: CellType,
    ) -> Option<&StoredExpression<F>> {
        let expr_id = expr.identifier();
        self.stored_expressions
            .iter()
            .find(|&e| e.cell_type == cell_type && e.expr_id == expr_id)
    }

    fn split_expression(
        &mut self,
        name: &'static str,
        expr: Expression<F>,
        max_degree: usize,
    ) -> Expression<F> {
        if expr.degree() > max_degree {
            match expr {
                Expression::Negated(poly) => {
                    Expression::Negated(Box::new(self.split_expression(name, *poly, max_degree)))
                }
                Expression::Scaled(poly, v) => {
                    Expression::Scaled(Box::new(self.split_expression(name, *poly, max_degree)), v)
                }
                Expression::Sum(a, b) => {
                    let a = self.split_expression(name, *a, max_degree);
                    let b = self.split_expression(name, *b, max_degree);
                    a + b
                }
                Expression::Product(a, b) => {
                    let (mut a, mut b) = (*a, *b);
                    while a.degree() + b.degree() > max_degree {
                        let mut split = |expr: Expression<F>| {
                            if expr.degree() > max_degree {
                                self.split_expression(name, expr, max_degree)
                            } else {
                                let cell_type = CellType::storage_for_expr(&expr);
                                self.store_expression(name, expr, cell_type)
                            }
                        };
                        if a.degree() >= b.degree() {
                            a = split(a);
                        } else {
                            b = split(b);
                        }
                    }
                    a * b
                }
                _ => expr.clone(),
            }
        } else {
            expr.clone()
        }
    }

    fn condition_expr(&self) -> Expression<F> {
        match self.condition_expr_opt() {
            Some(condition) => condition,
            None => 1.expr(),
        }
    }
}<|MERGE_RESOLUTION|>--- conflicted
+++ resolved
@@ -1,15 +1,3 @@
-use halo2_proofs::{
-    circuit::Value,
-    plonk::{
-        Error,
-        Expression::{self, Constant},
-    },
-};
-
-use eth_types::Field;
-use gadgets::util::{and, not};
-use keccak256::EMPTY_HASH_LE;
-
 use crate::{
     evm_circuit::{
         param::STACK_CAPACITY,
@@ -23,8 +11,6 @@
     },
     util::{build_tx_log_expression, Challenges, Expr},
 };
-<<<<<<< HEAD
-=======
 use eth_types::Field;
 use gadgets::util::not;
 use halo2_proofs::{
@@ -35,7 +21,6 @@
     },
 };
 use keccak256::EMPTY_HASH_LE;
->>>>>>> 56e097cf
 
 use super::{CachedRegion, CellType, rlc, StoredExpression};
 
@@ -559,7 +544,7 @@
         constrain!(is_root);
         constrain!(is_create);
         constrain!(code_hash);
-        constrain!(program_counter);
+        // constrain!(program_counter);
         constrain!(stack_pointer);
         constrain!(gas_left);
         // constrain!(memory_word_size);
