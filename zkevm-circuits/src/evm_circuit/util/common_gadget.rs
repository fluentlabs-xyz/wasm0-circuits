--- conflicted
+++ resolved
@@ -7,11 +7,8 @@
 use crate::{
     evm_circuit::{
         param::{N_BYTES_ACCOUNT_ADDRESS, N_BYTES_GAS, N_BYTES_MEMORY_WORD_SIZE},
-<<<<<<< HEAD
-=======
         step::ExecutionState,
         table::{FixedTableTag, Lookup},
->>>>>>> 61e3193d
         util::{
             constraint_builder::{
                 ConstraintBuilder, ReversionInfo, StepStateTransition,
