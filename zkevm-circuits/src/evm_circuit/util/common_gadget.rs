--- conflicted
+++ resolved
@@ -1,19 +1,15 @@
 use super::{
     constraint_builder::ConstrainBuilderCommon,
     from_bytes,
-<<<<<<< HEAD
-    math_gadget::{IsEqualGadget, IsZeroGadget},
-    memory_gadget::{MemoryAddressGadget},
-=======
     math_gadget::{IsEqualGadget, IsZeroGadget, LtGadget},
     memory_gadget::{CommonMemoryAddressGadget, MemoryExpansionGadget},
->>>>>>> fbcfd0f0
     CachedRegion,
 };
 use crate::{
     evm_circuit::{
-        param::{N_BYTES_ACCOUNT_ADDRESS, N_BYTES_GAS},
+        param::{N_BYTES_ACCOUNT_ADDRESS, N_BYTES_GAS, N_BYTES_MEMORY_WORD_SIZE},
         step::ExecutionState,
+        table::{FixedTableTag, Lookup},
         util::{
             constraint_builder::{
                 EVMConstraintBuilder, ReversionInfo, StepStateTransition,
@@ -33,7 +29,6 @@
     circuit::Value,
     plonk::{Error, Expression},
 };
-use crate::evm_circuit::table::{FixedTableTag, Lookup};
 
 /// Construction of execution state that stays in the same call context, which
 /// lookups the opcode and verifies the execution state is responsible for it,
@@ -50,7 +45,6 @@
         opcode: Cell<F>,
         step_state_transition: StepStateTransition<F>,
     ) -> Self {
-        // TODO need a fix
         // cb.opcode_lookup(opcode.expr(), 1.expr());
         cb.add_lookup(
             "Responsible opcode lookup",
@@ -132,7 +126,7 @@
                 CallContextFieldTag::MemorySize,
                 CallContextFieldTag::ReversibleWriteCounter,
             ]
-                .map(|field_tag| cb.call_context(Some(caller_id.expr()), field_tag));
+            .map(|field_tag| cb.call_context(Some(caller_id.expr()), field_tag));
 
         // Update caller's last callee information
         // EIP-211 CREATE/CREATE2 call successful case should set RETURNDATASIZE = 0
@@ -289,7 +283,7 @@
 }
 
 impl<F: Field, const N_ADDENDS: usize, const INCREASE: bool>
-UpdateBalanceGadget<F, N_ADDENDS, INCREASE>
+    UpdateBalanceGadget<F, N_ADDENDS, INCREASE>
 {
     pub(crate) fn construct(
         cb: &mut EVMConstraintBuilder<F>,
@@ -641,15 +635,11 @@
     pub callee_address: Word<F>,
     pub value_offset: Cell<F>,
     pub value: Word<F>,
-<<<<<<< HEAD
-    pub cd_address: MemoryAddressGadget<F>,
-    pub rd_address: MemoryAddressGadget<F>,
-    pub status_offset: Cell<F>,
-=======
     pub cd_address: MemAddrGadget,
     pub rd_address: MemAddrGadget,
+    pub status_offset: Cell<F>,
+
     pub memory_expansion: MemoryExpansionGadget<F, 2, N_BYTES_MEMORY_WORD_SIZE>,
->>>>>>> fbcfd0f0
 
     pub value_is_zero: IsZeroGadget<F>,
     pub has_value: Expression<F>,
@@ -681,18 +671,10 @@
         let callee_address = cb.query_word_rlc();
         let value_offset = cb.query_cell();
         let value = cb.query_word_rlc();
-<<<<<<< HEAD
-        let cd_offset = cb.query_cell_phase2();
-        let cd_length = cb.query_word_rlc();
-        let rd_offset = cb.query_cell_phase2();
-        let rd_length = cb.query_word_rlc();
-        let status_offset = cb.query_cell();
-=======
->>>>>>> fbcfd0f0
-        let is_success = cb.query_bool();
-
         let cd_address = MemAddrGadget::construct_self(cb);
         let rd_address = MemAddrGadget::construct_self(cb);
+        let status_offset = cb.query_cell();
+        let is_success = cb.query_bool();
 
         // Lookup values from stack
         // `callee_address` is poped from stack and used to check if it exists in
@@ -703,12 +685,11 @@
         // For both CALL and STATICCALL, caller address is
         // `current_callee_address` and callee address is `callee_address`.
 
-<<<<<<< HEAD
         cb.stack_pop(status_offset.expr());
-        cb.stack_pop(rd_length.expr());
-        cb.stack_pop(rd_offset.expr());
-        cb.stack_pop(cd_length.expr());
-        cb.stack_pop(cd_offset.expr());
+        cb.stack_pop(rd_address.length());
+        cb.stack_pop(rd_address.address());
+        cb.stack_pop(cd_address.length());
+        cb.stack_pop(cd_address.address());
 
         // `CALL` and `CALLCODE` opcodes have an additional stack pop `value`.
         cb.condition(is_call + is_callcode, |cb| {
@@ -721,30 +702,15 @@
         cb.stack_pop(gas.expr());
 
         cb.memory_lookup(1.expr(), status_offset.expr(), if IS_SUCCESS_CALL {
-=======
-        // `CALL` and `CALLCODE` opcodes have an additional stack pop `value`.
-        cb.condition(is_call + is_callcode, |cb| cb.stack_pop(value.expr()));
-        cb.stack_pop(cd_address.offset_rlc());
-        cb.stack_pop(cd_address.length_rlc());
-        cb.stack_pop(rd_address.offset_rlc());
-        cb.stack_pop(rd_address.length_rlc());
-        cb.stack_push(if IS_SUCCESS_CALL {
->>>>>>> fbcfd0f0
             is_success.expr()
         } else {
             0.expr()
         }, None);
 
         // Recomposition of random linear combination to integer
-<<<<<<< HEAD
         let gas_is_u64 = IsZeroGadget::construct(cb, gas.expr());
-        let cd_address = MemoryAddressGadget::construct(cb, cd_offset, cd_length);
-        let rd_address = MemoryAddressGadget::construct(cb, rd_offset, rd_length);
-=======
-        let gas_is_u64 = IsZeroGadget::construct(cb, sum::expr(&gas_word.cells[N_BYTES_GAS..]));
         let memory_expansion =
             MemoryExpansionGadget::construct(cb, [cd_address.address(), rd_address.address()]);
->>>>>>> fbcfd0f0
 
         // construct common gadget
         let value_is_zero = IsZeroGadget::construct(cb, sum::expr(&value.cells));
@@ -776,6 +742,8 @@
             rd_address,
             status_offset,
 
+            memory_expansion,
+
             value_is_zero,
             has_value,
             phase2_callee_code_hash,
@@ -804,8 +772,9 @@
             GasCost::COLD_ACCOUNT_ACCESS.expr(),
         ) + self.has_value.clone()
             * (GasCost::CALL_WITH_VALUE.expr()
-            // Only CALL opcode could invoke transfer to make empty account into non-empty.
-            + is_call * self.callee_not_exists.expr() * GasCost::NEW_ACCOUNT.expr())
+                // Only CALL opcode could invoke transfer to make empty account into non-empty.
+                + is_call * self.callee_not_exists.expr() * GasCost::NEW_ACCOUNT.expr())
+            + self.memory_expansion.gas_cost()
     }
 
     #[allow(clippy::too_many_arguments)]
@@ -842,11 +811,13 @@
         self.gas_is_u64.assign(
             region,
             offset,
-            F::from(gas.as_u64()),
+            sum::value(&gas.to_le_bytes()[N_BYTES_GAS..]),
         )?;
-        self.cd_address
+        let cd_address = self
+            .cd_address
             .assign(region, offset, cd_offset, cd_length)?;
-        self.rd_address
+        let rd_address = self
+            .rd_address
             .assign(region, offset, rd_offset, rd_length)?;
 
         self.value_is_zero
@@ -880,10 +851,10 @@
             GasCost::CALL_WITH_VALUE.as_u64()
                 // Only CALL opcode could invoke transfer to make empty account into non-empty.
                 + if is_call && is_empty_account {
-                GasCost::NEW_ACCOUNT.as_u64()
-            } else {
-                0
-            }
+                    GasCost::NEW_ACCOUNT.as_u64()
+                } else {
+                    0
+                }
         } else {
             0
         } + memory_expansion_gas_cost;
