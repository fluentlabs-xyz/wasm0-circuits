--- conflicted
+++ resolved
@@ -29,11 +29,8 @@
 pub(crate) mod instrumentation;
 pub(crate) mod math_gadget;
 pub(crate) mod memory_gadget;
-<<<<<<< HEAD
+pub(crate) mod precompile_gadget;
 pub(crate) mod host_return_gadget;
-=======
-pub(crate) mod precompile_gadget;
->>>>>>> 6c6865f6
 
 pub use gadgets::util::{and, not, or, select, sum};
 
