use crate::{
    evm_circuit::{
        param::{
            LOOKUP_CONFIG, N_BYTES_MEMORY_ADDRESS, N_BYTE_LOOKUPS, N_COPY_COLUMNS,
            N_PHASE2_COLUMNS, N_PHASE2_COPY_COLUMNS,
        },
        table::Table,
    },
    table::RwTableTag,
    util::{query_expression, Challenges, Expr},
    witness::{Block, ExecStep, Rw, RwMap},
};
<<<<<<< HEAD
use eth_types::{Field, N_BYTES_WORD, N_BYTES_ADDRESS, ToAddress, Address, ToLittleEndian, U256};
=======
use bus_mapping::state_db::CodeDB;
use eth_types::{Address, ToLittleEndian, ToWord, U256};
>>>>>>> fbcfd0f0
use halo2_proofs::{
    arithmetic::FieldExt,
    circuit::{AssignedCell, Region, Value},
    plonk::{Advice, Assigned, Column, ConstraintSystem, Error, Expression, VirtualCells},
    poly::Rotation,
};
use itertools::Itertools;
use std::{
    collections::BTreeMap,
    hash::{Hash, Hasher},
};

pub(crate) mod common_gadget;
pub(crate) mod constraint_builder;
pub(crate) mod instrumentation;
pub(crate) mod math_gadget;
pub(crate) mod memory_gadget;
pub(crate) mod host_return_gadget;

pub use gadgets::util::{and, not, or, select, sum};

#[derive(Clone, Debug)]
pub(crate) struct Cell<F> {
    // expression for constraint
    expression: Expression<F>,
    column: Column<Advice>,
    // relative position to selector for synthesis
    rotation: usize,
    cell_column_index: usize,
}

impl<F: FieldExt> Cell<F> {
    pub(crate) fn new(
        meta: &mut VirtualCells<F>,
        column: Column<Advice>,
        rotation: usize,
        cell_column_index: usize,
    ) -> Self {
        Self {
            expression: meta.query_advice(column, Rotation(rotation as i32)),
            column,
            rotation,
            cell_column_index,
        }
    }

    pub(crate) fn assign(
        &self,
        region: &mut CachedRegion<'_, '_, F>,
        offset: usize,
        value: Value<F>,
    ) -> Result<AssignedCell<F, F>, Error> {
        region.assign_advice(
            || {
                format!(
                    "Cell column: {:?} and rotation: {}",
                    self.column, self.rotation
                )
            },
            self.column,
            offset + self.rotation,
            || value,
        )
    }
}

impl<F: FieldExt> Expr<F> for Cell<F> {
    fn expr(&self) -> Expression<F> {
        self.expression.clone()
    }
}

impl<F: FieldExt> Expr<F> for &Cell<F> {
    fn expr(&self) -> Expression<F> {
        self.expression.clone()
    }
}
pub struct CachedRegion<'r, 'b, F: FieldExt> {
    region: &'r mut Region<'b, F>,
    advice: Vec<Vec<F>>,
    challenges: &'r Challenges<Value<F>>,
    advice_columns: Vec<Column<Advice>>,
    width_start: usize,
    height_start: usize,
}

impl<'r, 'b, F: FieldExt> CachedRegion<'r, 'b, F> {
    /// New cached region
    pub(crate) fn new(
        region: &'r mut Region<'b, F>,
        challenges: &'r Challenges<Value<F>>,
        advice_columns: Vec<Column<Advice>>,
        height: usize,
        height_start: usize,
    ) -> Self {
        Self {
            region,
            advice: vec![vec![F::zero(); height]; advice_columns.len()],
            challenges,
            width_start: advice_columns[0].index(),
            height_start,
            advice_columns,
        }
    }

    /// This method replicates the assignment of 1 row at height_start (which
    /// must be already assigned via the CachedRegion) into a range of rows
    /// indicated by offset_begin, offset_end. It can be used as a "quick"
    /// path for assignment for repeated padding rows.
    pub fn replicate_assignment_for_range<A, AR>(
        &mut self,
        annotation: A,
        offset_begin: usize,
        offset_end: usize,
    ) -> Result<(), Error>
    where
        A: Fn() -> AR,
        AR: Into<String>,
    {
        for (v, column) in self
            .advice
            .iter()
            .map(|values| values[0])
            .zip_eq(self.advice_columns.iter())
        {
            if v.is_zero_vartime() {
                continue;
            }
            let annotation: &String = &annotation().into();
            for offset in offset_begin..offset_end {
                self.region
                    .assign_advice(|| annotation, *column, offset, || Value::known(v))?;
            }
        }

        Ok(())
    }

    /// Assign an advice column value (witness).
    pub fn assign_advice<'v, V, VR, A, AR>(
        &'v mut self,
        annotation: A,
        column: Column<Advice>,
        offset: usize,
        to: V,
    ) -> Result<AssignedCell<VR, F>, Error>
    where
        V: Fn() -> Value<VR> + 'v,
        for<'vr> Assigned<F>: From<&'vr VR>,
        A: Fn() -> AR,
        AR: Into<String>,
    {
        // Actually set the value
        let res = self.region.assign_advice(annotation, column, offset, &to);
        // Cache the value
        // Note that the `value_field` in `AssignedCell` might be `Value::unkonwn` if
        // the column has different phase than current one, so we call to `to`
        // again here to cache the value.
        if res.is_ok() {
            to().map(|f| {
                self.advice[column.index() - self.width_start][offset - self.height_start] =
                    Assigned::from(&f).evaluate();
            });
        }
        res
    }

    pub fn get_fixed(&self, _row_index: usize, _column_index: usize, _rotation: Rotation) -> F {
        unimplemented!("fixed column");
    }

    pub fn get_advice(&self, row_index: usize, column_index: usize, rotation: Rotation) -> F {
        self.advice[column_index - self.width_start]
            [(((row_index - self.height_start) as i32) + rotation.0) as usize]
    }

    pub fn challenges(&self) -> &Challenges<Value<F>> {
        self.challenges
    }

    pub fn word_rlc(&self, n: U256) -> Value<F> {
        self.challenges
            .evm_word()
            .map(|r| rlc::value(&n.to_le_bytes(), r))
    }

    pub fn code_hash(&self, n: U256) -> Value<F> {
        self.challenges.evm_word().map(|r| {
            if cfg!(feature = "poseidon-codehash") {
                // only FieldExt is not enough for ToScalar trait so we have to make workaround
                rlc::value(&n.to_le_bytes(), F::from(256u64))
            } else {
                rlc::value(&n.to_le_bytes(), r)
            }
        })
    }

    pub fn keccak_rlc(&self, le_bytes: &[u8]) -> Value<F> {
        self.challenges
            .keccak_input()
            .map(|r| rlc::value(le_bytes, r))
    }

    pub fn empty_code_hash_rlc(&self) -> Value<F> {
        self.code_hash(CodeDB::empty_code_hash().to_word())
    }

    /// Constrains a cell to have a constant value.
    ///
    /// Returns an error if the cell is in a column where equality has not been
    /// enabled.
    pub fn constrain_constant<VR>(
        &mut self,
        cell: AssignedCell<F, F>,
        constant: VR,
    ) -> Result<(), Error>
    where
        VR: Into<Assigned<F>>,
    {
        self.region.constrain_constant(cell.cell(), constant.into())
    }
}

#[derive(Debug, Clone)]
pub struct StoredExpression<F> {
    pub(crate) name: String,
    cell: Cell<F>,
    cell_type: CellType,
    expr: Expression<F>,
    expr_id: String,
}

impl<F> Hash for StoredExpression<F> {
    fn hash<H: Hasher>(&self, state: &mut H) {
        self.expr_id.hash(state);
        self.cell_type.hash(state);
    }
}

impl<F: FieldExt> StoredExpression<F> {
    pub fn assign(
        &self,
        region: &mut CachedRegion<'_, '_, F>,
        offset: usize,
    ) -> Result<Value<F>, Error> {
        let value = self.expr.evaluate(
            &|scalar| Value::known(scalar),
            &|_| unimplemented!("selector column"),
            &|fixed_query| {
                Value::known(region.get_fixed(
                    offset,
                    fixed_query.column_index(),
                    fixed_query.rotation(),
                ))
            },
            &|advice_query| {
                Value::known(region.get_advice(
                    offset,
                    advice_query.column_index(),
                    advice_query.rotation(),
                ))
            },
            &|_| unimplemented!("instance column"),
            &|challenge| *region.challenges().indexed()[challenge.index()],
            &|a| -a,
            &|a, b| a + b,
            &|a, b| a * b,
            &|a, scalar| a * Value::known(scalar),
        );
        self.cell.assign(region, offset, value)?;
        Ok(value)
    }
}

#[derive(Clone, Copy, Debug, PartialEq, Eq, PartialOrd, Ord, Hash)]
pub(crate) enum CellType {
    StoragePhase1,
    StoragePhase2,
    StoragePermutation,
    StoragePermutationPhase2,
    LookupByte,
    Lookup(Table),
}

impl CellType {
    // The phase that given `Expression` becomes evaluateable.
    fn expr_phase<F: FieldExt>(expr: &Expression<F>) -> u8 {
        use Expression::*;
        match expr {
            Challenge(challenge) => challenge.phase() + 1,
            Advice(query) => query.phase(),
            Constant(_) | Selector(_) | Fixed(_) | Instance(_) => 0,
            Negated(a) | Expression::Scaled(a, _) => Self::expr_phase(a),
            Sum(a, b) | Product(a, b) => std::cmp::max(Self::expr_phase(a), Self::expr_phase(b)),
        }
    }

    /// Return the storage phase of phase
    pub(crate) fn storage_for_phase(phase: u8) -> CellType {
        match phase {
            0 => CellType::StoragePhase1,
            1 => CellType::StoragePhase2,
            _ => unreachable!(),
        }
    }

    /// Return the storage cell of the expression
    pub(crate) fn storage_for_expr<F: FieldExt>(expr: &Expression<F>) -> CellType {
        Self::storage_for_phase(Self::expr_phase::<F>(expr))
    }
}

#[derive(Clone, Debug)]
pub(crate) struct CellColumn<F> {
    pub(crate) index: usize,
    pub(crate) cell_type: CellType,
    pub(crate) height: usize,
    pub(crate) expr: Expression<F>,
}

impl<F: FieldExt> Expr<F> for CellColumn<F> {
    fn expr(&self) -> Expression<F> {
        self.expr.clone()
    }
}

#[derive(Clone, Debug)]
pub(crate) struct CellManager<F> {
    width: usize,
    height: usize,
    cells: Vec<Cell<F>>,
    columns: Vec<CellColumn<F>>,
}

impl<F: FieldExt> CellManager<F> {
    pub(crate) fn new(
        meta: &mut ConstraintSystem<F>,
        height: usize,
        advices: &[Column<Advice>],
        height_offset: usize,
    ) -> Self {
        // Setup the columns and query the cells
        let width = advices.len();
        let mut cells = Vec::with_capacity(height * width);
        let mut columns = Vec::with_capacity(width);
        query_expression(meta, |meta| {
            for c in 0..width {
                for r in 0..height {
                    cells.push(Cell::new(meta, advices[c], height_offset + r, c));
                }
                columns.push(CellColumn {
                    index: c,
                    cell_type: CellType::StoragePhase1,
                    height: 0,
                    expr: cells[c * height].expr(),
                });
            }
        });

        let mut column_idx = 0;

        // Mark columns used for lookups in Phase3
        for &(table, count) in LOOKUP_CONFIG {
            for _ in 0usize..count {
                columns[column_idx].cell_type = CellType::Lookup(table);
                column_idx += 1;
            }
        }

        // Mark columns used for copy constraints on phase2
        for _ in 0..N_PHASE2_COPY_COLUMNS {
            meta.enable_equality(advices[column_idx]);
            columns[column_idx].cell_type = CellType::StoragePermutationPhase2;
            column_idx += 1;
        }

        // Mark columns used for Phase2 constraints
        for _ in N_PHASE2_COPY_COLUMNS..N_PHASE2_COLUMNS {
            columns[column_idx].cell_type = CellType::StoragePhase2;
            column_idx += 1;
        }

        // Mark columns used for copy constraints
        for _ in 0..N_COPY_COLUMNS {
            meta.enable_equality(advices[column_idx]);
            columns[column_idx].cell_type = CellType::StoragePermutation;
            column_idx += 1;
        }

        // Mark columns used for byte lookup
        for _ in 0..N_BYTE_LOOKUPS {
            columns[column_idx].cell_type = CellType::LookupByte;
            assert_eq!(advices[column_idx].column_type().phase(), 0);
            column_idx += 1;
        }

        Self {
            width,
            height,
            cells,
            columns,
        }
    }

    pub(crate) fn query_cells(&mut self, cell_type: CellType, count: usize) -> Vec<Cell<F>> {
        let mut cells = Vec::with_capacity(count);
        while cells.len() < count {
            let column_idx = self.next_column(cell_type);
            let column = &mut self.columns[column_idx];
            cells.push(self.cells[column_idx * self.height + column.height].clone());
            column.height += 1;
        }
        cells
    }

    pub(crate) fn query_cell(&mut self, cell_type: CellType) -> Cell<F> {
        self.query_cells(cell_type, 1)[0].clone()
    }

    fn next_column(&self, cell_type: CellType) -> usize {
        let mut best_index: Option<usize> = None;
        let mut best_height = self.height;
        for column in self.columns.iter() {
            if column.cell_type == cell_type && column.height < best_height {
                best_index = Some(column.index);
                best_height = column.height;
            }
        }
        // Replace a CellType::Storage by CellType::StoragePermutation (phase 1 or phase 2) if the
        // later has better height
        if cell_type == CellType::StoragePhase1 {
            for column in self.columns.iter() {
                if column.cell_type == CellType::StoragePermutation && column.height < best_height {
                    best_index = Some(column.index);
                    best_height = column.height;
                }
            }
        } else if cell_type == CellType::StoragePhase2 {
            for column in self.columns.iter() {
                if column.cell_type == CellType::StoragePermutationPhase2
                    && column.height < best_height
                {
                    best_index = Some(column.index);
                    best_height = column.height;
                }
            }
        }

        match best_index {
            Some(index) => index,
            // If we reach this case, it means that all the columns of cell_type have assignments
            // taking self.height rows, so there's no more space.
            None => panic!("not enough cells for query: {:?}", cell_type),
        }
    }

    pub(crate) fn get_height(&self) -> usize {
        self.columns
            .iter()
            .map(|column| column.height)
            .max()
            .unwrap()
    }

    /// Returns a map of CellType -> (width, height, num_cells)
    pub(crate) fn get_stats(&self) -> BTreeMap<CellType, (usize, usize, usize)> {
        let mut data = BTreeMap::new();
        for column in self.columns.iter() {
            let (mut count, mut height, mut num_cells) =
                data.get(&column.cell_type).unwrap_or(&(0, 0, 0));
            count += 1;
            height = height.max(column.height);
            num_cells += column.height;
            data.insert(column.cell_type, (count, height, num_cells));
        }
        data
    }

    pub(crate) fn columns(&self) -> &[CellColumn<F>] {
        &self.columns
    }
}

#[derive(Clone, Debug)]
pub(crate) struct RandomLinearCombination<F, const N: usize> {
    // random linear combination expression of cells
    expression: Expression<F>,
    // inner cells in little-endian for synthesis
    pub(crate) cells: [Cell<F>; N],
}

impl<F: FieldExt, const N: usize> RandomLinearCombination<F, N> {
    const N_BYTES: usize = N;

    pub(crate) fn new(cells: [Cell<F>; N], randomness: Expression<F>) -> Self {
        Self {
            expression: rlc::expr(&cells.clone().map(|cell| cell.expr()), randomness),
            cells,
        }
    }

    pub(crate) fn assign(
        &self,
        region: &mut CachedRegion<'_, '_, F>,
        offset: usize,
        bytes: Option<[u8; N]>,
    ) -> Result<Vec<AssignedCell<F, F>>, Error> {
        bytes.map_or(Err(Error::Synthesis), |bytes| {
            self.cells
                .iter()
                .zip(bytes.iter())
                .map(|(cell, byte)| {
                    cell.assign(region, offset, Value::known(F::from(*byte as u64)))
                })
                .collect()
        })
    }
}

impl<F: FieldExt, const N: usize> Expr<F> for RandomLinearCombination<F, N> {
    fn expr(&self) -> Expression<F> {
        self.expression.clone()
    }
}

pub(crate) type StackWord<F> = RandomLinearCombination<F, 8>;
pub(crate) type Word<F> = RandomLinearCombination<F, 32>;
pub(crate) type MemoryAddress<F> = RandomLinearCombination<F, N_BYTES_MEMORY_ADDRESS>;

/// Decodes a field element from its byte representation
pub(crate) mod from_bytes {
    use crate::{evm_circuit::param::MAX_N_BYTES_INTEGER, util::Expr};
    use halo2_proofs::{arithmetic::FieldExt, plonk::Expression};

    pub(crate) fn expr<F: FieldExt, E: Expr<F>>(bytes: &[E]) -> Expression<F> {
        debug_assert!(
            bytes.len() <= MAX_N_BYTES_INTEGER,
            "Too many bytes to compose an integer in field"
        );
        let mut value = 0.expr();
        let mut multiplier = F::one();
        for byte in bytes.iter() {
            value = value + byte.expr() * multiplier;
            multiplier *= F::from(256);
        }
        value
    }

    pub(crate) fn value<F: FieldExt>(bytes: &[u8]) -> F {
        debug_assert!(
            bytes.len() <= MAX_N_BYTES_INTEGER,
            "Too many bytes to compose an integer in field"
        );
        let mut value = F::zero();
        let mut multiplier = F::one();
        for byte in bytes.iter() {
            value += F::from(*byte as u64) * multiplier;
            multiplier *= F::from(256);
        }
        value
    }
}

/// Returns the random linear combination of the inputs.
/// Encoding is done as follows: v_0 * R^0 + v_1 * R^1 + ...
pub(crate) mod rlc {
    use std::ops::{Add, Mul};

    use crate::util::Expr;
    use halo2_proofs::{arithmetic::FieldExt, plonk::Expression};

    pub(crate) fn expr<F: FieldExt, E: Expr<F>>(expressions: &[E], randomness: E) -> Expression<F> {
        if !expressions.is_empty() {
            generic(expressions.iter().map(|e| e.expr()), randomness.expr())
        } else {
            0.expr()
        }
    }

    pub(crate) fn value<'a, F: FieldExt, I>(values: I, randomness: F) -> F
    where
        I: IntoIterator<Item = &'a u8>,
        <I as IntoIterator>::IntoIter: DoubleEndedIterator,
    {
        let values = values
            .into_iter()
            .map(|v| F::from(*v as u64))
            .collect::<Vec<F>>();
        if !values.is_empty() {
            generic(values, randomness)
        } else {
            F::zero()
        }
    }

    fn generic<V, I>(values: I, randomness: V) -> V
    where
        I: IntoIterator<Item = V>,
        <I as IntoIterator>::IntoIter: DoubleEndedIterator,
        V: Clone + Add<Output = V> + Mul<Output = V>,
    {
        let mut values = values.into_iter().rev();
        let init = values.next().expect("values should not be empty");

        values.fold(init, |acc, value| acc * randomness.clone() + value)
    }
}

/// Returns 2**by as FieldExt
pub(crate) fn pow_of_two<F: FieldExt>(by: usize) -> F {
    F::from(2).pow(&[by as u64, 0, 0, 0])
}

/// Returns 2**by as Expression
pub(crate) fn pow_of_two_expr<F: FieldExt>(by: usize) -> Expression<F> {
    Expression::Constant(pow_of_two(by))
}

/// Returns tuple consists of low and high part of U256
pub(crate) fn split_u256(value: &U256) -> (U256, U256) {
    (
        U256([value.0[0], value.0[1], 0, 0]),
        U256([value.0[2], value.0[3], 0, 0]),
    )
}

/// Split a U256 value into 4 64-bit limbs stored in U256 values.
pub(crate) fn split_u256_limb64(value: &U256) -> [U256; 4] {
    [
        U256([value.0[0], 0, 0, 0]),
        U256([value.0[1], 0, 0, 0]),
        U256([value.0[2], 0, 0, 0]),
        U256([value.0[3], 0, 0, 0]),
    ]
}

/// Transposes an `Value` of a [`Result`] into a [`Result`] of an `Value`.
pub(crate) fn transpose_val_ret<F, E>(value: Value<Result<F, E>>) -> Result<Value<F>, E> {
    let mut ret = Ok(Value::unknown());
    value.map(|value| {
        ret = value.map(Value::known);
    });
    ret
}

pub(crate) fn is_precompiled(address: &Address) -> bool {
    address.0[0..19] == [0u8; 19] && (1..=9).contains(&address.0[19])
}

/// Helper struct to read rw operations from a step sequentially.
pub(crate) struct StepRws<'a> {
    rws: &'a RwMap,
    rw_indices: &'a Vec<(RwTableTag, usize)>,
    offset: usize,
}

impl<'a> StepRws<'a> {
    /// Create a new StateRws by taking the reference to a block and the step.
    pub(crate) fn new<F>(block: &'a Block<F>, step: &'a ExecStep) -> Self {
        Self {
            rws: &block.rws,
            rw_indices: &step.rw_indices,
            offset: 0,
        }
    }
    /// Increment the step rw operation offset by `offset`.
    pub(crate) fn offset_add(&mut self, offset: usize) {
        self.offset = offset
    }
    /// Return the next rw operation from the step.
    pub(crate) fn next(&mut self) -> Rw {
        let rw = self.rws[self.rw_indices[self.offset]];
        self.offset += 1;
        rw
    }
}

pub(crate) fn address_from_block_rws<F: Field>(block: &Block<F>, step: &ExecStep, relative_offset: usize) -> eth_types::Address {
    let bytes = memory_from_block_rws::<F, N_BYTES_ADDRESS>(block, step, relative_offset);
    eth_types::Word::from_big_endian(bytes.as_slice()).to_address()
}

pub(crate) fn word_from_block_rws<F: Field>(block: &Block<F>, step: &ExecStep, relative_offset: usize) -> eth_types::Word {
    let bytes = memory_from_block_rws::<F, N_BYTES_WORD>(block, step, relative_offset);
    eth_types::Word::from_big_endian(bytes.as_slice())
}

pub(crate) fn memory_from_block_rws<F: Field, const N_BYTES: usize>(block: &Block<F>, step: &ExecStep, relative_offset: usize) -> Vec<u8> {
    let address_rw_tup_vec: Vec<(RwTableTag, usize)> = step.rw_indices[relative_offset..(relative_offset + N_BYTES)].to_vec();
    address_rw_tup_vec
        .iter()
        .map(|&b| block.rws[b].memory_value())
        .collect()
}<|MERGE_RESOLUTION|>--- conflicted
+++ resolved
@@ -10,12 +10,8 @@
     util::{query_expression, Challenges, Expr},
     witness::{Block, ExecStep, Rw, RwMap},
 };
-<<<<<<< HEAD
-use eth_types::{Field, N_BYTES_WORD, N_BYTES_ADDRESS, ToAddress, Address, ToLittleEndian, U256};
-=======
 use bus_mapping::state_db::CodeDB;
-use eth_types::{Address, ToLittleEndian, ToWord, U256};
->>>>>>> fbcfd0f0
+use eth_types::{Field, N_BYTES_WORD, N_BYTES_ADDRESS, ToAddress, Address, ToLittleEndian, ToWord, U256};
 use halo2_proofs::{
     arithmetic::FieldExt,
     circuit::{AssignedCell, Region, Value},
