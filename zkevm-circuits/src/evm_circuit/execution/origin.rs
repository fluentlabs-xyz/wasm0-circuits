use crate::{
    evm_circuit::{
        execution::ExecutionGadget,
        param::N_BYTES_ACCOUNT_ADDRESS,
        step::ExecutionState,
        util::{
            common_gadget::SameContextGadget,
            constraint_builder::{EVMConstraintBuilder, StepStateTransition, Transition::Delta},
            from_bytes, CachedRegion, Cell, RandomLinearCombination,
        },
        witness::{Block, Call, ExecStep, Transaction},
    },
    table::{CallContextFieldTag, TxContextFieldTag},
    util::Expr,
};
use bus_mapping::evm::OpcodeId;
use eth_types::{Field, ToLittleEndian, ToScalar, ToWord};
use halo2_proofs::{circuit::Value, plonk::Error};
use halo2_proofs::plonk::Error::Synthesis;

#[derive(Clone, Debug)]
pub(crate) struct OriginGadget<F> {
    tx_id: Cell<F>,
    origin: RandomLinearCombination<F, N_BYTES_ACCOUNT_ADDRESS>,
    same_context: SameContextGadget<F>,
    dest_offset: Cell<F>,
}

impl<F: Field> ExecutionGadget<F> for OriginGadget<F> {
    const NAME: &'static str = "ORIGIN";

    const EXECUTION_STATE: ExecutionState = ExecutionState::ORIGIN;

<<<<<<< HEAD
    fn configure(cb: &mut ConstraintBuilder<F>) -> Self {
        let origin = cb.query_word_rlc();
        let dest_offset = cb.query_cell();
=======
    fn configure(cb: &mut EVMConstraintBuilder<F>) -> Self {
        let origin = cb.query_word_rlc::<N_BYTES_ACCOUNT_ADDRESS>();
>>>>>>> fbcfd0f0

        // Lookup in call_ctx the TxId
        let tx_id = cb.call_context(None, CallContextFieldTag::TxId);
        // Lookup rw_table -> call_context with tx origin address
        cb.tx_context_lookup(
            tx_id.expr(),
            TxContextFieldTag::CallerAddress,
            None, // None because unrelated to calldata
            from_bytes::expr(&origin.cells),
        );

        cb.stack_pop(dest_offset.expr());

        cb.memory_rlc_lookup(true.expr(), &dest_offset, &origin);

        // State transition
        let opcode = cb.query_cell();
        let step_state_transition = StepStateTransition {
            rw_counter: Delta(22.expr()),
            program_counter: Delta(1.expr()),
            stack_pointer: Delta(1.expr()),
            gas_left: Delta(-OpcodeId::ORIGIN.constant_gas_cost().expr()),
            ..Default::default()
        };
        let same_context = SameContextGadget::construct(cb, opcode, step_state_transition);

        Self {
            tx_id,
            origin,
            same_context,
            dest_offset,
        }
    }

    fn assign_exec_step(
        &self,
        region: &mut CachedRegion<'_, '_, F>,
        offset: usize,
        block: &Block<F>,
        tx: &Transaction,
        _: &Call,
        step: &ExecStep,
    ) -> Result<(), Error> {
        self.same_context.assign_exec_step(region, offset, step)?;

        self.tx_id
            .assign(region, offset.clone(), Value::known(F::from(tx.id as u64)))?;

        let origin = tx.caller_address.to_word();
        let dest_offset = block.rws[step.rw_indices[1]].stack_value();

        self.origin.assign(
            region,
            offset,
            Some(
                origin.to_le_bytes()[..N_BYTES_ACCOUNT_ADDRESS]
                    .try_into()
                    .unwrap(),
            ),
        )?;
        self.dest_offset.assign(
            region,
            offset,
            Value::<F>::known(dest_offset.to_scalar().ok_or(Synthesis)?),
        )?;

        Ok(())
    }
}

#[cfg(test)]
mod test {
    use crate::test_util::CircuitTestBuilder;
    use eth_types::bytecode;
    use mock::TestContext;

    #[test]
    fn origin_gadget_test() {
        let res_mem_address = 0x7f;
        let bytecode = bytecode! {
            I32Const[res_mem_address]
            ORIGIN
        };

        CircuitTestBuilder::new_from_test_ctx(
            TestContext::<2, 1>::simple_ctx_with_bytecode(bytecode).unwrap(),
        )
        .run();
    }
}<|MERGE_RESOLUTION|>--- conflicted
+++ resolved
@@ -14,16 +14,14 @@
     util::Expr,
 };
 use bus_mapping::evm::OpcodeId;
-use eth_types::{Field, ToLittleEndian, ToScalar, ToWord};
+use eth_types::{Field, ToLittleEndian};
 use halo2_proofs::{circuit::Value, plonk::Error};
-use halo2_proofs::plonk::Error::Synthesis;
 
 #[derive(Clone, Debug)]
 pub(crate) struct OriginGadget<F> {
     tx_id: Cell<F>,
     origin: RandomLinearCombination<F, N_BYTES_ACCOUNT_ADDRESS>,
     same_context: SameContextGadget<F>,
-    dest_offset: Cell<F>,
 }
 
 impl<F: Field> ExecutionGadget<F> for OriginGadget<F> {
@@ -31,14 +29,8 @@
 
     const EXECUTION_STATE: ExecutionState = ExecutionState::ORIGIN;
 
-<<<<<<< HEAD
-    fn configure(cb: &mut ConstraintBuilder<F>) -> Self {
-        let origin = cb.query_word_rlc();
-        let dest_offset = cb.query_cell();
-=======
     fn configure(cb: &mut EVMConstraintBuilder<F>) -> Self {
         let origin = cb.query_word_rlc::<N_BYTES_ACCOUNT_ADDRESS>();
->>>>>>> fbcfd0f0
 
         // Lookup in call_ctx the TxId
         let tx_id = cb.call_context(None, CallContextFieldTag::TxId);
@@ -50,16 +42,15 @@
             from_bytes::expr(&origin.cells),
         );
 
-        cb.stack_pop(dest_offset.expr());
-
-        cb.memory_rlc_lookup(true.expr(), &dest_offset, &origin);
+        // Push the value to the stack
+        cb.stack_push(origin.expr());
 
         // State transition
         let opcode = cb.query_cell();
         let step_state_transition = StepStateTransition {
-            rw_counter: Delta(22.expr()),
-            program_counter: Delta(1.expr()),
-            stack_pointer: Delta(1.expr()),
+            rw_counter: Delta(2u64.expr()),
+            program_counter: Delta(1u64.expr()),
+            stack_pointer: Delta((-1i32).expr()),
             gas_left: Delta(-OpcodeId::ORIGIN.constant_gas_cost().expr()),
             ..Default::default()
         };
@@ -69,7 +60,6 @@
             tx_id,
             origin,
             same_context,
-            dest_offset,
         }
     }
 
@@ -82,14 +72,13 @@
         _: &Call,
         step: &ExecStep,
     ) -> Result<(), Error> {
-        self.same_context.assign_exec_step(region, offset, step)?;
+        let origin = block.rws[step.rw_indices[1]].stack_value();
 
+        // Assing TxId.
         self.tx_id
-            .assign(region, offset.clone(), Value::known(F::from(tx.id as u64)))?;
+            .assign(region, offset, Value::known(F::from(tx.id as u64)))?;
 
-        let origin = tx.caller_address.to_word();
-        let dest_offset = block.rws[step.rw_indices[1]].stack_value();
-
+        // Assign Origin addr RLC.
         self.origin.assign(
             region,
             offset,
@@ -99,12 +88,9 @@
                     .unwrap(),
             ),
         )?;
-        self.dest_offset.assign(
-            region,
-            offset,
-            Value::<F>::known(dest_offset.to_scalar().ok_or(Synthesis)?),
-        )?;
 
+        // Assign SameContextGadget witnesses.
+        self.same_context.assign_exec_step(region, offset, step)?;
         Ok(())
     }
 }
@@ -117,10 +103,9 @@
 
     #[test]
     fn origin_gadget_test() {
-        let res_mem_address = 0x7f;
         let bytecode = bytecode! {
-            I32Const[res_mem_address]
             ORIGIN
+            STOP
         };
 
         CircuitTestBuilder::new_from_test_ctx(
