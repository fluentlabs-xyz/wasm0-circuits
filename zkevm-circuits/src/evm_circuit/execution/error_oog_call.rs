use crate::table::CallContextFieldTag;
use crate::util::Expr;
use crate::{
    evm_circuit::{
        execution::ExecutionGadget,
        param::N_BYTES_GAS,
        step::ExecutionState,
        util::{
            common_gadget::{CommonCallGadget, CommonErrorGadget},
            constraint_builder::ConstraintBuilder,
            math_gadget::{IsZeroGadget, LtGadget},
            CachedRegion, Cell,
        },
    },
    witness::{Block, Call, ExecStep, Transaction},
};
use bus_mapping::evm::OpcodeId;
use eth_types::{Field, ToU256, U256};
use halo2_proofs::{circuit::Value, plonk::Error};

/// Gadget to implement the corresponding out of gas errors for
/// [`OpcodeId::CALL`], [`OpcodeId::CALLCODE`], [`OpcodeId::DELEGATECALL`] and
/// [`OpcodeId::STATICCALL`].
#[derive(Clone, Debug)]
pub(crate) struct ErrorOOGCallGadget<F> {
    opcode: Cell<F>,
    is_call: IsZeroGadget<F>,
    is_callcode: IsZeroGadget<F>,
    is_delegatecall: IsZeroGadget<F>,
    is_staticcall: IsZeroGadget<F>,
    tx_id: Cell<F>,
    is_static: Cell<F>,
    call: CommonCallGadget<F, false>,
    is_warm: Cell<F>,
    insufficient_gas: LtGadget<F, N_BYTES_GAS>,
    common_error_gadget: CommonErrorGadget<F>,
}

impl<F: Field> ExecutionGadget<F> for ErrorOOGCallGadget<F> {
    const NAME: &'static str = "ErrorOutOfGasCall";

    const EXECUTION_STATE: ExecutionState = ExecutionState::ErrorOutOfGasCall;

    fn configure(cb: &mut ConstraintBuilder<F>) -> Self {
        let opcode = cb.query_cell();
<<<<<<< HEAD
        // TODO need a fix
        // cb.opcode_lookup(opcode.expr(), 1.expr());
        // TODO: add CallCode etc. when handle ErrorOutOfGasCALLCODE in furture
        // implementation
        cb.require_equal(
            "ErrorOutOfGasCall opcode is Call",
            opcode.expr(),
            OpcodeId::CALL.expr(),
        );
=======
>>>>>>> 61e3193d

        let is_call = IsZeroGadget::construct(cb, opcode.expr() - OpcodeId::CALL.expr());
        let is_callcode = IsZeroGadget::construct(cb, opcode.expr() - OpcodeId::CALLCODE.expr());
        let is_delegatecall =
            IsZeroGadget::construct(cb, opcode.expr() - OpcodeId::DELEGATECALL.expr());
        let is_staticcall =
            IsZeroGadget::construct(cb, opcode.expr() - OpcodeId::STATICCALL.expr());

        let tx_id = cb.call_context(None, CallContextFieldTag::TxId);
        let is_static = cb.call_context(None, CallContextFieldTag::IsStatic);

        let call_gadget = CommonCallGadget::construct(
            cb,
            is_call.expr(),
            is_callcode.expr(),
            is_delegatecall.expr(),
            is_staticcall.expr(),
        );

        // Add callee to access list
        let is_warm = cb.query_bool();
        cb.account_access_list_read(
            tx_id.expr(),
            call_gadget.callee_address_expr(),
            is_warm.expr(),
        );

        cb.condition(call_gadget.has_value.expr(), |cb| {
            cb.require_zero(
                "CALL with value must not be in static call stack",
                is_static.expr(),
            );
        });

        // Verify gas cost
        let gas_cost = call_gadget.gas_cost_expr(is_warm.expr(), is_call.expr());

        // Check if the amount of gas available is less than the amount of gas required
        let insufficient_gas = LtGadget::construct(cb, cb.curr.state.gas_left.expr(), gas_cost);
        cb.require_equal(
            "gas left is less than gas required",
            insufficient_gas.expr(),
            1.expr(),
        );

        // Both CALL and CALLCODE opcodes have an extra stack pop `value` relative to
        // DELEGATECALL and STATICCALL.
        let common_error_gadget = CommonErrorGadget::construct(
            cb,
            opcode.expr(),
            13.expr() + is_call.expr() + is_callcode.expr(),
        );

        Self {
            opcode,
            is_call,
            is_callcode,
            is_delegatecall,
            is_staticcall,
            tx_id,
            is_static,
            call: call_gadget,
            is_warm,
            insufficient_gas,
            common_error_gadget,
        }
    }

    fn assign_exec_step(
        &self,
        region: &mut CachedRegion<'_, '_, F>,
        offset: usize,
        block: &Block<F>,
        _tx: &Transaction,
        call: &Call,
        step: &ExecStep,
    ) -> Result<(), Error> {
        let opcode = step.opcode.unwrap();
        let is_call_or_callcode =
            usize::from([OpcodeId::CALL, OpcodeId::CALLCODE].contains(&opcode));
        let [tx_id, is_static] =
            [step.rw_indices[0], step.rw_indices[1]].map(|idx| block.rws[idx].call_context_value());
        let stack_index = 2;
        let [gas, callee_address] = [
            step.rw_indices[stack_index],
            step.rw_indices[stack_index + 1],
        ]
        .map(|idx| block.rws[idx].stack_value());
        let value = if is_call_or_callcode == 1 {
            block.rws[step.rw_indices[stack_index + 2]].stack_value()
        } else {
            U256::zero()
        };
        let [cd_offset, cd_length, rd_offset, rd_length] = [
            step.rw_indices[stack_index + is_call_or_callcode + 2],
            step.rw_indices[stack_index + is_call_or_callcode + 3],
            step.rw_indices[stack_index + is_call_or_callcode + 4],
            step.rw_indices[stack_index + is_call_or_callcode + 5],
        ]
        .map(|idx| block.rws[idx].stack_value());

        let callee_code_hash = block.rws[step.rw_indices[9 + is_call_or_callcode]]
            .account_value_pair()
            .0;
        let callee_exists = !callee_code_hash.is_zero();

        let (is_warm, is_warm_prev) =
            block.rws[step.rw_indices[10 + is_call_or_callcode]].tx_access_list_value_pair();

        let memory_expansion_gas_cost = self.call.assign(
            region,
            offset,
            gas.to_u256(),
            callee_address.to_u256(),
            value.to_u256(),
            U256::from(0),
            cd_offset,
            cd_length,
            rd_offset,
            rd_length,
            step.memory_word_size(),
            region.word_rlc(callee_code_hash),
        )?;

        self.opcode
            .assign(region, offset, Value::known(F::from(opcode.as_u64())))?;

        self.is_call.assign(
            region,
            offset,
            F::from(opcode.as_u64()) - F::from(OpcodeId::CALL.as_u64()),
        )?;
        self.is_callcode.assign(
            region,
            offset,
            F::from(opcode.as_u64()) - F::from(OpcodeId::CALLCODE.as_u64()),
        )?;
        self.is_delegatecall.assign(
            region,
            offset,
            F::from(opcode.as_u64()) - F::from(OpcodeId::DELEGATECALL.as_u64()),
        )?;
        self.is_staticcall.assign(
            region,
            offset,
            F::from(opcode.as_u64()) - F::from(OpcodeId::STATICCALL.as_u64()),
        )?;

        self.tx_id
            .assign(region, offset, Value::known(F::from(tx_id.low_u64())))?;

        self.is_static
            .assign(region, offset, Value::known(F::from(is_static.low_u64())))?;

        self.is_warm
            .assign(region, offset, Value::known(F::from(is_warm as u64)))?;

        let has_value = !value.is_zero();
        let gas_cost = self.call.cal_gas_cost_for_assignment(
            memory_expansion_gas_cost,
            is_warm_prev,
            true,
            has_value,
            !callee_exists,
        )?;

        self.insufficient_gas.assign_value(
            region,
            offset,
            Value::known(F::from(step.gas_left)),
            Value::known(F::from(gas_cost)),
        )?;

        // Both CALL and CALLCODE opcodes have an extra stack pop `value` relative to
        // DELEGATECALL and STATICCALL.
        self.common_error_gadget.assign(
            region,
            offset,
            block,
            call,
            step,
            13 + is_call_or_callcode,
        )?;
        Ok(())
    }
}

#[cfg(test)]
mod test {
    use crate::test_util::CircuitTestBuilder;
    use eth_types::bytecode::Bytecode;
    use eth_types::evm_types::OpcodeId;
    use eth_types::geth_types::Account;
    use eth_types::{address, bytecode};
    use eth_types::{Address, ToWord, Word};
    use mock::TestContext;
    use std::default::Default;

    const TEST_CALL_OPCODES: &[OpcodeId] = &[
        OpcodeId::CALL,
        OpcodeId::CALLCODE,
        OpcodeId::DELEGATECALL,
        OpcodeId::STATICCALL,
    ];

    #[derive(Clone, Copy, Debug, Default)]
    struct Stack {
        gas: u64,
        value: Word,
        cd_offset: u64,
        cd_length: u64,
        rd_offset: u64,
        rd_length: u64,
    }

    fn call_bytecode(opcode: OpcodeId, address: Address, stack: Stack) -> Bytecode {
        let mut bytecode = bytecode! {
            PUSH32(Word::from(stack.rd_length))
            PUSH32(Word::from(stack.rd_offset))
            PUSH32(Word::from(stack.cd_length))
            PUSH32(Word::from(stack.cd_offset))
        };
        if opcode == OpcodeId::CALL || opcode == OpcodeId::CALLCODE {
            bytecode.push(32, stack.value);
        }
        bytecode.append(&bytecode! {
            PUSH32(address.to_word())
            PUSH32(Word::from(stack.gas))
            .write_op(opcode)
            PUSH1(0)
            PUSH1(0)
            .write_op(OpcodeId::REVERT)
        });

        bytecode
    }

    fn caller(opcode: OpcodeId, stack: Stack) -> Account {
        let bytecode = call_bytecode(opcode, Address::repeat_byte(0xff), stack);

        Account {
            address: Address::repeat_byte(0xfe),
            balance: Word::from(10).pow(20.into()),
            code: bytecode.to_vec().into(),
            ..Default::default()
        }
    }

    fn callee(code: Bytecode) -> Account {
        let code = code.to_vec();
        let is_empty = code.is_empty();
        Account {
            address: Address::repeat_byte(0xff),
            code: code.into(),
            nonce: if is_empty { 0 } else { 1 }.into(),
            balance: if is_empty { 0 } else { 0xdeadbeefu64 }.into(),
            ..Default::default()
        }
    }

    fn test_oog(caller: &Account, callee: &Account, is_root: bool) {
        let tx_gas = if is_root { 21100 } else { 25000 };
        let ctx = TestContext::<3, 1>::new(
            None,
            |accs| {
                accs[0]
                    .address(address!("0x000000000000000000000000000000000000cafe"))
                    .balance(Word::from(10u64.pow(19)));
                accs[1]
                    .address(caller.address)
                    .code(caller.code.clone())
                    .nonce(caller.nonce)
                    .balance(caller.balance);
                accs[2]
                    .address(callee.address)
                    .code(callee.code.clone())
                    .nonce(callee.nonce)
                    .balance(callee.balance);
            },
            |mut txs, accs| {
                txs[0]
                    .from(accs[0].address)
                    .to(accs[1].address)
                    .gas(tx_gas.into());
            },
            |block, _tx| block.number(0xcafeu64),
        )
        .unwrap();

        CircuitTestBuilder::new_from_test_ctx(ctx).run();
    }

    #[test]
    fn call_with_oog_root() {
        let stack = Stack {
            gas: 100,
            cd_offset: 64,
            cd_length: 320,
            rd_offset: 0,
            rd_length: 32,
            ..Default::default()
        };
        let callee = callee(bytecode! {
            PUSH32(Word::from(0))
            PUSH32(Word::from(0))
            STOP
        });
        for opcode in TEST_CALL_OPCODES {
            test_oog(&caller(*opcode, stack), &callee, true);
        }
    }

    #[test]
    fn call_with_oog_internal() {
        let caller_stack = Stack {
            gas: 100,
            cd_offset: 64,
            cd_length: 320,
            rd_offset: 0,
            rd_length: 32,
            ..Default::default()
        };
        let callee_stack = Stack {
            gas: 21,
            cd_offset: 64,
            cd_length: 320,
            rd_offset: 0,
            rd_length: 32,
            ..Default::default()
        };

        let caller = caller(OpcodeId::CALL, caller_stack);
        for callee_opcode in TEST_CALL_OPCODES {
            let callee = callee(call_bytecode(
                *callee_opcode,
                Address::repeat_byte(0xfe),
                callee_stack,
            ));
            test_oog(&caller, &callee, false);
        }
    }
}<|MERGE_RESOLUTION|>--- conflicted
+++ resolved
@@ -15,7 +15,7 @@
     witness::{Block, Call, ExecStep, Transaction},
 };
 use bus_mapping::evm::OpcodeId;
-use eth_types::{Field, ToU256, U256};
+use eth_types::{Field, StackWord, ToU256, U256};
 use halo2_proofs::{circuit::Value, plonk::Error};
 
 /// Gadget to implement the corresponding out of gas errors for
@@ -43,18 +43,6 @@
 
     fn configure(cb: &mut ConstraintBuilder<F>) -> Self {
         let opcode = cb.query_cell();
-<<<<<<< HEAD
-        // TODO need a fix
-        // cb.opcode_lookup(opcode.expr(), 1.expr());
-        // TODO: add CallCode etc. when handle ErrorOutOfGasCALLCODE in furture
-        // implementation
-        cb.require_equal(
-            "ErrorOutOfGasCall opcode is Call",
-            opcode.expr(),
-            OpcodeId::CALL.expr(),
-        );
-=======
->>>>>>> 61e3193d
 
         let is_call = IsZeroGadget::construct(cb, opcode.expr() - OpcodeId::CALL.expr());
         let is_callcode = IsZeroGadget::construct(cb, opcode.expr() - OpcodeId::CALLCODE.expr());
@@ -146,7 +134,7 @@
         let value = if is_call_or_callcode == 1 {
             block.rws[step.rw_indices[stack_index + 2]].stack_value()
         } else {
-            U256::zero()
+            StackWord::zero()
         };
         let [cd_offset, cd_length, rd_offset, rd_length] = [
             step.rw_indices[stack_index + is_call_or_callcode + 2],
