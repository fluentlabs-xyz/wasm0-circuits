--- conflicted
+++ resolved
@@ -16,7 +16,7 @@
     witness::{Block, Call, ExecStep, Transaction},
 };
 use bus_mapping::evm::OpcodeId;
-use eth_types::{Field, StackWord, ToU256, U64};
+use eth_types::{Field, U256};
 use halo2_proofs::{circuit::Value, plonk::Error};
 
 /// Gadget to implement the corresponding out of gas errors for
@@ -141,7 +141,7 @@
         let value = if is_call_or_callcode == 1 {
             block.rws[step.rw_indices[stack_index + 2]].stack_value()
         } else {
-            StackWord::zero()
+            U256::zero()
         };
         let [cd_offset, cd_length, rd_offset, rd_length] = [
             step.rw_indices[stack_index + is_call_or_callcode + 2],
@@ -163,22 +163,15 @@
             region,
             offset,
             gas,
-            U64::zero(),
-            callee_address.to_u256(),
-            U64::zero(),
-            value.to_u256(),
-            U64::zero(),
-            U64::from(0),
+            callee_address,
+            value,
+            U256::from(0),
             cd_offset,
             cd_length,
             rd_offset,
             rd_length,
-<<<<<<< HEAD
-            region.word_rlc(callee_code_hash),
-=======
             step.memory_word_size(),
             region.code_hash(callee_code_hash),
->>>>>>> fbcfd0f0
         )?;
 
         self.opcode
