use crate::{
    evm_circuit::{
        execution::ExecutionGadget,
        param::N_BYTES_PROGRAM_COUNTER,
        step::ExecutionState,
        util::{
            and,
            common_gadget::CommonErrorGadget,
            constraint_builder::ConstraintBuilder,
            from_bytes,
            math_gadget::{IsEqualGadget, IsZeroGadget, LtGadget},
            select, sum, CachedRegion, Cell, Word,
        },
        witness::{Block, Call, ExecStep, Transaction},
    },
    util::Expr,
};
<<<<<<< HEAD
use eth_types::{evm_types::OpcodeId, Field, StackWord, ToLittleEndian, ToU256, Word};
=======
use eth_types::{evm_types::OpcodeId, Field, ToLittleEndian, U256};
>>>>>>> 61e3193d

use halo2_proofs::{circuit::Value, plonk::Error};

#[derive(Clone, Debug)]
pub(crate) struct ErrorInvalidJumpGadget<F> {
    opcode: Cell<F>,
    dest_word: Word<F>,
    code_len: Cell<F>,
    value: Cell<F>,
    is_code: Cell<F>,
    dest_not_overflow: IsZeroGadget<F>,
    dest_lt_code_len: LtGadget<F, N_BYTES_PROGRAM_COUNTER>,
    is_jump_dest: IsEqualGadget<F>,
    is_jumpi: IsEqualGadget<F>,
    phase2_condition: Cell<F>,
    is_condition_zero: IsZeroGadget<F>,
    common_error_gadget: CommonErrorGadget<F>,
}

impl<F: Field> ExecutionGadget<F> for ErrorInvalidJumpGadget<F> {
    const NAME: &'static str = "ErrorInvalidJump";

    const EXECUTION_STATE: ExecutionState = ExecutionState::ErrorInvalidJump;

    fn configure(cb: &mut ConstraintBuilder<F>) -> Self {
        let dest_word = cb.query_word_rlc();
        let dest_not_overflow =
            IsZeroGadget::construct(cb, sum::expr(&dest_word.cells[N_BYTES_PROGRAM_COUNTER..]));
        let dest = select::expr(
            dest_not_overflow.expr(),
            from_bytes::expr(&dest_word.cells[..N_BYTES_PROGRAM_COUNTER]),
            u64::MAX.expr(),
        );

        let opcode = cb.query_cell();
        let value = cb.query_cell();
        let is_code = cb.query_cell();
        let phase2_condition = cb.query_cell_phase2();

        cb.require_in_set(
            "ErrorInvalidJump only happend in JUMP or JUMPI",
            opcode.expr(),
            vec![OpcodeId::JUMP.expr(), OpcodeId::JUMPI.expr()],
        );

        let is_jumpi = IsEqualGadget::construct(cb, opcode.expr(), OpcodeId::JUMPI.expr());

        // initialize is_jump_dest
        let is_jump_dest = IsEqualGadget::construct(cb, value.expr(), OpcodeId::JUMPDEST.expr());

        // first default this condition, if use will re-construct with real condition
        // value
        let is_condition_zero = IsZeroGadget::construct(cb, phase2_condition.expr());

        // Pop the value from the stack
        cb.stack_pop(dest_word.expr());

        cb.condition(is_jumpi.expr(), |cb| {
            cb.stack_pop(phase2_condition.expr());
            // if condition is zero, jump will not happen, so constrain condition not zero
            cb.require_zero("condition is not zero", is_condition_zero.expr());
        });

        // Look up bytecode length
        let code_len = cb.query_cell();
        cb.bytecode_length(cb.curr.state.code_hash.expr(), code_len.expr());

        let dest_lt_code_len = LtGadget::construct(cb, dest.expr(), code_len.expr());

        // If destination is in valid range, lookup for the value.
        cb.condition(
            and::expr([dest_not_overflow.expr(), dest_lt_code_len.expr()]),
            |cb| {
                cb.bytecode_lookup(
                    cb.curr.state.code_hash.expr(),
                    dest.expr(),
                    is_code.expr(),
                    value.expr(),
                );
                cb.require_zero(
                    "is_code is false or not JUMPDEST",
                    is_code.expr() * is_jump_dest.expr(),
                );
            },
        );

        let common_error_gadget =
            CommonErrorGadget::construct(cb, opcode.expr(), 3.expr() + is_jumpi.expr());

        Self {
            opcode,
            dest_word,
            code_len,
            value,
            is_code,
            dest_not_overflow,
            dest_lt_code_len,
            is_jump_dest,
            is_jumpi,
            phase2_condition,
            is_condition_zero,
            common_error_gadget,
        }
    }

    fn assign_exec_step(
        &self,
        region: &mut CachedRegion<'_, '_, F>,
        offset: usize,
        block: &Block<F>,
        _: &Transaction,
        call: &Call,
        step: &ExecStep,
    ) -> Result<(), Error> {
        let opcode = step.opcode.unwrap();
        let is_jumpi = opcode == OpcodeId::JUMPI;
        self.opcode
            .assign(region, offset, Value::known(F::from(opcode.as_u64())))?;

        let dest = block.rws[step.rw_indices[0]].stack_value();
        self.dest_word
            .assign(region, offset, Some(dest.to_le_bytes()))?;

        let condition = if is_jumpi {
            block.rws[step.rw_indices[1]].stack_value()
        } else {
<<<<<<< HEAD
            StackWord::zero()
        };
        let condition_rlc = region.word_rlc(condition.to_u256());
        self.destination.assign(
            region,
            offset,
            Some(
                destination.to_le_bytes()[..N_BYTES_PROGRAM_COUNTER]
                    .try_into()
                    .unwrap(),
            ),
        )?;
=======
            U256::zero()
        };
        let condition_rlc = region.word_rlc(condition);
>>>>>>> 61e3193d

        let code = block
            .bytecodes
            .get(&call.code_hash)
            .expect("could not find current environment's bytecode");
        let code_len = code.bytes.len() as u64;
        self.code_len
            .assign(region, offset, Value::known(F::from(code_len)))?;

        let dest_overflow_hi = dest.to_le_bytes()[N_BYTES_PROGRAM_COUNTER..]
            .iter()
            .fold(0, |acc, val| acc + u64::from(*val));
        self.dest_not_overflow
            .assign(region, offset, F::from(dest_overflow_hi))?;

        let dest = if dest_overflow_hi == 0 {
            dest.low_u64()
        } else {
            u64::MAX
        };

        // set default value in case can not find value, is_code from bytecode table
        let mut code_pair = [0u8, 0u8];
        if dest < code_len {
            // get real value from bytecode table
            code_pair = code.get(dest as usize);
        }

        self.value
            .assign(region, offset, Value::known(F::from(code_pair[0] as u64)))?;
        self.is_code
            .assign(region, offset, Value::known(F::from(code_pair[1] as u64)))?;
        self.is_jump_dest.assign(
            region,
            offset,
            F::from(code_pair[0] as u64),
            F::from(OpcodeId::JUMPDEST.as_u64()),
        )?;

        self.dest_lt_code_len
            .assign(region, offset, F::from(dest), F::from(code_len))?;

        self.is_jumpi.assign(
            region,
            offset,
            F::from(opcode.as_u64()),
            F::from(OpcodeId::JUMPI.as_u64()),
        )?;

        self.phase2_condition
            .assign(region, offset, condition_rlc)?;
        self.is_condition_zero
            .assign_value(region, offset, condition_rlc)?;

        self.common_error_gadget.assign(
            region,
            offset,
            block,
            call,
            step,
            3 + is_jumpi as usize,
        )?;

        Ok(())
    }
}

#[cfg(test)]
mod test {

    use crate::test_util::CircuitTestBuilder;
    use eth_types::bytecode::Bytecode;
    use eth_types::evm_types::OpcodeId;
    use eth_types::geth_types::Account;
    use eth_types::{address, bytecode, Address, ToWord, Word};

    use mock::TestContext;

    fn test_invalid_jump(destination: usize, out_of_range: bool) {
        let mut bytecode = bytecode! {
            PUSH32(if out_of_range { destination + 10} else { destination })
            JUMP
        };

        // incorrect assigning for invalid jump
        for _ in 0..(destination - 33) {
            bytecode.write(0, false);
        }
        bytecode.append(&bytecode! {
            JUMPDEST
            STOP
        });

        CircuitTestBuilder::new_from_test_ctx(
            TestContext::<2, 1>::simple_ctx_with_bytecode(bytecode).unwrap(),
        )
        .run();
    }

    #[test]
    fn invalid_jump_err() {
        test_invalid_jump(34, false);
    }

    #[test]
    fn invalid_jump_outofrange() {
        test_invalid_jump(40, true);
    }

    #[test]
    fn invalid_jump_internal() {
        // test jump error in internal call
        test_internal_jump_error(false);
        // test jumpi error in internal call
        test_internal_jump_error(true);
    }

    #[test]
    fn invalid_jump_dest_overflow() {
        let bytecode = bytecode! {
            PUSH32(Word::MAX)
            JUMP
        };

        CircuitTestBuilder::new_from_test_ctx(
            TestContext::<2, 1>::simple_ctx_with_bytecode(bytecode).unwrap(),
        )
        .run();
    }

    // internal call test
    struct Stack {
        gas: u64,
        value: Word,
        cd_offset: u64,
        cd_length: u64,
        rd_offset: u64,
        rd_length: u64,
    }

    fn callee(code: Bytecode) -> Account {
        let code = code.to_vec();
        let is_empty = code.is_empty();
        Account {
            address: Address::repeat_byte(0xff),
            code: code.into(),
            nonce: if is_empty { 0 } else { 1 }.into(),
            balance: if is_empty { 0 } else { 0xdeadbeefu64 }.into(),
            ..Default::default()
        }
    }

    fn caller(opcode: OpcodeId, stack: Stack, caller_is_success: bool) -> Account {
        let is_call = opcode == OpcodeId::CALL;
        let terminator = if caller_is_success {
            OpcodeId::RETURN
        } else {
            OpcodeId::REVERT
        };

        // Call twice for testing both cold and warm access
        let mut bytecode = bytecode! {
            PUSH32(Word::from(stack.rd_length))
            PUSH32(Word::from(stack.rd_offset))
            PUSH32(Word::from(stack.cd_length))
            PUSH32(Word::from(stack.cd_offset))
        };
        if is_call {
            bytecode.push(32, stack.value);
        }
        bytecode.append(&bytecode! {
            PUSH32(Address::repeat_byte(0xff).to_word())
            PUSH32(Word::from(stack.gas))
            .write_op(opcode)
            PUSH32(Word::from(stack.rd_length))
            PUSH32(Word::from(stack.rd_offset))
            PUSH32(Word::from(stack.cd_length))
            PUSH32(Word::from(stack.cd_offset))
        });
        if is_call {
            bytecode.push(32, stack.value);
        }
        bytecode.append(&bytecode! {
            PUSH32(Address::repeat_byte(0xff).to_word())
            PUSH32(Word::from(stack.gas))
            .write_op(opcode)
            PUSH1(0)
            PUSH1(0)
            .write_op(terminator)
        });

        Account {
            address: Address::repeat_byte(0xfe),
            balance: Word::from(10).pow(20.into()),
            code: bytecode.to_vec().into(),
            ..Default::default()
        }
    }

    // jump or jumpi error happen in internal call
    fn test_internal_jump_error(is_jumpi: bool) {
        let mut caller_bytecode = bytecode! {
            PUSH1(0)
            PUSH1(0)
            PUSH1(0)
            PUSH1(0)
            PUSH1(0)
        };

        caller_bytecode.append(&bytecode! {
            PUSH32(Address::repeat_byte(0xff).to_word())
            PUSH2(10000)
            CALL
            STOP
        });

        let opcode = if is_jumpi {
            OpcodeId::JUMPI
        } else {
            OpcodeId::JUMP
        };

        let mut callee_bytecode = bytecode! {
            PUSH1(1) //  work as condition if is_jumpi
            PUSH1(42) // jump dest 45
            .write_op(opcode)

            PUSH1(0)
            PUSH1(0)
            PUSH1(0)
            PUSH1(0)
            PUSH1(0)
        };

        callee_bytecode.append(&bytecode! {
            PUSH20(Address::repeat_byte(0xff).to_word())
            PUSH1(132) // gas

            JUMPDEST
            GAS
            PUSH1(1)
            AND
            PUSH1(56)
            JUMPI

            PUSH1(0)
            PUSH1(0)
            REVERT

            JUMPDEST
            STOP
        });
        test_ok(
            Account {
                address: Address::repeat_byte(0xfe),
                balance: Word::from(10).pow(20.into()),
                code: caller_bytecode.into(),
                ..Default::default()
            },
            callee(callee_bytecode),
        );
    }

    fn test_ok(caller: Account, callee: Account) {
        let ctx = TestContext::<3, 1>::new(
            None,
            |accs| {
                accs[0]
                    .address(address!("0x000000000000000000000000000000000000cafe"))
                    .balance(Word::from(10u64.pow(19)));
                accs[1]
                    .address(caller.address)
                    .code(caller.code)
                    .nonce(caller.nonce)
                    .balance(caller.balance);
                accs[2]
                    .address(callee.address)
                    .code(callee.code)
                    .nonce(callee.nonce)
                    .balance(callee.balance);
            },
            |mut txs, accs| {
                txs[0]
                    .from(accs[0].address)
                    .to(accs[1].address)
                    .gas(100000.into());
            },
            |block, _tx| block.number(0xcafeu64),
        )
        .unwrap();

        CircuitTestBuilder::new_from_test_ctx(ctx).run();
    }

    fn test_invalid_jumpi(destination: usize) {
        let mut bytecode = bytecode! {
            PUSH32(destination)
            PUSH32(100) // condition
            JUMPI
        };

        // incorrect assigning for invalid jump
        for _ in 0..(destination - 33) {
            bytecode.write(0, false);
        }
        bytecode.append(&bytecode! {
            JUMPDEST
            STOP
        });

        CircuitTestBuilder::new_from_test_ctx(
            TestContext::<2, 1>::simple_ctx_with_bytecode(bytecode).unwrap(),
        )
        .run();
    }

    #[test]
    fn invalid_jumpi_err_root() {
        test_invalid_jumpi(34);
    }
}<|MERGE_RESOLUTION|>--- conflicted
+++ resolved
@@ -15,11 +15,7 @@
     },
     util::Expr,
 };
-<<<<<<< HEAD
-use eth_types::{evm_types::OpcodeId, Field, StackWord, ToLittleEndian, ToU256, Word};
-=======
-use eth_types::{evm_types::OpcodeId, Field, ToLittleEndian, U256};
->>>>>>> 61e3193d
+use eth_types::{evm_types::OpcodeId, Field, StackWord, ToLittleEndian, ToU256, U256};
 
 use halo2_proofs::{circuit::Value, plonk::Error};
 
@@ -146,24 +142,9 @@
         let condition = if is_jumpi {
             block.rws[step.rw_indices[1]].stack_value()
         } else {
-<<<<<<< HEAD
             StackWord::zero()
         };
         let condition_rlc = region.word_rlc(condition.to_u256());
-        self.destination.assign(
-            region,
-            offset,
-            Some(
-                destination.to_le_bytes()[..N_BYTES_PROGRAM_COUNTER]
-                    .try_into()
-                    .unwrap(),
-            ),
-        )?;
-=======
-            U256::zero()
-        };
-        let condition_rlc = region.word_rlc(condition);
->>>>>>> 61e3193d
 
         let code = block
             .bytecodes
