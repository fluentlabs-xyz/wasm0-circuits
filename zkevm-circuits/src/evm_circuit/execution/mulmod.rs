use crate::{
    evm_circuit::{
        execution::ExecutionGadget,
        step::ExecutionState,
        util::{
            self,
            common_gadget::SameContextGadget,
            constraint_builder::{ConstraintBuilder, StepStateTransition, Transition::Delta},
            math_gadget::{IsZeroGadget, LtWordGadget, ModGadget, MulAddWords512Gadget},
            sum, CachedRegion,
        },
        witness::{Block, Call, ExecStep, Transaction},
    },
    util::Expr,
};
use bus_mapping::evm::OpcodeId;
use eth_types::{Field, StackWord, ToLittleEndian, U256};
use halo2_proofs::plonk::Error;

/// MulModGadget verifies opcode MULMOD
/// Verify a * b = r (mod n)
/// where a, b, n, r are 256-bit words
#[derive(Clone, Debug)]
pub(crate) struct MulModGadget<F> {
    same_context: SameContextGadget<F>,
    // a, b, n, r
    pub words: [util::Word<F>; 4],
    k: util::Word<F>,
    a_reduced: util::Word<F>,
    d: util::Word<F>,
    e: util::Word<F>,
    modword: ModGadget<F>,
    mul512_left: MulAddWords512Gadget<F>,
    mul512_right: MulAddWords512Gadget<F>,
    n_is_zero: IsZeroGadget<F>,
    lt: LtWordGadget<F>,
}

impl<F: Field> ExecutionGadget<F> for MulModGadget<F> {
    const NAME: &'static str = "MULMOD";

    const EXECUTION_STATE: ExecutionState = ExecutionState::MULMOD;

    fn configure(cb: &mut ConstraintBuilder<F>) -> Self {
        let opcode = cb.query_cell();

        let a = cb.query_word_rlc();
        let b = cb.query_word_rlc();
        let n = cb.query_word_rlc();
        let r = cb.query_word_rlc();

        let k = cb.query_word_rlc();

        let a_reduced = cb.query_word_rlc();
        let d = cb.query_word_rlc();
        let e = cb.query_word_rlc();

        // 1.  k1 * n + a_reduced  == a
        let modword = ModGadget::construct(cb, [&a, &n, &a_reduced]);

        // 2.  a_reduced * b + 0 == d * 2^256 + e
        let mul512_left = MulAddWords512Gadget::construct(cb, [&a_reduced, &b, &d, &e], None);

        // 3.  k2 * n + r == d * 2^256 + e
        let mul512_right = MulAddWords512Gadget::construct(cb, [&k, &n, &d, &e], Some(&r));

        // (r < n ) or n == 0
        let n_is_zero = IsZeroGadget::construct(cb, sum::expr(&n.cells));
        let lt = LtWordGadget::construct(cb, &r, &n);
        cb.add_constraint(
            " (1 - (r < n) - (n==0)) ",
            1.expr() - lt.expr() - n_is_zero.expr(),
        );

        cb.stack_pop(a.expr());
        cb.stack_pop(b.expr());
        cb.stack_pop(n.expr());
        cb.stack_push(r.expr());

        // State transition
        let step_state_transition = StepStateTransition {
            rw_counter: Delta(4.expr()),
            program_counter: Delta(1.expr()),
            stack_pointer: Delta(2.expr()),
            gas_left: Delta(-OpcodeId::MULMOD.constant_gas_cost().expr()),
            ..StepStateTransition::default()
        };
        let same_context = SameContextGadget::construct(cb, opcode, step_state_transition);

        Self {
            words: [a, b, n, r],
            same_context,
            k,
            a_reduced,
            d,
            e,
            modword,
            mul512_left,
            mul512_right,
            n_is_zero,
            lt,
        }
    }

    fn assign_exec_step(
        &self,
        region: &mut CachedRegion<'_, '_, F>,
        offset: usize,
        block: &Block<F>,
        _: &Transaction,
        _: &Call,
        step: &ExecStep,
    ) -> Result<(), Error> {
        self.same_context.assign_exec_step(region, offset, step)?;

        let [r, n, b, a] = [3, 2, 1, 0]
            .map(|idx| step.rw_indices[idx])
            .map(|idx| block.rws[idx].stack_value());
        self.words[0].assign(region, offset, Some(a.to_le_bytes()))?;
        self.words[1].assign(region, offset, Some(b.to_le_bytes()))?;
        self.words[2].assign(region, offset, Some(n.to_le_bytes()))?;
        self.words[3].assign(region, offset, Some(r.to_le_bytes()))?;
        // 1. quotient and reduction of a mod n
        let (k1, a_reduced) = if n.is_zero() {
            (StackWord::zero(), StackWord::zero())
        } else {
            a.div_mod(n)
        };

        // 2. Compute r = a*b mod n
        let prod = a_reduced.full_mul(b);
        let mut prod_bytes = [0u8; 64];
        prod.to_little_endian(&mut prod_bytes);
        let d = U256::from_little_endian(&prod_bytes[32..64]);
        let e = U256::from_little_endian(&prod_bytes[0..32]);

        let (r, k2) = if n.is_zero() {
            (U256::zero(), U256::zero())
        } else {
            // k2 <= b , always fits in U256
            (r, U256::try_from(prod / n).unwrap())
        };

        self.k.assign(region, offset, Some(k2.to_le_bytes()))?;
        self.a_reduced
            .assign(region, offset, Some(a_reduced.to_le_bytes()))?;
        self.d.assign(region, offset, Some(d.to_le_bytes()))?;
        self.e.assign(region, offset, Some(e.to_le_bytes()))?;

        self.modword.assign(region, offset, a, n, a_reduced, k1)?;
        self.mul512_left
            .assign(region, offset, [a_reduced, b, d, e], None)?;
        self.mul512_right
            .assign(region, offset, [k2, n, d, e], Some(r))?;

        self.lt.assign(region, offset, r, n)?;

        let n_sum = (0..32).fold(0, |acc, idx| acc + n.byte(idx) as u64);
        self.n_is_zero.assign(region, offset, F::from(n_sum))?;
        Ok(())
    }
}

#[cfg(test)]
mod test {
    use crate::test_util::CircuitTestBuilder;
<<<<<<< HEAD
    use eth_types::evm_types::Stack;
    use eth_types::{bytecode, Word, U256, StackWord};
=======
    use eth_types::{bytecode, evm_types::Stack, Word, U256};
>>>>>>> 56e097cf
    use mock::TestContext;

    fn test(a: Word, b: Word, n: Word, r: Option<StackWord>, ok: bool) {
        let bytecode = bytecode! {
            PUSH32(n)
            PUSH32(b)
            PUSH32(a)
            MULMOD
            STOP
        };

        let mut ctx = TestContext::<2, 1>::simple_ctx_with_bytecode(bytecode).unwrap();
        if let Some(r) = r {
            let mut last = ctx
                .geth_traces
                .first_mut()
                .unwrap()
                .struct_logs
                .last_mut()
                .unwrap();
            last.stack = Stack::from_vec(vec![r]);
        }

        let mut ctb = CircuitTestBuilder::new_from_test_ctx(ctx);
        if !ok {
            ctb = ctb.evm_checks(Box::new(|prover, gate_rows, lookup_rows| {
                assert!(prover
                    .verify_at_rows_par(gate_rows.iter().cloned(), lookup_rows.iter().cloned())
                    .is_err())
            }));
        };
        ctb.run()
    }

    fn test_ok_u32(a: u32, b: u32, n: u32, r: Option<u32>) {
        test(a.into(), b.into(), n.into(), r.map(StackWord::from), true)
    }

    fn test_ko_u32(a: u32, b: u32, n: u32, r: Option<u32>) {
        test(a.into(), b.into(), n.into(), r.map(StackWord::from), false)
    }

    #[test]
    fn mulmod_simple() {
        test_ok_u32(7, 12, 10, None);
        test_ok_u32(7, 1, 10, None);
    }

    #[test]
    fn mulmod_edge() {
        test(
            U256::from_str_radix("0xffffffffffffffffffffffffffffffffffffffffffff", 16).unwrap(),
            U256::from_str_radix("0xffffffffffffffffffffffffffffffffffffffffffff", 16).unwrap(),
            U256::from_str_radix("0xffffffffffffffffffffffffffffffffffffffffffff", 16).unwrap(),
            None,
            true,
        );
        test(
            U256::from_str_radix("0xffffffffffffffffffffffffffffffffffffffffffff", 16).unwrap(),
            U256::from_str_radix("0xffffffffffffffffffffffffffffffffffffffffffff", 16).unwrap(),
            U256::from_str_radix("0x00000000000000000000000000000000000000000001", 16).unwrap(),
            None,
            true,
        );
        test(
            U256::from_str_radix("0xffffffffffffffffffffffffffffffffffffffffffff", 16).unwrap(),
            U256::from_str_radix("0xffffffffffffffffffffffffffffffffffffffffffff", 16).unwrap(),
            U256::from_str_radix("0x00000000000000000000000000000000000000000000", 16).unwrap(),
            None,
            true,
        );
        test(
            U256::from_str_radix("0xfffffffffffffffffffffffffffffffffffffffffffe", 16).unwrap(),
            U256::from_str_radix("0xffffffffffffffffffffffffffffffffffffffffffff", 16).unwrap(),
            U256::from_str_radix("0xffffffffffffffffffffffffffffffffffffffffffff", 16).unwrap(),
            None,
            true,
        );
    }

    #[test]
    fn mulmod_division_by_zero() {
        test_ok_u32(7, 1, 0, None);
    }

    #[test]
    fn mulmod_bad_r_on_nonzero_n() {
        test_ok_u32(7, 18, 10, Some(6));
        test_ko_u32(7, 18, 10, Some(7));
        test_ko_u32(7, 18, 10, Some(5));
    }

    #[test]
    fn mulmod_bad_r_on_zero_n() {
        test_ok_u32(2, 3, 0, Some(0));
        test_ko_u32(2, 3, 0, Some(1));
    }

    #[test]
    fn mulmod_bad_r_bigger_n() {
        test_ok_u32(2, 3, 5, Some(1));
        test_ko_u32(2, 3, 5, Some(5));
    }
}<|MERGE_RESOLUTION|>--- conflicted
+++ resolved
@@ -164,12 +164,7 @@
 #[cfg(test)]
 mod test {
     use crate::test_util::CircuitTestBuilder;
-<<<<<<< HEAD
-    use eth_types::evm_types::Stack;
-    use eth_types::{bytecode, Word, U256, StackWord};
-=======
-    use eth_types::{bytecode, evm_types::Stack, Word, U256};
->>>>>>> 56e097cf
+    use eth_types::{bytecode, evm_types::Stack, Word, U256, StackWord};
     use mock::TestContext;
 
     fn test(a: Word, b: Word, n: Word, r: Option<StackWord>, ok: bool) {
