use crate::{
    evm_circuit::{
        execution::ExecutionGadget,
        param::N_BYTES_U64,
        step::ExecutionState,
        util::{
            common_gadget::CommonErrorGadget,
            constraint_builder::ConstraintBuilder,
            from_bytes,
            math_gadget::{AddWordsGadget, IsZeroGadget, LtGadget},
            not, or, sum, CachedRegion, Cell,
        },
        witness::{Block, Call, ExecStep, Transaction},
    },
    table::CallContextFieldTag,
    util::Expr,
};
<<<<<<< HEAD
use eth_types::{evm_types::OpcodeId, Field, StackWord, ToScalar, ToU256};

=======
use eth_types::{evm_types::OpcodeId, Field, ToLittleEndian, ToScalar};
>>>>>>> 56e097cf
use halo2_proofs::{circuit::Value, plonk::Error};

#[derive(Clone, Debug)]
pub(crate) struct ErrorReturnDataOutOfBoundGadget<F> {
    opcode: Cell<F>,
    memory_offset: Cell<F>,
    sum: AddWordsGadget<F, 2, false>,
    // Hold the size of the last callee return data.
    return_data_length: Cell<F>,
    is_data_offset_within_u64: IsZeroGadget<F>,
    // remainder_end = (data_offset + size) mod U256
    is_remainder_end_within_u64: IsZeroGadget<F>,
    // when remainder end is within Uint64, check if it exceeds return data size.
    is_remainder_end_exceed_len: LtGadget<F, N_BYTES_U64>,
    common_error_gadget: CommonErrorGadget<F>,
}

impl<F: Field> ExecutionGadget<F> for ErrorReturnDataOutOfBoundGadget<F> {
    const NAME: &'static str = "ErrorReturnDataOutOfBoundGadget";

    const EXECUTION_STATE: ExecutionState = ExecutionState::ErrorReturnDataOutOfBound;

    fn configure(cb: &mut ConstraintBuilder<F>) -> Self {
        let opcode = cb.query_cell();
        let memory_offset = cb.query_cell();
        let data_offset = cb.query_word_rlc();
        let size = cb.query_word_rlc();
        let remainder_end = cb.query_word_rlc();
        let return_data_length = cb.query_cell();

        cb.require_equal(
            "opcode is RETURNDATACOPY",
            opcode.expr(),
            OpcodeId::RETURNDATACOPY.expr(),
        );

        // Pop memory_offset, offset, size from stack
        cb.stack_pop(memory_offset.expr());
        cb.stack_pop(data_offset.expr());
        cb.stack_pop(size.expr());

        // Read last callee return data length
        cb.call_context_lookup(
            false.expr(),
            None,
            CallContextFieldTag::LastCalleeReturnDataLength,
            return_data_length.expr(),
        );

        // Check if `data_offset` is Uint64 overflow.
        let data_offset_larger_u64 = sum::expr(&data_offset.cells[N_BYTES_U64..]);
        let is_data_offset_within_u64 = IsZeroGadget::construct(cb, data_offset_larger_u64);

        // Check if `remainder_end` is Uint64 overflow.
        let sum = AddWordsGadget::construct(cb, [data_offset, size], remainder_end.clone());
        let is_end_u256_overflow = sum.carry().as_ref().unwrap();

        let remainder_end_larger_u64 = sum::expr(&remainder_end.cells[N_BYTES_U64..]);
        let is_remainder_end_within_u64 = IsZeroGadget::construct(cb, remainder_end_larger_u64);

        // check if `remainder_end` exceeds return data length.
        let is_remainder_end_exceed_len = LtGadget::construct(
            cb,
            return_data_length.expr(),
            from_bytes::expr(&remainder_end.cells[..N_BYTES_U64]),
        );

        // Need to check if `data_offset + size` is U256 overflow via `AddWordsGadget` carry. If
        // yes, it should be also an error of return data out of bound.
        cb.require_equal(
            "Any of [data_offset > u64::MAX, data_offset + size > U256::MAX, remainder_end > u64::MAX, remainder_end > return_data_length] occurs",
            or::expr([
                // data_offset > u64::MAX
                not::expr(is_data_offset_within_u64.expr()),
                // data_offset + size > U256::MAX
                is_end_u256_overflow.expr(),
                // remainder_end > u64::MAX
                not::expr(is_remainder_end_within_u64.expr()),
                // remainder_end > return_data_length
                is_remainder_end_exceed_len.expr(),
            ]),
            1.expr(),
        );

        let common_error_gadget = CommonErrorGadget::construct(cb, opcode.expr(), 6.expr());

        Self {
            opcode,
            memory_offset,
            is_data_offset_within_u64,
            is_remainder_end_within_u64,
            is_remainder_end_exceed_len,
            sum,
            return_data_length,
            common_error_gadget,
        }
    }

    fn assign_exec_step(
        &self,
        region: &mut CachedRegion<'_, '_, F>,
        offset: usize,
        block: &Block<F>,
        _: &Transaction,
        call: &Call,
        step: &ExecStep,
    ) -> Result<(), Error> {
        let opcode = step.opcode.unwrap();

        self.opcode
            .assign(region, offset, Value::known(F::from(opcode.as_u64())))?;

        let [dest_offset, data_offset, size] =
            [0, 1, 2].map(|i| block.rws[step.rw_indices[i as usize]].stack_value());

        self.memory_offset
            .assign(region, offset, Value::known(F::from(dest_offset.as_u64())))?;

        let remainder_end = data_offset.overflowing_add(size).0;
        self.sum
            .assign(region, offset, [data_offset, size], remainder_end)?;

<<<<<<< HEAD
        self.sum.assign(region, offset, [data_offset.to_u256(), size.to_u256()], end.to_u256())?;
=======
>>>>>>> 56e097cf
        let return_data_length = block.rws[step.rw_indices[3]].call_context_value();
        self.return_data_length.assign(
            region,
            offset,
            Value::known(
                return_data_length
                    .to_scalar()
                    .expect("unexpected U256 -> Scalar conversion failure"),
            ),
        )?;

<<<<<<< HEAD
        // when u64::MAX < data_offset = true, not within u64 range.
        let data_offset_overflow = StackWord::from(u64::MAX) < data_offset;
        self.is_data_offset_within_range.assign(
            region,
            offset,
            F::from(data_offset_overflow as u64),
        )?;
        // check `end` if u64 overflow.
        let end_overflow = StackWord::from(u64::MAX) < end;
=======
        let data_offset_overflow = data_offset.to_le_bytes()[N_BYTES_U64..]
            .iter()
            .fold(0, |acc, val| acc + u64::from(*val));
        self.is_data_offset_within_u64
            .assign(region, offset, F::from(data_offset_overflow))?;
>>>>>>> 56e097cf

        let remainder_end_overflow = remainder_end.to_le_bytes()[N_BYTES_U64..]
            .iter()
            .fold(0, |acc, val| acc + u64::from(*val));
        self.is_remainder_end_within_u64
            .assign(region, offset, F::from(remainder_end_overflow))?;

        // check if it exceeds last callee return data length
        let remainder_end_u64 = remainder_end.low_u64();
        let return_length = return_data_length.to_scalar().unwrap();
        self.is_remainder_end_exceed_len.assign(
            region,
            offset,
            return_length,
            F::from(remainder_end_u64),
        )?;

        self.common_error_gadget
            .assign(region, offset, block, call, step, 6)?;
        Ok(())
    }
}

#[cfg(test)]
mod test {
    use crate::{evm_circuit::test::rand_bytes, test_util::CircuitTestBuilder};
    use eth_types::{bytecode, ToWord, Word};
    use mock::test_ctx::TestContext;

    fn test_ok(
        return_data_offset: usize,
        return_data_size: usize,
        dest_offset: usize,
        offset: Word,
        size: usize,
        is_root: bool,
    ) {
        let (addr_a, addr_b) = (mock::MOCK_ACCOUNTS[0], mock::MOCK_ACCOUNTS[1]);

        let pushdata = rand_bytes(32);
        let return_offset =
            std::cmp::max((return_data_offset + return_data_size) as i64 - 32, 0) as usize;
        let mut code_b = bytecode! {
            PUSH32(Word::from_big_endian(&pushdata))
            PUSH32(return_offset)
            MSTORE
        };

        if is_root {
            code_b.append(&bytecode! {
                PUSH32(return_data_size)
                PUSH32(return_data_offset)
                RETURN
                STOP
            });
        } else {
            code_b.append(&bytecode! {
                PUSH32(size) // size
                PUSH32(offset) // data offset
                PUSH32(dest_offset) // memory offset
                RETURNDATACOPY
                // end for internal
                PUSH32(return_data_size)
                PUSH32(return_data_offset)
                RETURN
                STOP
            });
        }

        // code A calls code B.
        let mut code_a = bytecode! {
            // call ADDR_B.
            PUSH32(return_data_size) // retLength
            PUSH32(return_data_offset) // retOffset
            PUSH1(0x00) // argsLength
            PUSH1(0x00) // argsOffset
            PUSH1(0x00) // value
            PUSH32(addr_b.to_word()) // addr
            PUSH32(0x1_0000) // gas
            CALL
        };

        if is_root {
            code_a.append(&bytecode! {
                PUSH32(size) // size
                PUSH32(offset) // offset
                PUSH32(dest_offset) // dest_offset
                RETURNDATACOPY
                STOP
            });
        } else {
            code_a.append(&bytecode! {
                PUSH32(return_data_size)
                PUSH32(return_data_offset)
                RETURN
            });
        }

        let ctx = TestContext::<3, 1>::new(
            None,
            |accs| {
                accs[0].address(addr_a).code(code_a);
                accs[1].address(addr_b).code(code_b);
                accs[2]
                    .address(mock::MOCK_ACCOUNTS[2])
                    .balance(Word::from(1u64 << 30));
            },
            |mut txs, accs| {
                txs[0].to(accs[0].address).from(accs[2].address);
            },
            |block, _tx| block,
        )
        .unwrap();

        CircuitTestBuilder::new_from_test_ctx(ctx).run();
    }

    // data_offset > u64::MAX
    #[test]
    fn test_return_data_oo_bound_data_offset_overflow() {
        test_ok(0, 0x10, 0x20, Word::from(u64::MAX) + 1, 0x10, false);
        test_ok(0, 0x10, 0x20, Word::MAX, 0, true);
    }

    // data_offset + size > U256::MAX
    #[test]
    fn test_return_data_oo_bound_data_offset_plus_size_word_overflow() {
        test_ok(0, 0x10, 0x20, Word::MAX, 1, false);
        test_ok(0, 0x10, 0x20, Word::MAX - 1000, 1001, true);
    }

    // data_offset + size > u64::MAX
    #[test]
    fn test_return_data_oo_bound_data_offset_plus_size_u64_overflow() {
        test_ok(0, 0x10, 0x20, Word::from(u64::MAX), 1, false);
        test_ok(0, 0x10, 0x20, Word::from(u64::MAX) - 100, 101, true);
    }

    // data_offset + size > return_data_length
    #[test]
    fn test_return_data_oo_bound_exceed_return_data_length() {
        test_ok(0, 0x10, 0x20, 0x10.into(), 0x10, false);
        test_ok(0, 0x10, 0x20, 1.into(), 0xff, true);
    }
}<|MERGE_RESOLUTION|>--- conflicted
+++ resolved
@@ -15,12 +15,7 @@
     table::CallContextFieldTag,
     util::Expr,
 };
-<<<<<<< HEAD
-use eth_types::{evm_types::OpcodeId, Field, StackWord, ToScalar, ToU256};
-
-=======
-use eth_types::{evm_types::OpcodeId, Field, ToLittleEndian, ToScalar};
->>>>>>> 56e097cf
+use eth_types::{evm_types::OpcodeId, Field, ToLittleEndian, ToScalar, ToU256};
 use halo2_proofs::{circuit::Value, plonk::Error};
 
 #[derive(Clone, Debug)]
@@ -141,12 +136,8 @@
 
         let remainder_end = data_offset.overflowing_add(size).0;
         self.sum
-            .assign(region, offset, [data_offset, size], remainder_end)?;
-
-<<<<<<< HEAD
-        self.sum.assign(region, offset, [data_offset.to_u256(), size.to_u256()], end.to_u256())?;
-=======
->>>>>>> 56e097cf
+            .assign(region, offset, [data_offset.to_u256(), size.to_u256()], remainder_end.to_u256())?;
+
         let return_data_length = block.rws[step.rw_indices[3]].call_context_value();
         self.return_data_length.assign(
             region,
@@ -158,23 +149,11 @@
             ),
         )?;
 
-<<<<<<< HEAD
-        // when u64::MAX < data_offset = true, not within u64 range.
-        let data_offset_overflow = StackWord::from(u64::MAX) < data_offset;
-        self.is_data_offset_within_range.assign(
-            region,
-            offset,
-            F::from(data_offset_overflow as u64),
-        )?;
-        // check `end` if u64 overflow.
-        let end_overflow = StackWord::from(u64::MAX) < end;
-=======
         let data_offset_overflow = data_offset.to_le_bytes()[N_BYTES_U64..]
             .iter()
             .fold(0, |acc, val| acc + u64::from(*val));
         self.is_data_offset_within_u64
             .assign(region, offset, F::from(data_offset_overflow))?;
->>>>>>> 56e097cf
 
         let remainder_end_overflow = remainder_end.to_le_bytes()[N_BYTES_U64..]
             .iter()
