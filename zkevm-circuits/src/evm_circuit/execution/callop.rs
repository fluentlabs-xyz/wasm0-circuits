<<<<<<< HEAD
use halo2_proofs::circuit::Value;
use halo2_proofs::plonk::Error;

use bus_mapping::evm::OpcodeId;
use eth_types::{Field, N_BYTES_WORD, StackWord, ToLittleEndian, ToScalar, ToU256, U256, U64};
use eth_types::evm_types::GAS_STIPEND_CALL_WITH_VALUE;

use crate::evm_circuit::execution::ExecutionGadget;
use crate::evm_circuit::param::N_BYTES_GAS;
use crate::evm_circuit::step::ExecutionState;
use crate::evm_circuit::util::{address_from_block_rws, CachedRegion, Cell, memory_from_block_rws, not, or, select, Word, word_from_block_rws};
use crate::evm_circuit::util::common_gadget::{CommonCallGadget, TransferGadget};
use crate::evm_circuit::util::constraint_builder::{
    ConstraintBuilder, ReversionInfo, StepStateTransition,
};
use crate::evm_circuit::util::constraint_builder::Transition::{Delta, To};
use crate::evm_circuit::util::math_gadget::{
    ConstantDivisionGadget, IsZeroGadget, LtWordGadget, MinMaxGadget,
};
use crate::evm_circuit::witness::{Block, Call, ExecStep, Transaction};
use crate::table::{AccountFieldTag, CallContextFieldTag};
use crate::util::Expr;
=======
use crate::evm_circuit::{
    execution::ExecutionGadget,
    param::N_BYTES_GAS,
    step::ExecutionState,
    util::{
        common_gadget::{CommonCallGadget, TransferGadget},
        constraint_builder::{
            ConstraintBuilder, ReversionInfo, StepStateTransition,
            Transition::{Delta, To},
        },
        math_gadget::{ConstantDivisionGadget, IsZeroGadget, LtWordGadget, MinMaxGadget},
        not, or, select, CachedRegion, Cell, Word,
    },
};

use crate::{
    evm_circuit::witness::{Block, Call, ExecStep, Transaction},
    table::{AccountFieldTag, CallContextFieldTag},
    util::Expr,
};
use bus_mapping::evm::OpcodeId;
use eth_types::{evm_types::GAS_STIPEND_CALL_WITH_VALUE, Field, ToLittleEndian, ToScalar, U256};
use halo2_proofs::{circuit::Value, plonk::Error};
>>>>>>> 56e097cf

/// Gadget for call related opcodes. It supports `OpcodeId::CALL`,
/// `OpcodeId::CALLCODE`, `OpcodeId::DELEGATECALL` and `OpcodeId::STATICCALL`.
/// both for successful and failure(insufficient balance error) cases.
#[derive(Clone, Debug)]
pub(crate) struct CallOpGadget<F> {
    opcode: Cell<F>,
    is_call: IsZeroGadget<F>,
    is_callcode: IsZeroGadget<F>,
    is_delegatecall: IsZeroGadget<F>,
    is_staticcall: IsZeroGadget<F>,
    tx_id: Cell<F>,
    reversion_info: ReversionInfo<F>,
    current_callee_address: Cell<F>,
    current_caller_address: Cell<F>,
    is_static: Cell<F>,
    depth: Cell<F>,
    call: CommonCallGadget<F, true>,
    current_value: Word<F>,
    is_warm: Cell<F>,
    is_warm_prev: Cell<F>,
    callee_reversion_info: ReversionInfo<F>,
    transfer: TransferGadget<F>,
    // current handling Call* opcode's caller balance
    caller_balance_word: Word<F>,
    // check if insufficient balance case
    is_insufficient_balance: LtWordGadget<F>,
    one_64th_gas: ConstantDivisionGadget<F, N_BYTES_GAS>,
    capped_callee_gas_left: MinMaxGadget<F, N_BYTES_GAS>,
}

impl<F: Field> ExecutionGadget<F> for CallOpGadget<F> {
    const NAME: &'static str = "CALL_OP";

    const EXECUTION_STATE: ExecutionState = ExecutionState::CALL_OP;

    fn configure(cb: &mut ConstraintBuilder<F>) -> Self {
        let opcode = cb.query_cell();
        // TODO need a fix
        // cb.opcode_lookup(opcode.expr(), 1.expr());
        let is_call = IsZeroGadget::construct(cb, opcode.expr() - OpcodeId::CALL.expr());
        let is_callcode = IsZeroGadget::construct(cb, opcode.expr() - OpcodeId::CALLCODE.expr());
        let is_delegatecall = IsZeroGadget::construct(cb, opcode.expr() - OpcodeId::DELEGATECALL.expr());
        let is_staticcall = IsZeroGadget::construct(cb, opcode.expr() - OpcodeId::STATICCALL.expr());

        // Use rw_counter of the step which triggers next call as its call_id.
        let callee_call_id = cb.curr.state.rw_counter.clone();

        let tx_id = cb.call_context(None, CallContextFieldTag::TxId);
        let mut reversion_info = cb.reversion_info_read(None);
        let [is_static, depth, current_callee_address] = [
            CallContextFieldTag::IsStatic,
            CallContextFieldTag::Depth,
            CallContextFieldTag::CalleeAddress,
        ].map(|field_tag| cb.call_context(None, field_tag));

        let (current_caller_address, current_value) = cb.condition(is_delegatecall.expr(), |cb| {
            (
                cb.call_context(None, CallContextFieldTag::CallerAddress),
                cb.call_context_as_word(None, CallContextFieldTag::Value),
            )
        });

        cb.range_lookup(depth.expr(), 1024);

        let call_gadget = CommonCallGadget::construct(
            cb,
            is_call.expr(),
            is_callcode.expr(),
            is_delegatecall.expr(),
            is_staticcall.expr(),
        );
        cb.condition(not::expr(is_call.expr() + is_callcode.expr()), |cb| {
            cb.require_zero(
                "for non call/call code, value is zero",
                call_gadget.value.expr(),
            );
        });

        let caller_address = select::expr(
            is_delegatecall.expr(),
            current_caller_address.expr(),
            current_callee_address.expr(),
        );
        let callee_address = select::expr(
            is_callcode.expr() + is_delegatecall.expr(),
            current_callee_address.expr(),
            call_gadget.callee_address_expr(),
        );

        // Add callee to access list
        let is_warm = cb.query_bool();
        let is_warm_prev = cb.query_bool();
        cb.account_access_list_write(
            tx_id.expr(),
            call_gadget.callee_address_expr(),
            is_warm.expr(),
            is_warm_prev.expr(),
            Some(&mut reversion_info),
        );

        // Propagate rw_counter_end_of_reversion and is_persistent
        let mut callee_reversion_info = cb.reversion_info_write(Some(callee_call_id.expr()));
        cb.require_equal(
            "callee_is_persistent == is_persistent ⋅ is_success",
            callee_reversion_info.is_persistent(),
            reversion_info.is_persistent() * call_gadget.is_success.expr(),
        );
        cb.condition(call_gadget.is_success.expr() * (1.expr() - reversion_info.is_persistent()), |cb| {
            cb.require_equal(
                "callee_rw_counter_end_of_reversion == rw_counter_end_of_reversion - (reversible_write_counter + 1)",
                callee_reversion_info.rw_counter_end_of_reversion(),
                reversion_info.rw_counter_of_reversion(1.expr()),
            );
        });

        cb.condition(call_gadget.has_value.clone(), |cb| {
            cb.require_zero(
                "CALL with value must not be in static call stack",
                is_static.expr(),
            );
        });

        let caller_balance_word = cb.query_word_rlc();
        cb.account_read(
            caller_address.expr(),
            AccountFieldTag::Balance,
            caller_balance_word.expr(),
        );
        let is_insufficient_balance =
            LtWordGadget::construct(cb, &caller_balance_word, &call_gadget.value);

        // stack write is zero when is_insufficient_balance is true
        cb.condition(is_insufficient_balance.expr(), |cb| {
            cb.require_zero(
                "stack write result is zero when is_insufficient_balance is true",
                call_gadget.is_success.expr(),
            );
        });

        // Verify transfer only for CALL opcode in the successful case.  If value == 0,
        // skip the transfer (this is necessary for non-existing accounts, which
        // will not be crated when value is 0 and so the callee balance lookup
        // would be invalid).
        let transfer = cb.condition(
            is_call.expr() * not::expr(is_insufficient_balance.expr()),
            |cb| {
                TransferGadget::construct(
                    cb,
                    caller_address.expr(),
                    callee_address.expr(),
                    not::expr(call_gadget.callee_not_exists.expr()),
                    call_gadget.value.clone(),
                    &mut callee_reversion_info,
                )
            },
        );

        // For CALLCODE opcode, verify caller balance is greater than or equal to stack
        // `value` in successful case. that is `is_insufficient_balance` is false.
        // for call opcode, this has been checked in transfer gadget implicitly.
        cb.condition(is_callcode.expr() * call_gadget.is_success.expr(), |cb| {
            cb.require_zero(
                "transfer_value <= caller_balance for CALLCODE opcode in successful case ",
                is_insufficient_balance.expr(),
            );
        });

        // no_callee_code is true when the account exists and has empty
        // code hash, or when the account doesn't exist (which we encode with
        // code_hash = 0).
        let no_callee_code =
            call_gadget.is_empty_code_hash.expr() + call_gadget.callee_not_exists.expr();

        // Sum up and verify gas cost.
        // Only CALL opcode could invoke transfer to make empty account into non-empty.
        let gas_cost = call_gadget.gas_cost_expr(is_warm_prev.expr(), is_call.expr());
        // Apply EIP 150
        let gas_available = cb.curr.state.gas_left.expr() - gas_cost.clone();
        let one_64th_gas = ConstantDivisionGadget::construct(cb, gas_available.clone(), 64);
        let all_but_one_64th_gas = gas_available - one_64th_gas.quotient();
        let capped_callee_gas_left =
            MinMaxGadget::construct(cb, call_gadget.gas_expr(), all_but_one_64th_gas.clone());
        let callee_gas_left = select::expr(
            call_gadget.gas_is_u64.expr(),
            capped_callee_gas_left.min(),
            all_but_one_64th_gas,
        );

        // TODO: Handle precompiled

        let stack_pointer_delta =
            select::expr(is_call.expr() + is_callcode.expr(), 7.expr(), 6.expr());
        cb.condition(
            no_callee_code.clone() * not::expr(is_insufficient_balance.expr()),
            |cb| {
                // Save caller's call state
                for field_tag in [
                    CallContextFieldTag::LastCalleeId,
                    CallContextFieldTag::LastCalleeReturnDataOffset,
                    CallContextFieldTag::LastCalleeReturnDataLength,
                ] {
                    cb.call_context_lookup(true.expr(), None, field_tag, 0.expr());
                }

                // For CALL opcode, it has an extra stack pop `value` (+1) and if the value is
                // not zero, two account write for `transfer` call (+2).
                //
                // For CALLCODE opcode, it has an extra stack pop `value` and one account read
                // for caller balance (+2).
                //
                // For DELEGATECALL opcode, it has two extra call context lookups for current
                // caller address and value (+2).
                //
                // No extra lookups for STATICCALL opcode.
                let transfer_rwc_delta =
                    is_call.expr() * not::expr(transfer.value_is_zero.expr()) * 2.expr();
                let rw_counter_delta = 21.expr()
                    + is_call.expr() * 1.expr()
                    + transfer_rwc_delta.clone()
                    + is_callcode.expr()
                    + is_delegatecall.expr() * 2.expr();
                cb.require_step_state_transition(StepStateTransition {
                    rw_counter: Delta(rw_counter_delta),
                    program_counter: Delta(1.expr()),
                    stack_pointer: Delta(stack_pointer_delta.expr()),
                    gas_left: Delta(
                        call_gadget.has_value.clone() * GAS_STIPEND_CALL_WITH_VALUE.expr()
                            - gas_cost.clone(),
                    ),
                    // For CALL opcode, `transfer` invocation has two account write if value is not
                    // zero.
                    reversible_write_counter: Delta(1.expr() + transfer_rwc_delta),
                    ..StepStateTransition::default()
                });
            },
        );

        // handle is_insufficient_balance step transition
        cb.condition(is_insufficient_balance.expr(), |cb| {
            // Save caller's call state
            for field_tag in [
                CallContextFieldTag::LastCalleeId,
                CallContextFieldTag::LastCalleeReturnDataOffset,
                CallContextFieldTag::LastCalleeReturnDataLength,
            ] {
                cb.call_context_lookup(true.expr(), None, field_tag, 0.expr());
            }

            cb.require_step_state_transition(StepStateTransition {
                rw_counter: Delta(22.expr()),
                program_counter: Delta(1.expr()),
                stack_pointer: Delta(stack_pointer_delta.expr()),
                gas_left: Delta(
                    call_gadget.has_value.clone() * GAS_STIPEND_CALL_WITH_VALUE.expr()
                        - gas_cost.clone(),
                ),
                reversible_write_counter: Delta(1.expr()),
                ..StepStateTransition::default()
            });
        });

        cb.condition(
            not::expr(no_callee_code) * not::expr(is_insufficient_balance.expr()),
            |cb| {
                // Save caller's call state
                for (field_tag, value) in [
                    (
                        CallContextFieldTag::ProgramCounter,
                        cb.curr.state.program_counter.expr() + 1.expr(),
                    ),
                    (
                        CallContextFieldTag::StackPointer,
                        cb.curr.state.stack_pointer.expr() + stack_pointer_delta,
                    ),
                    (
                        CallContextFieldTag::GasLeft,
                        cb.curr.state.gas_left.expr() - gas_cost - callee_gas_left.clone(),
                    ),
                    (
                        CallContextFieldTag::ReversibleWriteCounter,
                        cb.curr.state.reversible_write_counter.expr() + 1.expr(),
                    ),
                ] {
                    cb.call_context_lookup(true.expr(), None, field_tag, value);
                }

                // Setup next call's context.
                let cd_address = call_gadget.cd_address.clone();
                let rd_address = call_gadget.rd_address.clone();
                for (field_tag, value) in [
                    (CallContextFieldTag::CallerId, cb.curr.state.call_id.expr()),
                    (CallContextFieldTag::TxId, tx_id.expr()),
                    (CallContextFieldTag::Depth, depth.expr() + 1.expr()),
                    (CallContextFieldTag::CallerAddress, caller_address),
                    (CallContextFieldTag::CalleeAddress, callee_address),
                    (CallContextFieldTag::CallDataOffset, cd_address.offset()),
                    (CallContextFieldTag::CallDataLength, cd_address.length()),
                    (CallContextFieldTag::ReturnDataOffset, rd_address.offset()),
                    (CallContextFieldTag::ReturnDataLength, rd_address.length()),
                    (
                        CallContextFieldTag::Value,
                        select::expr(
                            is_delegatecall.expr(),
                            current_value.expr(),
                            call_gadget.value.expr(),
                        ),
                    ),
                    (
                        CallContextFieldTag::IsSuccess,
                        call_gadget.is_success.expr(),
                    ),
                    (
                        CallContextFieldTag::IsStatic,
                        or::expr([is_static.expr(), is_staticcall.expr()]),
                    ),
                    (CallContextFieldTag::LastCalleeId, 0.expr()),
                    (CallContextFieldTag::LastCalleeReturnDataOffset, 0.expr()),
                    (CallContextFieldTag::LastCalleeReturnDataLength, 0.expr()),
                    (CallContextFieldTag::IsRoot, 0.expr()),
                    (CallContextFieldTag::IsCreate, 0.expr()),
                    (
                        CallContextFieldTag::CodeHash,
                        call_gadget.phase2_callee_code_hash.expr(),
                    ),
                ] {
                    cb.call_context_lookup(
                        true.expr(),
                        Some(callee_call_id.expr()),
                        field_tag,
                        value,
                    );
                }

                // Give gas stipend if value is not zero
                let callee_gas_left = callee_gas_left
                    + call_gadget.has_value.clone() * GAS_STIPEND_CALL_WITH_VALUE.expr();

                // For CALL opcode, it has an extra stack pop `value` (+1) and if the value is
                // not zero, two account write for `transfer` call (+2).
                //
                // For CALLCODE opcode, it has an extra stack pop `value` and one account read
                // for caller balance (+2).
                //
                // For DELEGATECALL opcode, it has two extra call context lookups for current
                // caller address and value (+2).
                //
                // No extra lookups for STATICCALL opcode.
                let transfer_rwc_delta =
                    is_call.expr() * not::expr(transfer.value_is_zero.expr()) * 2.expr();
                let rw_counter_delta = 41.expr()
                    + is_call.expr() * 1.expr()
                    + transfer_rwc_delta.clone()
                    + is_callcode.expr()
                    + is_delegatecall.expr() * 2.expr();
                cb.require_step_state_transition(StepStateTransition {
                    rw_counter: Delta(rw_counter_delta),
                    call_id: To(callee_call_id.expr()),
                    is_root: To(false.expr()),
                    is_create: To(false.expr()),
                    code_hash: To(call_gadget.phase2_callee_code_hash.expr()),
                    gas_left: To(callee_gas_left),
                    // For CALL opcode, `transfer` invocation has two account write if value is not
                    // zero.
                    reversible_write_counter: To(transfer_rwc_delta),
                    ..StepStateTransition::new_context()
                });
            },
        );

        Self {
            opcode,
            is_call,
            is_callcode,
            is_delegatecall,
            is_staticcall,
            tx_id,
            reversion_info,
            current_callee_address,
            current_caller_address,
            current_value,
            is_static,
            depth,
            call: call_gadget,
            is_warm,
            is_warm_prev,
            callee_reversion_info,
            transfer,
            caller_balance_word,
            is_insufficient_balance,
            one_64th_gas,
            capped_callee_gas_left,
        }
    }

    fn assign_exec_step(
        &self,
        region: &mut CachedRegion<'_, '_, F>,
        offset: usize,
        block: &Block<F>,
        _: &Transaction,
        call: &Call,
        step: &ExecStep,
    ) -> Result<(), Error> {
        let opcode = step.opcode.unwrap();
        let is_call = opcode == OpcodeId::CALL;
        let is_callcode = opcode == OpcodeId::CALLCODE;
        let is_delegatecall = opcode == OpcodeId::DELEGATECALL;

        let [tx_id, is_static, depth, current_callee_address] = [
            step.rw_indices[0],
            step.rw_indices[3],
            step.rw_indices[4],
            step.rw_indices[5],
        ].map(|idx| block.rws[idx].call_context_value());
        let stack_index = 6;

        // This offset is used to change the index offset of `step.rw_indices`.
        // Since both CALL and CALLCODE have an extra stack pop `value`, and
        // opcode DELEGATECALL has two extra call context lookups - current
        // caller address and current value.
        let mut rw_offset = 0;
        let [current_caller_address, current_value] = if is_delegatecall {
            rw_offset += 2;
            [step.rw_indices[6], step.rw_indices[7]].map(|idx| block.rws[idx].call_context_value())
        } else {
            [U256::zero(), U256::zero()]
        };

        let status_offset = block.rws[step.rw_indices[stack_index + rw_offset + 0]].stack_value();
        let rd_length = block.rws[step.rw_indices[stack_index + rw_offset + 1]].stack_value();
        let rd_offset = block.rws[step.rw_indices[stack_index + rw_offset + 2]].stack_value();
        let cd_length = block.rws[step.rw_indices[stack_index + rw_offset + 3]].stack_value();
        let cd_offset = block.rws[step.rw_indices[stack_index + rw_offset + 4]].stack_value();

        let (value_offset, _value_word) = if is_call || is_callcode {
            let value_offset = block.rws[step.rw_indices[stack_index + rw_offset + 5]].stack_value();
            let value_word = word_from_block_rws(&block, &step, stack_index + rw_offset + 6);
            rw_offset += N_BYTES_WORD + 1;
            (value_offset, value_word)
        } else {
            (StackWord::zero(), eth_types::Word::zero())
        };

        let callee_offset = block.rws[step.rw_indices[stack_index + rw_offset + 5]].stack_value();
        let callee_address = address_from_block_rws(&block, &step, stack_index + rw_offset + 6);
        let gas = block.rws[step.rw_indices[stack_index + rw_offset + 26]].stack_value();
        let status = memory_from_block_rws::<F, 1>(&block, &step, stack_index + rw_offset + 27)[0];

        let callee_code_hash = block.rws[step.rw_indices[stack_index + rw_offset + 28]]
            .account_value_pair()
            .0;
        let callee_exists = !callee_code_hash.is_zero();

        let (is_warm, is_warm_prev) =
            block.rws[step.rw_indices[stack_index + rw_offset + 29]].tx_access_list_value_pair();

        let [callee_rw_counter_end_of_reversion, callee_is_persistent] = [
            step.rw_indices[stack_index + rw_offset + 30],
            step.rw_indices[stack_index + rw_offset + 31],
        ].map(|idx| block.rws[idx].call_context_value());

        // check if it is insufficient balance case.
        // get caller balance
        let (caller_balance, _) = block.rws[step.rw_indices[stack_index + rw_offset + 32]].account_value_pair();
        self.caller_balance_word
            .assign(region, offset, Some(caller_balance.to_le_bytes()))?;
        self.is_insufficient_balance
            .assign(region, offset, caller_balance, current_value.to_u256())?;

        let is_insufficient = (current_value > caller_balance) && (is_call || is_callcode);
        // only call opcode do transfer in sucessful case.
        let (caller_balance_pair, callee_balance_pair) =
            if is_call && !is_insufficient && !current_value.is_zero() {
                rw_offset += 2;
                (
                    block.rws[step.rw_indices[stack_index + rw_offset + 33]].account_value_pair(),
                    block.rws[step.rw_indices[stack_index + rw_offset + 34]].account_value_pair(),
                )
            } else {
                ((U256::zero(), U256::zero()), (U256::zero(), U256::zero()))
            };

        self.opcode
            .assign(region, offset, Value::known(F::from(opcode.as_u64())))?;
        self.is_call.assign(
            region,
            offset,
            F::from(opcode.as_u64()) - F::from(OpcodeId::CALL.as_u64()),
        )?;
        self.is_callcode.assign(
            region,
            offset,
            F::from(opcode.as_u64()) - F::from(OpcodeId::CALLCODE.as_u64()),
        )?;
        self.is_delegatecall.assign(
            region,
            offset,
            F::from(opcode.as_u64()) - F::from(OpcodeId::DELEGATECALL.as_u64()),
        )?;
        self.is_staticcall.assign(
            region,
            offset,
            F::from(opcode.as_u64()) - F::from(OpcodeId::STATICCALL.as_u64()),
        )?;
        self.tx_id
            .assign(region, offset, Value::known(F::from(tx_id.low_u64())))?;
        self.reversion_info.assign(
            region,
            offset,
            call.rw_counter_end_of_reversion,
            call.is_persistent,
        )?;
        self.current_callee_address.assign(
            region,
            offset,
            Value::known(
                current_callee_address
                    .to_scalar()
                    .expect("unexpected Address -> Scalar conversion failure"),
            ),
        )?;
        self.current_caller_address.assign(
            region,
            offset,
            Value::known(
                current_caller_address
                    .to_scalar()
                    .expect("unexpected Address -> Scalar conversion failure"),
            ),
        )?;
        self.current_value
            .assign(region, offset, Some(current_value.to_le_bytes()))?;
        self.is_static
            .assign(region, offset, Value::known(F::from(is_static.low_u64())))?;
        self.depth
            .assign(region, offset, Value::known(F::from(depth.low_u64())))?;

        let memory_expansion_gas_cost = self.call.assign(
            region,
            offset,
            gas,
            callee_offset,
            callee_address.to_u256(),
            value_offset,
            current_value.to_u256(),
            status_offset,
            U64::from(status),
            cd_offset,
            cd_length,
            rd_offset,
            rd_length,
            region.word_rlc(callee_code_hash),
        )?;
<<<<<<< HEAD
        self.call_value_is_zero
            .assign_value(region, offset, region.word_rlc(current_value))?;
=======
>>>>>>> 56e097cf
        self.is_warm
            .assign(region, offset, Value::known(F::from(is_warm as u64)))?;
        self.is_warm_prev
            .assign(region, offset, Value::known(F::from(is_warm_prev as u64)))?;
        self.callee_reversion_info.assign(
            region,
            offset,
            callee_rw_counter_end_of_reversion.low_u64() as usize,
            callee_is_persistent.low_u64() != 0,
        )?;
        // conditionally assign
        if !is_insufficient && !current_value.is_zero() {
            self.transfer.assign(
                region,
                offset,
                caller_balance_pair,
                callee_balance_pair,
                current_value,
            )?;
        }

        let has_value = !current_value.is_zero() && !is_delegatecall;
        let gas_cost = self.call.cal_gas_cost_for_assignment(
            memory_expansion_gas_cost,
            is_warm_prev,
            is_call,
            has_value,
            !callee_exists,
        )?;
        let gas_available = step.gas_left - gas_cost;

        self.one_64th_gas
            .assign(region, offset, gas_available.into())?;
        self.capped_callee_gas_left.assign(
            region,
            offset,
            F::from(gas.low_u64()),
            F::from(gas_available - gas_available / 64),
        )?;

        Ok(())
    }
}

#[cfg(test)]
mod test {
    use std::default::Default;

    use itertools::Itertools;

    use bus_mapping::circuit_input_builder::CircuitsParams;
<<<<<<< HEAD
    use eth_types::{address, Address, Bytecode, bytecode, bytecode_internal, ToWord, Word};
    use eth_types::bytecode::WasmBinaryBytecode;
    use eth_types::evm_types::OpcodeId;
    use eth_types::geth_types::Account;
=======
    use eth_types::{
        address, bytecode, evm_types::OpcodeId, geth_types::Account, Address, ToWord, Word,
    };

    use itertools::Itertools;
>>>>>>> 56e097cf
    use mock::TestContext;

    use crate::test_util::CircuitTestBuilder;

    use super::*;

    const TEST_CALL_OPCODES: &[OpcodeId] = &[
        OpcodeId::CALL,
        OpcodeId::CALLCODE,
        OpcodeId::DELEGATECALL,
        OpcodeId::STATICCALL,
    ];

    #[test]
    fn callop_insufficient_balance() {
        let stacks = [Stack {
            // this value is bigger than caller's balance
            value: Word::from(11).pow(18.into()),
            ..Default::default()
        }];

        let callees = [callee(bytecode! {}), callee(bytecode! { STOP })];
        // only call, callcode will encounter insufficient balance error.
        let test_opcodes: &[OpcodeId] = &[OpcodeId::CALL, OpcodeId::CALLCODE];

        for ((opcode, stack), callee) in test_opcodes
            .iter()
            .cartesian_product(stacks.into_iter())
            .cartesian_product(callees.into_iter())
        {
            test_ok(caller_for_insufficient_balance(opcode, stack), callee);
        }
    }

    #[test]
    fn callop_nested() {
        for opcode in TEST_CALL_OPCODES {
            test_nested(opcode);
        }
    }

    #[ignore]
    #[test]
    fn callop_recursive() {
        for opcode in TEST_CALL_OPCODES {
            test_recursive(opcode);
        }
    }

    #[ignore]
    #[test]
    fn callop_simple() {
        let stacks = [
            // With nothing
            Stack::default(),
            // With value
            Stack {
                value: Word::from(10).pow(18.into()),
                ..Default::default()
            },
            // With gas
            Stack {
                gas: 100,
                ..Default::default()
            },
            Stack {
                gas: 100000,
                ..Default::default()
            },
            // With memory expansion
            Stack {
                cd_offset: 64,
                cd_length: 320,
                rd_offset: 0,
                rd_length: 32,
                ..Default::default()
            },
            Stack {
                cd_offset: 0,
                cd_length: 32,
                rd_offset: 64,
                rd_length: 320,
                ..Default::default()
            },
            Stack {
                cd_offset: 0xFFFFFF,
                cd_length: 0,
                rd_offset: 0xFFFFFF,
                rd_length: 0,
                ..Default::default()
            },
            // With memory expansion and value
            Stack {
                cd_offset: 64,
                cd_length: 320,
                rd_offset: 0,
                rd_length: 32,
                value: Word::from(10).pow(18.into()),
                ..Default::default()
            },
        ];
        let callees = [callee(bytecode! {}), callee(bytecode! { STOP })];

        for ((opcode, stack), callee) in TEST_CALL_OPCODES
            .iter()
            .cartesian_product(stacks.into_iter())
            .cartesian_product(callees.into_iter())
        {
            test_ok(caller(opcode, stack, true), callee);
        }
    }

    #[derive(Clone, Copy, Debug, Default)]
    struct Stack {
        gas: u64,
        value: Word,
        cd_offset: u64,
        cd_length: u64,
        rd_offset: u64,
        rd_length: u64,
    }

    fn callee(code: Bytecode) -> Account {
        let code = code.wasm_binary();
        let is_empty = code.is_empty();
        Account {
            address: Address::repeat_byte(0xff),
            code: code.into(),
            nonce: if is_empty { 0 } else { 1 }.into(),
            balance: if is_empty { 0 } else { 0xdeadbeefu64 }.into(),
            ..Default::default()
        }
    }

    fn caller(opcode: &OpcodeId, stack: Stack, caller_is_success: bool) -> Account {
        let terminator = if caller_is_success {
            OpcodeId::RETURN
        } else {
            OpcodeId::REVERT
        };
        // Call twice for testing both cold and warm access
        let mut bytecode = Bytecode::default();
        bytecode.emit_evm_call(
            opcode.clone(),
            stack.gas,
            Address::repeat_byte(0xff),
            U256::zero(),
            stack.cd_offset,
            stack.cd_length,
            stack.rd_offset,
            stack.rd_length,
        );
        bytecode.emit_evm_call(
            opcode.clone(),
            stack.gas,
            Address::repeat_byte(0xff),
            U256::zero(),
            stack.cd_offset,
            stack.cd_length,
            stack.rd_offset,
            stack.rd_length,
        );
        bytecode_internal!(bytecode,
            I32Const[0]
            I32Const[0]
            .write_op(terminator)
        );
        Account {
            address: Address::repeat_byte(0xfe),
            balance: Word::from(10).pow(20.into()),
            code: bytecode.to_vec().into(),
            ..Default::default()
        }
    }

    fn caller_for_insufficient_balance(opcode: &OpcodeId, stack: Stack) -> Account {
        let is_call_or_callcode = opcode == &OpcodeId::CALL || opcode == &OpcodeId::CALLCODE;
        let terminator = OpcodeId::STOP;

        let mut bytecode = bytecode! {
            PUSH32(Word::from(stack.rd_length))
            PUSH32(Word::from(stack.rd_offset))
            PUSH32(Word::from(stack.cd_length))
            PUSH32(Word::from(stack.cd_offset))
        };
        if is_call_or_callcode {
            bytecode.push(32, stack.value);
        }
        bytecode.append(&bytecode! {
            PUSH32(Address::repeat_byte(0xff).to_word())
            PUSH32(Word::from(stack.gas))
            .write_op(*opcode)
            .write_op(terminator)
        });

        Account {
            address: Address::repeat_byte(0xfe),
            balance: Word::from(10).pow(18.into()),
            code: bytecode.to_vec().into(),
            ..Default::default()
        }
    }

    fn test_nested(opcode: &OpcodeId) {
        let callers = [
            caller(
                opcode,
                Stack {
                    gas: 100000,
                    ..Default::default()
                },
                true,
            ),
            caller(
                opcode,
                Stack {
                    gas: 100000,
                    ..Default::default()
                },
                false,
            ),
        ];
        let callees = [
            // Success
            callee(bytecode! { I32Const[0] I32Const[0] RETURN }),
            // Failure
            callee(bytecode! { I32Const[0] I32Const[0] REVERT }),
        ];

        for (caller, callee) in callers.into_iter().cartesian_product(callees.into_iter()) {
            test_ok(caller, callee);
        }
    }

    #[test]
    fn callop_base() {
        test_ok(
            caller(&OpcodeId::CALL, Stack::default(), true),
            callee(bytecode! {}),
        );
    }

    fn test_ok(caller: Account, callee: Account) {
        let ctx = TestContext::<3, 1>::new(
            None,
            |accs| {
                accs[0]
                    .address(address!("0x000000000000000000000000000000000000cafe"))
                    .balance(Word::from(10u64.pow(19)));
                accs[1]
                    .address(caller.address)
                    .code(caller.code)
                    .nonce(caller.nonce)
                    .balance(caller.balance);
                accs[2]
                    .address(callee.address)
                    .code(callee.code)
                    .nonce(callee.nonce)
                    .balance(callee.balance);
            },
            |mut txs, accs| {
                txs[0]
                    .from(accs[0].address)
                    .to(accs[1].address)
                    .gas(100000.into())
                    // Set a non-zero value could test if DELEGATECALL use value of current call.
                    .value(1000.into());
            },
            |block, _tx| block.number(0xcafeu64),
        )
            .unwrap();

        CircuitTestBuilder::new_from_test_ctx(ctx)
            .params(CircuitsParams {
                max_rws: 500,
                ..Default::default()
            })
            .run();
    }

    fn test_recursive(opcode: &OpcodeId) {
        let is_call_or_callcode = opcode == &OpcodeId::CALL || opcode == &OpcodeId::CALLCODE;
        let mut caller_bytecode = bytecode! {
            PUSH1(0)
            PUSH1(0)
            PUSH1(0)
            PUSH1(0)
        };
        if is_call_or_callcode {
            caller_bytecode.push(1, U256::zero());
        }
        caller_bytecode.append(&bytecode! {
            PUSH32(Address::repeat_byte(0xff).to_word())
            PUSH2(if is_call_or_callcode {10000} else {10032})
            .write_op(*opcode)
            STOP
        });
        // The following bytecode calls itself recursively if gas_left is greater than
        // 100, and halts with REVERT if gas_left is odd, otherwise just halts
        // with STOP.
        let mut callee_bytecode = bytecode! {
            GAS
            PUSH1(100)
            GT
            PUSH1(if is_call_or_callcode {43} else {41}) // jump dest
            JUMPI

            PUSH1(0)
            PUSH1(0)
            PUSH1(0)
            PUSH1(0)
        };

        if is_call_or_callcode {
            callee_bytecode.push(1, U256::zero());
        }

        callee_bytecode.append(&bytecode! {
            PUSH20(Address::repeat_byte(0xff).to_word())
            PUSH1(if is_call_or_callcode {132} else {129}) // gas
            GAS
            SUB
            .write_op(*opcode)

            JUMPDEST // 41 for static_call, 43 for call
            GAS
            PUSH1(1)
            AND
            PUSH1(if is_call_or_callcode {56} else {54})
            JUMPI

            PUSH1(0)
            PUSH1(0)
            REVERT

            // 56 or 54 for call or static_call
            JUMPDEST
            STOP
        });
        test_ok(
            Account {
                address: Address::repeat_byte(0xfe),
                balance: Word::from(10).pow(20.into()),
                code: caller_bytecode.into(),
                ..Default::default()
            },
            callee(callee_bytecode),
        );
    }
}<|MERGE_RESOLUTION|>--- conflicted
+++ resolved
@@ -1,27 +1,3 @@
-<<<<<<< HEAD
-use halo2_proofs::circuit::Value;
-use halo2_proofs::plonk::Error;
-
-use bus_mapping::evm::OpcodeId;
-use eth_types::{Field, N_BYTES_WORD, StackWord, ToLittleEndian, ToScalar, ToU256, U256, U64};
-use eth_types::evm_types::GAS_STIPEND_CALL_WITH_VALUE;
-
-use crate::evm_circuit::execution::ExecutionGadget;
-use crate::evm_circuit::param::N_BYTES_GAS;
-use crate::evm_circuit::step::ExecutionState;
-use crate::evm_circuit::util::{address_from_block_rws, CachedRegion, Cell, memory_from_block_rws, not, or, select, Word, word_from_block_rws};
-use crate::evm_circuit::util::common_gadget::{CommonCallGadget, TransferGadget};
-use crate::evm_circuit::util::constraint_builder::{
-    ConstraintBuilder, ReversionInfo, StepStateTransition,
-};
-use crate::evm_circuit::util::constraint_builder::Transition::{Delta, To};
-use crate::evm_circuit::util::math_gadget::{
-    ConstantDivisionGadget, IsZeroGadget, LtWordGadget, MinMaxGadget,
-};
-use crate::evm_circuit::witness::{Block, Call, ExecStep, Transaction};
-use crate::table::{AccountFieldTag, CallContextFieldTag};
-use crate::util::Expr;
-=======
 use crate::evm_circuit::{
     execution::ExecutionGadget,
     param::N_BYTES_GAS,
@@ -43,9 +19,10 @@
     util::Expr,
 };
 use bus_mapping::evm::OpcodeId;
-use eth_types::{evm_types::GAS_STIPEND_CALL_WITH_VALUE, Field, ToLittleEndian, ToScalar, U256};
+use eth_types::{evm_types::GAS_STIPEND_CALL_WITH_VALUE, Field, StackWord, ToLittleEndian, ToScalar, ToU256, U256, U64};
 use halo2_proofs::{circuit::Value, plonk::Error};
->>>>>>> 56e097cf
+use crate::evm_circuit::param::N_BYTES_WORD;
+use crate::evm_circuit::util::{address_from_block_rws, memory_from_block_rws, word_from_block_rws};
 
 /// Gadget for call related opcodes. It supports `OpcodeId::CALL`,
 /// `OpcodeId::CALLCODE`, `OpcodeId::DELEGATECALL` and `OpcodeId::STATICCALL`.
@@ -600,11 +577,6 @@
             rd_length,
             region.word_rlc(callee_code_hash),
         )?;
-<<<<<<< HEAD
-        self.call_value_is_zero
-            .assign_value(region, offset, region.word_rlc(current_value))?;
-=======
->>>>>>> 56e097cf
         self.is_warm
             .assign(region, offset, Value::known(F::from(is_warm as u64)))?;
         self.is_warm_prev
@@ -656,18 +628,9 @@
     use itertools::Itertools;
 
     use bus_mapping::circuit_input_builder::CircuitsParams;
-<<<<<<< HEAD
-    use eth_types::{address, Address, Bytecode, bytecode, bytecode_internal, ToWord, Word};
+    use eth_types::{address, bytecode, evm_types::OpcodeId, geth_types::Account, Address, ToWord, Word, Bytecode, bytecode_internal};
+
     use eth_types::bytecode::WasmBinaryBytecode;
-    use eth_types::evm_types::OpcodeId;
-    use eth_types::geth_types::Account;
-=======
-    use eth_types::{
-        address, bytecode, evm_types::OpcodeId, geth_types::Account, Address, ToWord, Word,
-    };
-
-    use itertools::Itertools;
->>>>>>> 56e097cf
     use mock::TestContext;
 
     use crate::test_util::CircuitTestBuilder;
