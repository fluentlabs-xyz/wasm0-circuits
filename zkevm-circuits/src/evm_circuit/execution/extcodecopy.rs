--- conflicted
+++ resolved
@@ -1,70 +1,44 @@
-use halo2_proofs::{circuit::Value, plonk::Error};
-
-use bus_mapping::circuit_input_builder::CopyDataType;
-use eth_types::{evm_types::GasCost, Field, ToLittleEndian, ToScalar};
-use gadgets::util::Expr;
-
 use crate::{
     evm_circuit::{
-<<<<<<< HEAD
-        param::N_BYTES_ACCOUNT_ADDRESS,
-        param::N_BYTES_MEMORY_ADDRESS,
-        step::ExecutionState,
-        util::{
-            CachedRegion,
-            Cell,
-            common_gadget::SameContextGadget,
-=======
         param::{N_BYTES_ACCOUNT_ADDRESS, N_BYTES_MEMORY_WORD_SIZE, N_BYTES_U64},
         step::ExecutionState,
         util::{
             common_gadget::{SameContextGadget, WordByteCapGadget},
->>>>>>> fbcfd0f0
             constraint_builder::{
                 ConstrainBuilderCommon, EVMConstraintBuilder, ReversionInfo, StepStateTransition,
                 Transition,
             },
-<<<<<<< HEAD
-            from_bytes, memory_gadget::{MemoryAddressGadget, MemoryCopierGasGadget}, MemoryAddress, not, select,
-=======
             from_bytes,
             memory_gadget::{
                 CommonMemoryAddressGadget, MemoryAddressGadget, MemoryCopierGasGadget,
                 MemoryExpansionGadget,
             },
             not, select, CachedRegion, Cell, Word,
->>>>>>> fbcfd0f0
         },
         witness::{Block, Call, ExecStep, Transaction},
     },
     table::{AccountFieldTag, CallContextFieldTag},
 };
-use crate::evm_circuit::util::RandomLinearCombination;
-use crate::table::RwTableTag;
+use bus_mapping::circuit_input_builder::CopyDataType;
+use eth_types::{evm_types::GasCost, Field, ToLittleEndian, ToScalar};
+use gadgets::util::Expr;
+use halo2_proofs::{circuit::Value, plonk::Error};
 
 use super::ExecutionGadget;
 
 #[derive(Clone, Debug)]
 pub(crate) struct ExtcodecopyGadget<F> {
     same_context: SameContextGadget<F>,
-<<<<<<< HEAD
-    // external_address_word: Word<F>,
-    external_address_word: RandomLinearCombination<F, N_BYTES_ACCOUNT_ADDRESS>,
-    external_address_offset: Cell<F>,
-    dst_memory_addr: MemoryAddressGadget<F>,
-    code_offset: MemoryAddress<F>,
-=======
     external_address_word: Word<F>,
     memory_address: MemoryAddressGadget<F>,
     code_offset: WordByteCapGadget<F, N_BYTES_U64>,
->>>>>>> fbcfd0f0
     tx_id: Cell<F>,
     reversion_info: ReversionInfo<F>,
     is_warm: Cell<F>,
     code_hash: Cell<F>,
     code_size: Cell<F>,
     copy_rwc_inc: Cell<F>,
-    // memory_expansion: MemoryExpansionGadget<F, 1, N_BYTES_MEMORY_WORD_SIZE>,
+    memory_expansion: MemoryExpansionGadget<F, 1, N_BYTES_MEMORY_WORD_SIZE>,
     memory_copier_gas: MemoryCopierGasGadget<F, { GasCost::COPY }>,
 }
 
@@ -80,21 +54,6 @@
         let external_address =
             from_bytes::expr(&external_address_word.cells[..N_BYTES_ACCOUNT_ADDRESS]);
 
-<<<<<<< HEAD
-        let copy_size = cb.query_word_rlc();
-        let code_offset = cb.query_word_rlc();
-        let dst_memory_offset = cb.query_cell_phase2();
-        let external_address_offset = cb.query_cell();
-
-        cb.stack_pop(copy_size.expr());
-        cb.stack_pop(code_offset.expr());
-        cb.stack_pop(dst_memory_offset.expr());
-        cb.stack_pop(external_address_offset.expr());
-        // cb.memory_rlc_lookup(false.expr(), &external_address_offset, &external_address_word);
-
-        let memory_address_gadget = MemoryAddressGadget::construct(cb, dst_memory_offset, copy_size);
-
-=======
         let code_size = cb.query_cell();
 
         let memory_length = cb.query_word_rlc();
@@ -106,13 +65,12 @@
         cb.stack_pop(code_offset.original_word());
         cb.stack_pop(memory_length.expr());
 
->>>>>>> fbcfd0f0
         let tx_id = cb.call_context(None, CallContextFieldTag::TxId);
         let mut reversion_info = cb.reversion_info_read(None);
         let is_warm = cb.query_bool();
         cb.account_access_list_write(
             tx_id.expr(),
-            external_address.clone(),
+            external_address.expr(),
             1.expr(),
             is_warm.expr(),
             Some(&mut reversion_info),
@@ -130,29 +88,21 @@
         // code_hash = 0.
         cb.bytecode_length(code_hash.expr(), code_size.expr());
 
-<<<<<<< HEAD
-        // let memory_expansion = MemoryExpansionGadget::construct(cb, [memory_address.address()]);
-=======
         let memory_address = MemoryAddressGadget::construct(cb, memory_offset, memory_length);
         let memory_expansion = MemoryExpansionGadget::construct(cb, [memory_address.address()]);
->>>>>>> fbcfd0f0
         let memory_copier_gas = MemoryCopierGasGadget::construct(
             cb,
-            memory_address_gadget.length(),
-            0.expr()/*memory_expansion.gas_cost()*/,
+            memory_address.length(),
+            memory_expansion.gas_cost(),
         );
         let gas_cost = memory_copier_gas.gas_cost()
             + select::expr(
-            is_warm.expr(),
-            GasCost::WARM_ACCESS.expr(),
-            GasCost::COLD_ACCOUNT_ACCESS.expr(),
-        );
+                is_warm.expr(),
+                GasCost::WARM_ACCESS.expr(),
+                GasCost::COLD_ACCOUNT_ACCESS.expr(),
+            );
 
         let copy_rwc_inc = cb.query_cell();
-<<<<<<< HEAD
-        cb.condition(memory_address_gadget.has_length(), |cb| {
-            // TODO problem here
-=======
         cb.condition(memory_address.has_length(), |cb| {
             // Set source start to the minimun value of code offset and code size.
             let src_addr = select::expr(
@@ -161,37 +111,31 @@
                 code_size.expr(),
             );
 
->>>>>>> fbcfd0f0
             cb.copy_table_lookup(
                 code_hash.expr(),
                 CopyDataType::Bytecode.expr(),
                 cb.curr.state.call_id.expr(),
                 CopyDataType::Memory.expr(),
-<<<<<<< HEAD
-                from_bytes::expr(&code_offset.cells),
-=======
                 src_addr,
->>>>>>> fbcfd0f0
                 code_size.expr(),
-                memory_address_gadget.offset(),
-                memory_address_gadget.length(),
+                memory_address.offset(),
+                memory_address.length(),
                 0.expr(),
                 copy_rwc_inc.expr(),
             );
         });
-        cb.condition(not::expr(memory_address_gadget.has_length()), |cb| {
+        cb.condition(not::expr(memory_address.has_length()), |cb| {
             cb.require_zero(
                 "if no bytes to copy, copy table rwc inc == 0",
                 copy_rwc_inc.expr(),
             );
         });
-        // cb.memory_rlc_lookup(false.expr(), &external_address_offset, &external_address_word);
 
         let step_state_transition = StepStateTransition {
             rw_counter: Transition::Delta(cb.rw_counter_offset()),
             program_counter: Transition::Delta(1.expr()),
             stack_pointer: Transition::Delta(4.expr()),
-            // memory_word_size: Transition::To(memory_expansion.next_memory_word_size()),
+            memory_word_size: Transition::To(memory_expansion.next_memory_word_size()),
             gas_left: Transition::Delta(-gas_cost),
             reversible_write_counter: Transition::Delta(1.expr()),
             ..Default::default()
@@ -201,12 +145,7 @@
         Self {
             same_context,
             external_address_word,
-<<<<<<< HEAD
-            external_address_offset,
-            dst_memory_addr: memory_address_gadget,
-=======
             memory_address,
->>>>>>> fbcfd0f0
             code_offset,
             tx_id,
             is_warm,
@@ -214,7 +153,7 @@
             code_hash,
             code_size,
             copy_rwc_inc,
-            // memory_expansion,
+            memory_expansion,
             memory_copier_gas,
         }
     }
@@ -230,40 +169,6 @@
     ) -> Result<(), Error> {
         self.same_context.assign_exec_step(region, offset, step)?;
 
-<<<<<<< HEAD
-        // let [external_address, memory_offset, data_offset, memory_length] =
-        let [
-        copy_size,
-        code_offset,
-        dest_offset,
-        external_address_offset,
-        ] = [0, 1, 2, 3].map(|idx| block.rws[step.rw_indices[idx]].stack_value());
-        let address_rw_index = 9;
-        let external_address = {
-            let address_rw_tup_vec: Vec<(RwTableTag, usize)> = step.rw_indices[address_rw_index..(address_rw_index + N_BYTES_ACCOUNT_ADDRESS)].to_vec();
-            let address_bytes_vec: Vec<u8> = address_rw_tup_vec
-                .iter()
-                .map(|&b| block.rws[b].memory_value())
-                .collect();
-            eth_types::Word::from_big_endian(address_bytes_vec.as_slice())
-        };
-        let external_address_le_bytes: [u8; N_BYTES_ACCOUNT_ADDRESS] = external_address.to_le_bytes()
-            .as_slice()[..N_BYTES_ACCOUNT_ADDRESS].try_into().unwrap();
-        self.external_address_word
-            .assign(region, offset, Some(external_address_le_bytes))?;
-        self.external_address_offset
-            .assign(region, offset, Value::<F>::known(external_address_offset.to_scalar().unwrap()))?;
-        let _memory_address = self.dst_memory_addr.assign(region, offset, dest_offset, copy_size)?;
-        self.code_offset.assign(
-            region,
-            offset,
-            Some(
-                code_offset.to_le_bytes()[..N_BYTES_MEMORY_ADDRESS]
-                    .try_into()
-                    .unwrap(),
-            ),
-        )?;
-=======
         let [external_address, memory_offset, code_offset, memory_length] =
             [0, 1, 2, 3].map(|idx| block.rws[step.rw_indices[idx]].stack_value());
         self.external_address_word
@@ -271,7 +176,6 @@
         let memory_address =
             self.memory_address
                 .assign(region, offset, memory_offset, memory_length)?;
->>>>>>> fbcfd0f0
 
         self.tx_id
             .assign(region, offset, Value::known(F::from(transaction.id as u64)))?;
@@ -306,33 +210,28 @@
         self.code_offset
             .assign(region, offset, code_offset, F::from(code_size))?;
 
-        // let (_, memory_expansion_gas_cost) = self.memory_expansion.assign(
-        //     region,
-        //     offset,
-        //     step.memory_word_size(),
-        //     [memory_address],
-        // )?;
+        self.copy_rwc_inc.assign(
+            region,
+            offset,
+            Value::known(
+                memory_length
+                    .to_scalar()
+                    .expect("unexpected U256 -> Scalar conversion failure"),
+            ),
+        )?;
+
+        let (_, memory_expansion_gas_cost) = self.memory_expansion.assign(
+            region,
+            offset,
+            step.memory_word_size(),
+            [memory_address],
+        )?;
 
         self.memory_copier_gas.assign(
             region,
             offset,
-            copy_size.as_u64(),
-            0/*memory_expansion_gas_cost as u64*/,
-        )?;
-
-        self.copy_rwc_inc.assign(
-            region,
-            offset,
-<<<<<<< HEAD
-            Value::known(
-                copy_size
-                    .to_scalar()
-                    .expect("unexpected U256 -> Scalar conversion failure"),
-            ),
-=======
             memory_length.as_u64(),
             memory_expansion_gas_cost,
->>>>>>> fbcfd0f0
         )?;
 
         Ok(())
@@ -341,20 +240,13 @@
 
 #[cfg(test)]
 mod test {
-<<<<<<< HEAD
-    use lazy_static::lazy_static;
-
-=======
     use crate::{evm_circuit::test::rand_bytes_array, test_util::CircuitTestBuilder};
     use bus_mapping::circuit_input_builder::CircuitsParams;
->>>>>>> fbcfd0f0
     use eth_types::{
-        address, Address, bytecode, Bytecode, Bytes, geth_types::Account, Word,
+        address, bytecode, geth_types::Account, Address, Bytecode, Bytes, ToWord, Word,
     };
-    use eth_types::bytecode::WasmBinaryBytecode;
+    use lazy_static::lazy_static;
     use mock::TestContext;
-
-    use crate::{evm_circuit::test::rand_bytes_array, test_util::CircuitTestBuilder};
 
     lazy_static! {
         static ref EXTERNAL_ADDRESS: Address =
@@ -363,15 +255,9 @@
 
     fn test_ok(
         external_account: Option<Account>,
-<<<<<<< HEAD
-        memory_offset: usize,
-        code_offset: usize,
-        copy_size: usize,
-=======
         code_offset: Word,
         memory_offset: Word,
         length: usize,
->>>>>>> fbcfd0f0
         is_warm: bool,
     ) {
         let external_address = external_account
@@ -381,30 +267,21 @@
 
         let mut code = Bytecode::default();
 
-        let address_offset = code.fill_default_global_data(external_address.as_bytes().to_vec());
-
         if is_warm {
             code.append(&bytecode! {
-                I32Const[address_offset]
-                I32Const[0xff]
+                PUSH20(external_address.to_word())
                 EXTCODEHASH
+                POP
             });
         }
         code.append(&bytecode! {
-<<<<<<< HEAD
-            I32Const[address_offset]
-            I32Const[memory_offset]
-            I32Const[code_offset]
-            I32Const[copy_size]
-            // #[start]
-=======
             PUSH32(length)
             PUSH32(code_offset)
             PUSH32(memory_offset)
             PUSH20(external_address.to_word())
             #[start]
->>>>>>> fbcfd0f0
             EXTCODECOPY
+            STOP
         });
 
         let ctx = TestContext::<3, 1>::new(
@@ -412,17 +289,16 @@
             |accs| {
                 accs[0]
                     .address(address!("0x000000000000000000000000000000000000cafe"))
-                    .code(code.wasm_binary());
+                    .code(code);
                 accs[1]
                     .address(address!("0x0000000000000000000000000000000000000010"))
                     .balance(Word::from(1u64 << 20));
                 accs[2].address(external_address);
                 if let Some(external_account) = external_account {
-                    let external_account_code_vec = external_account.code.to_vec();
                     accs[2]
                         .balance(external_account.balance)
                         .nonce(external_account.nonce)
-                        .code(external_account_code_vec);
+                        .code(external_account.code);
                 }
             },
             |mut txs, accs| {
@@ -433,7 +309,7 @@
             },
             |block, _tx| block.number(0x1111111),
         )
-            .unwrap();
+        .unwrap();
 
         CircuitTestBuilder::new_from_test_ctx(ctx)
             .params(CircuitsParams {
@@ -444,31 +320,6 @@
     }
 
     #[test]
-<<<<<<< HEAD
-    fn extcodecopy_empty_account_cold() {
-        test_ok(None, 0x00, 0x00, 0x36, false);
-    }
-
-    // #[test]
-    // fn extcodecopy_empty_account_warm() {
-    //     test_ok(None, 0x00, 0x00, 0x36, true);
-    // }
-
-    // #[test]
-    // fn extcodecopy_nonempty_account_warm() {
-    //     test_ok(
-    //         Some(Account {
-    //             address: *EXTERNAL_ADDRESS,
-    //             code: Bytes::from([10, 40]),
-    //             ..Default::default()
-    //         }),
-    //         0x00,
-    //         0x00,
-    //         0x36,
-    //         true,
-    //     );
-    // }
-=======
     fn extcodecopy_empty_account() {
         test_ok(None, Word::zero(), Word::zero(), 0x36, true); // warm account
         test_ok(None, Word::zero(), Word::zero(), 0x36, false); // cold account
@@ -487,48 +338,21 @@
             0x36,
             true,
         ); // warm account
->>>>>>> fbcfd0f0
-
-    #[test]
-    fn extcodecopy_nonempty_account_cold() {
+
         test_ok(
             Some(Account {
                 address: *EXTERNAL_ADDRESS,
                 code: Bytes::from([10, 40]),
                 ..Default::default()
             }),
-<<<<<<< HEAD
-            20,
-            0,
-            2,
-=======
-            Word::zero(),
-            Word::zero(),
-            0x36,
->>>>>>> fbcfd0f0
+            Word::zero(),
+            Word::zero(),
+            0x36,
             false,
-        );
-    }
-
-    // #[test]
-    // fn extcodecopy_nonempty_account_warm() {
-    //     test_ok(
-    //         Some(Account {
-    //             address: *EXTERNAL_ADDRESS,
-    //             code: Bytes::from([10, 40]),
-    //             ..Default::default()
-    //         }),
-    //         0x00,
-    //         0x00,
-    //         0x36,
-    //         true,
-    //     );
-    // }
-
-    #[test]
-<<<<<<< HEAD
-    fn extcodecopy_largerthan256_cold() {
-=======
+        ); // cold account
+    }
+
+    #[test]
     fn extcodecopy_largerthan256() {
         test_ok(
             Some(Account {
@@ -541,7 +365,6 @@
             0x36,
             true,
         );
->>>>>>> fbcfd0f0
         test_ok(
             Some(Account {
                 address: *EXTERNAL_ADDRESS,
