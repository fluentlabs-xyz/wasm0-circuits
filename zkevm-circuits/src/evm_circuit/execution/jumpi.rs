--- conflicted
+++ resolved
@@ -16,11 +16,7 @@
     },
     util::Expr,
 };
-<<<<<<< HEAD
-use eth_types::{evm_types::OpcodeId, Field, ToLittleEndian, ToU256};
-=======
 use eth_types::{evm_types::OpcodeId, Field};
->>>>>>> fbcfd0f0
 use halo2_proofs::plonk::Error;
 
 #[derive(Clone, Debug)]
@@ -48,17 +44,7 @@
         let is_condition_zero = IsZeroGadget::construct(cb, phase2_condition.expr());
         let should_jump = 1.expr() - is_condition_zero.expr();
 
-        // TODO need a fix
         // Lookup opcode at destination when should_jump
-<<<<<<< HEAD
-        // cb.condition(should_jump.clone(), |cb| {
-        //     cb.opcode_lookup_at(
-        //         from_bytes::expr(&destination.cells),
-        //         OpcodeId::JUMPDEST.expr(),
-        //         1.expr(),
-        //     );
-        // });
-=======
         cb.condition(should_jump.clone(), |cb| {
             cb.require_equal(
                 "JUMPI destination must be within range if condition is non-zero",
@@ -68,7 +54,6 @@
 
             cb.opcode_lookup_at(dest.valid_value(), OpcodeId::JUMPDEST.expr(), 1.expr());
         });
->>>>>>> fbcfd0f0
 
         // Transit program_counter to destination when should_jump, otherwise by
         // delta 1.
@@ -110,7 +95,7 @@
 
         let [destination, condition] =
             [step.rw_indices[0], step.rw_indices[1]].map(|idx| block.rws[idx].stack_value());
-        let condition = region.word_rlc(condition.to_u256());
+        let condition = region.word_rlc(condition);
 
         self.dest.assign(region, offset, destination)?;
         self.phase2_condition.assign(region, offset, condition)?;
