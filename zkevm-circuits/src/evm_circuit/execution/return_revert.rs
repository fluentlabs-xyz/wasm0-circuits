use ethers_core::utils::keccak256;
use halo2_proofs::{circuit::Value, plonk::Error};

use bus_mapping::{circuit_input_builder::CopyDataType, evm::OpcodeId};
use eth_types::{Field, ToScalar, U256};

use crate::{
    evm_circuit::{
        execution::ExecutionGadget,
        param::{N_BYTES_MEMORY_ADDRESS, STACK_CAPACITY},
        step::ExecutionState,
        util::{
            CachedRegion,
            Cell,
            common_gadget::RestoreContextGadget,
            constraint_builder::{
                ConstraintBuilder, ReversionInfo, StepStateTransition,
                Transition::{Delta, To},
            },
            math_gadget::{IsZeroGadget, MinMaxGadget}, not,
        },
        witness::{Block, Call, ExecStep, Transaction},
    },
    table::{AccountFieldTag, CallContextFieldTag},
    util::Expr,
};

#[derive(Clone, Debug)]
pub(crate) struct ReturnRevertGadget<F> {
    opcode: Cell<F>,

    length: Cell<F>,
    offset: Cell<F>,

    is_success: Cell<F>,
    restore_context: RestoreContextGadget<F>,

    copy_length: MinMaxGadget<F, N_BYTES_MEMORY_ADDRESS>,
    copy_rw_increase: Cell<F>,
    copy_rw_increase_is_zero: IsZeroGadget<F>,

    return_data_offset: Cell<F>,
    return_data_length: Cell<F>,

    code_hash: Cell<F>,

    caller_id: Cell<F>,
    address: Cell<F>,
    reversion_info: ReversionInfo<F>,
}

impl<F: Field> ExecutionGadget<F> for ReturnRevertGadget<F> {
    const NAME: &'static str = "RETURN_REVERT";

    const EXECUTION_STATE: ExecutionState = ExecutionState::RETURN_REVERT;

    fn configure(cb: &mut ConstraintBuilder<F>) -> Self {
        let opcode = cb.query_cell();
        // TODO need a fix
        // cb.opcode_lookup(opcode.expr(), 0.expr());

        let length = cb.query_cell();
        let offset = cb.query_cell();
        cb.stack_pop(length.expr());
        cb.stack_pop(offset.expr());

        let is_success = cb.call_context(None, CallContextFieldTag::IsSuccess);
        cb.require_boolean("is_success is boolean", is_success.expr());
        cb.require_equal(
            "if is_success, opcode is RETURN. if not, opcode is REVERT",
            opcode.expr(),
            is_success.expr() * OpcodeId::RETURN.expr()
                + not::expr(is_success.expr()) * OpcodeId::REVERT.expr(),
        );

        // There are 4 cases non-mutually exclusive, A to D, to handle, depending on if
        // the call is, or is not, a create, root, or successful. See the specs at
        // https://github.com/privacy-scaling-explorations/zkevm-specs/blob/master/specs/opcode/F3RETURN_FDREVERT.md
        // for more details.
        let is_create = cb.curr.state.is_create.expr();
        let is_root = cb.curr.state.is_root.expr();

        // These are globally defined because they are used across multiple cases.
        let copy_rw_increase = cb.query_cell();
        let copy_rw_increase_is_zero = IsZeroGadget::construct(cb, copy_rw_increase.expr());

        // Case A in the specs.
        cb.condition(is_create.clone() * is_success.expr(), |cb| {
            cb.require_equal(
                "increase rw counter once for each memory to bytecode byte copied",
                copy_rw_increase.expr(),
                length.expr(),
            );
        });

        let is_contract_deployment =
            is_create.clone() * is_success.expr() * not::expr(copy_rw_increase_is_zero.expr());
        let (caller_id, address, reversion_info, code_hash) =
            cb.condition(is_contract_deployment.clone(), |cb| {
                // We don't need to place any additional constraints on code_hash because the
                // copy circuit enforces that it is the hash of the bytes in the copy lookup.
                let code_hash = cb.query_cell_phase2();
                cb.copy_table_lookup(
                    cb.curr.state.call_id.expr(),
                    CopyDataType::Memory.expr(),
                    code_hash.expr(),
                    CopyDataType::Bytecode.expr(),
                    offset.expr(),
                    offset.expr() + length.expr(),
                    0.expr(),
                    length.expr(),
                    0.expr(),
                    copy_rw_increase.expr(),
                );

                let [caller_id, address] = [
                    CallContextFieldTag::CallerId,
                    CallContextFieldTag::CalleeAddress,
                ]
                    .map(|tag| cb.call_context(None, tag));
                let mut reversion_info = cb.reversion_info_read(None);

                cb.account_write(
                    address.expr(),
                    AccountFieldTag::CodeHash,
                    code_hash.expr(),
                    cb.empty_hash_rlc(),
                    Some(&mut reversion_info),
                );

                (caller_id, address, reversion_info, code_hash)
            });

        // Case B in the specs.
        cb.condition(is_root.expr(), |cb| {
            cb.require_next_state(ExecutionState::EndTx);
            cb.call_context_lookup(
                false.expr(),
                None,
                CallContextFieldTag::IsPersistent,
                is_success.expr(),
            );
            cb.require_step_state_transition(StepStateTransition {
                program_counter: To(0.expr()),
                stack_pointer: To(STACK_CAPACITY.expr()),
                rw_counter: Delta(
                    cb.rw_counter_offset()
                        + not::expr(is_success.expr())
                        * cb.curr.state.reversible_write_counter.expr(),
                ),
                // gas_left: Delta(-memory_expansion.gas_cost()),
                reversible_write_counter: To(0.expr()),
                memory_word_size: To(0.expr()),
                ..StepStateTransition::default()
            });
        });

        // Case C in the specs.
        let restore_context = cb.condition(not::expr(is_root.expr()), |cb| {
            RestoreContextGadget::construct(
                cb,
                is_success.expr(),
<<<<<<< HEAD
                not::expr(is_create.clone()) * (5.expr() + copy_rw_increase.expr()),
                offset.expr(),
                length.expr(),
                0.expr(),
=======
                not::expr(is_create.clone()) * (2.expr() + copy_rw_increase.expr()),
                range.offset(),
                range.length(),
                memory_expansion.gas_cost(),
>>>>>>> 56e097cf
                is_contract_deployment, // There is one reversible write in this case.
            )
        });

        // Case D in the specs.
        let (return_data_offset, return_data_length, copy_length) = cb.condition(
            not::expr(is_create.clone()) * not::expr(is_root.clone()),
            |cb| {
                let [return_data_offset, return_data_length] = [
                    CallContextFieldTag::ReturnDataOffset,
                    CallContextFieldTag::ReturnDataLength,
                ]
                    .map(|field_tag| cb.call_context(None, field_tag));
                let copy_length =
                    MinMaxGadget::construct(cb, return_data_length.expr(), length.expr());
                cb.require_equal(
                    "increase rw counter twice for each memory to memory byte copied",
                    copy_length.min() + copy_length.min(),
                    copy_rw_increase.expr(),
                );
                (return_data_offset, return_data_length, copy_length)
            },
        );
        cb.condition(
            not::expr(is_create.clone())
                * not::expr(is_root.clone())
                * not::expr(copy_rw_increase_is_zero.expr()),
            |cb| {
                cb.copy_table_lookup(
                    cb.curr.state.call_id.expr(),
                    CopyDataType::Memory.expr(),
                    cb.next.state.call_id.expr(),
                    CopyDataType::Memory.expr(),
                    offset.expr(),
                    offset.expr() + length.expr(),
                    return_data_offset.expr(),
                    copy_length.min(),
                    0.expr(),
                    copy_rw_increase.expr(),
                );
            },
        );

        // Without this, copy_rw_increase would be unconstrained for non-create root
        // calls.
        cb.condition(not::expr(is_create) * is_root, |cb| {
            cb.require_zero(
                "rw counter is 0 if there is no copy event",
                copy_rw_increase.expr(),
            );
        });

        Self {
            opcode,
            length,
            offset,
            is_success,
            copy_length,
            copy_rw_increase,
            copy_rw_increase_is_zero,
            return_data_offset,
            return_data_length,
            restore_context,
            code_hash,
            address,
            caller_id,
            reversion_info,
        }
    }

    fn assign_exec_step(
        &self,
        region: &mut CachedRegion<'_, '_, F>,
        offset: usize,
        block: &Block<F>,
        _: &Transaction,
        call: &Call,
        step: &ExecStep,
    ) -> Result<(), Error> {
        self.opcode.assign(
            region,
            offset,
            Value::known(F::from(step.opcode.unwrap().as_u64())),
        )?;

        let [length, memory_offset] = [0, 1].map(|i| block.rws[step.rw_indices[i]].stack_value());
        self.length.assign(region, offset, Value::<F>::known(length.to_scalar().unwrap()))?;
        self.offset.assign(region, offset, Value::<F>::known(memory_offset.to_scalar().unwrap()))?;

        self.is_success
            .assign(region, offset, Value::known(call.is_success.into()))?;

        if !call.is_root && !call.is_create {
            for (cell, value) in [
                (&self.return_data_length, call.return_data_length.into()),
                (&self.return_data_offset, call.return_data_offset.into()),
            ] {
                cell.assign(region, offset, Value::known(value))?;
            }

            self.copy_length.assign(
                region,
                offset,
                F::from(call.return_data_length),
                F::from(length.as_u64()),
            )?;
        }

        if call.is_create && call.is_success {
            let values: Vec<_> = (3..3 + length.as_usize())
                .map(|i| block.rws[step.rw_indices[i]].memory_value())
                .collect();
            let mut code_hash = keccak256(&values);
            code_hash.reverse();
            self.code_hash.assign(
                region,
                offset,
                region.word_rlc(U256::from_little_endian(&code_hash)),
            )?;
        }

        let copy_rw_increase = if call.is_create && call.is_success {
            length.as_u64()
        } else if !call.is_root {
            2 * std::cmp::min(call.return_data_length, length.as_u64())
        } else {
            0
        };
        self.copy_rw_increase
            .assign(region, offset, Value::known(F::from(copy_rw_increase)))?;
        self.copy_rw_increase_is_zero
            .assign(region, offset, F::from(copy_rw_increase))?;

        let is_contract_deployment = call.is_create && call.is_success && !length.is_zero();
        if !call.is_root {
            let rw_counter_offset = 3 + if is_contract_deployment {
                5 + length.as_u64()
            } else {
                0
            };
            self.restore_context.assign(
                region,
                offset,
                block,
                call,
                step,
                rw_counter_offset.try_into().unwrap(),
            )?;
        }

        self.caller_id.assign(
            region,
            offset,
            Value::known(call.caller_id.to_scalar().unwrap()),
        )?;

        self.address.assign(
            region,
            offset,
            Value::known(call.callee_address.to_scalar().unwrap()),
        )?;

        self.reversion_info.assign(
            region,
            offset,
            call.rw_counter_end_of_reversion,
            call.is_persistent,
        )?;

        Ok(())
    }
}

#[cfg(test)]
mod test {
    use std::fs;
    use ethers_core::k256::pkcs8::der::Encode;
    use itertools::Itertools;

    use eth_types::{
<<<<<<< HEAD
        address, Address, bytecode, Bytecode, bytecode_internal, evm_types::OpcodeId, geth_types::Account,
        Word,
=======
        address, bytecode,
        evm_types::OpcodeId,
        geth_types::{Account, GethData},
        Address, Bytecode, ToWord, Word, U256,
>>>>>>> 56e097cf
    };
    use eth_types::bytecode::{UncheckedWasmBinary, WasmBinaryBytecode};
    use mock::{eth, MOCK_ACCOUNTS, TestContext};

    use crate::test_util::CircuitTestBuilder;

    const CALLEE_ADDRESS: Address = Address::repeat_byte(0xff);
    const CALLER_ADDRESS: Address = Address::repeat_byte(0x34);

    fn callee_bytecode(is_return: bool, offset: u32, length: u32) -> Bytecode {
        let mut code = bytecode! {
            I32Const[length]
            I32Const[offset]
        };
        code.write_op(if is_return {
            OpcodeId::RETURN
        } else {
            OpcodeId::REVERT
        });
        code
    }

    fn caller_bytecode(_return_data_offset: u64, return_data_length: u64) -> Bytecode {
        let mut code = Bytecode::default();
        code.with_global_data(0, 0x7f, CALLER_ADDRESS.to_fixed_bytes().to_vec().unwrap());
        bytecode_internal!(code,
            I32Const[return_data_length]
            I32Const[0] // call data length
            I32Const[0] // call data offset
            I32Const[0] // value offset
            I32Const[0x7f] // offset of CALLER_ADDRESS
            I32Const[4000] // gas
            CALL
            STOP
        );
        code
    }

    #[test]
    fn test_return_hello_world() {
        let mut code = Bytecode::default();
        code.with_global_data(0, 0, "Hello, World".as_bytes().to_vec());
        bytecode_internal!(code,
            I32Const[0]
            I32Const[12]
            RETURN
        );
        CircuitTestBuilder::new_from_test_ctx(
            TestContext::<2, 1>::simple_ctx_with_bytecode(code).unwrap(),
        ).run();
    }

    #[test]
    fn test_deploy_hello_world() {
        let wasm_bin = fs::read("./deploy.wasm").unwrap();
        let code = UncheckedWasmBinary::from(wasm_bin);
        CircuitTestBuilder::new_from_test_ctx(
            TestContext::<2, 1>::simple_ctx_with_bytecode(code).unwrap(),
        ).run();
    }

    #[test]
    fn test_revert_hello_world() {
        let mut code = Bytecode::default();
        code.with_global_data(0, 0, "Hello, World".as_bytes().to_vec());
        bytecode_internal!(code,
            I32Const[0]
            I32Const[12]
            REVERT
        );
        CircuitTestBuilder::new_from_test_ctx(
            TestContext::<2, 1>::simple_ctx_with_bytecode(code).unwrap(),
        ).run();
    }

    #[test]
    fn test_return_root_noncreate() {
        let test_parameters = [(0, 0), (0, 10)]; //TODO, (300, 20), (1000, 0)];
        for ((offset, length), is_return) in test_parameters.iter().cartesian_product(&[true, false])
        {
            let code = callee_bytecode(*is_return, *offset, *length);
            if *is_return {
                CircuitTestBuilder::new_from_test_ctx(
                    TestContext::<2, 1>::simple_ctx_with_bytecode(code).unwrap(),
                ).run();
            } else {
                CircuitTestBuilder::new_from_test_ctx(
                    TestContext::<2, 1>::simple_ctx_with_bytecode(code).unwrap(),
                ).run();
            }
        }
    }

    #[test]
    #[ignore]
    fn test_return_nonroot_noncreate() {
        let test_parameters = [
            ((0, 0), (0, 0)),
            ((0, 10), (0, 10)),
            ((0, 10), (0, 20)),
            ((0, 20), (0, 10)),
            ((64, 1), (0, 10)), // Expands memory in RETURN/REVERT opcode
            ((0, 10), (1000, 0)),
            ((1000, 0), (0, 10)),
            ((1000, 0), (1000, 0)),
        ];
        for (((callee_offset, callee_length), (caller_offset, caller_length)), is_return) in
        test_parameters.iter().cartesian_product(&[true, false])
        {
            let callee = Account {
                address: CALLEE_ADDRESS,
                code: callee_bytecode(*is_return, *callee_offset, *callee_length).into(),
                nonce: Word::one(),
                ..Default::default()
            };
            let caller = Account {
                address: CALLER_ADDRESS,
                code: caller_bytecode(*caller_offset, *caller_length).into(),
                nonce: Word::one(),
                ..Default::default()
            };

            let ctx = TestContext::<3, 1>::new(
                None,
                |accs| {
                    accs[0]
                        .address(address!("0x000000000000000000000000000000000000cafe"))
                        .balance(Word::from(10u64.pow(19)));
                    accs[1].account(&caller);
                    accs[2].account(&callee);
                },
                |mut txs, accs| {
                    txs[0]
                        .from(accs[0].address)
                        .to(accs[1].address)
                        .gas(100000u64.into());
                },
                |block, _tx| block.number(0xcafeu64),
            )
                .unwrap();

            CircuitTestBuilder::new_from_test_ctx(ctx).run();
        }
    }

    #[test]
    fn test_return_root_create() {
        let test_parameters = [(0, 0), (0, 10)]; // TODO, (300, 20), (1000, 0)];
        for ((offset, length), is_return) in test_parameters.iter().cartesian_product(&[true, false])
        {
            let tx_input = callee_bytecode(*is_return, *offset, *length).wasm_binary();
            let ctx = if *is_return {
                TestContext::<1, 1>::new(
                    None,
                    |accs| {
                        accs[0].address(MOCK_ACCOUNTS[0]).balance(eth(10));
                    },
                    |mut txs, accs| {
                        txs[0].from(accs[0].address).input(tx_input.into());
                    },
                    |block, _| block,
                ).unwrap()
            } else {
                TestContext::<1, 1>::new(
                    None,
                    |accs| {
                        accs[0].address(MOCK_ACCOUNTS[0]).balance(eth(10));
                    },
                    |mut txs, accs| {
                        txs[0].from(accs[0].address).input(tx_input.into());
                    },
                    |block, _| block,
                ).unwrap()
            };

            CircuitTestBuilder::new_from_test_ctx(ctx).run();
        }
    }

    #[test]
    #[ignore]
    fn test_return_nonroot_create() {
        let test_parameters = [(0, 0), (0, 10), (300, 20), (1000, 0)];
        for ((offset, length), is_return) in
        test_parameters.iter().cartesian_product(&[true, false])
        {
            let initializer = callee_bytecode(*is_return, *offset, *length).wasm_binary();

            let root_code = bytecode! {
                PUSH32(Word::from_big_endian(&initializer))
                PUSH1(0)
                MSTORE

                PUSH1(initializer.len())        // size
                PUSH1(32 - initializer.len())   // offset
                PUSH1(0)                        // value

                CREATE
            };

            let caller = Account {
                address: CALLER_ADDRESS,
                code: root_code.into(),
                nonce: Word::one(),
                balance: eth(10),
                ..Default::default()
            };

            let ctx = TestContext::<2, 1>::new(
                None,
                |accs| {
                    accs[0]
                        .address(address!("0x000000000000000000000000000000000000cafe"))
                        .balance(eth(10));
                    accs[1].account(&caller);
                },
                |mut txs, accs| {
                    txs[0]
                        .from(accs[0].address)
                        .to(accs[1].address)
                        .gas(100000u64.into());
                },
                |block, _| block,
            )
                .unwrap();

            CircuitTestBuilder::new_from_test_ctx(ctx).run();
        }
    }

    #[test]
    #[ignore]
    fn test_nonpersistent_nonroot_create() {
        // Test the case where the initialization call is successful, but the CREATE
        // call is reverted.
        let initializer = callee_bytecode(true, 0, 10).wasm_binary();

        let root_code = bytecode! {
            PUSH32(Word::from_big_endian(&initializer))
            PUSH1(0)
            MSTORE

            PUSH1(initializer.len())        // size
            PUSH1(32 - initializer.len())   // offset
            PUSH1(0)                        // value

            CREATE
            PUSH1(0)
            PUSH1(0)
            REVERT
        };

        let caller = Account {
            address: CALLER_ADDRESS,
            code: root_code.into(),
            nonce: Word::one(),
            balance: eth(10),
            ..Default::default()
        };

        let ctx = TestContext::<2, 1>::new(
            None,
            |accs| {
                accs[0]
                    .address(address!("0x000000000000000000000000000000000000cafe"))
                    .balance(eth(10));
                accs[1].account(&caller);
            },
            |mut txs, accs| {
                txs[0]
                    .from(accs[0].address)
                    .to(accs[1].address)
                    .gas(100000u64.into());
            },
            |block, _| block,
        )
            .unwrap();

        CircuitTestBuilder::new_from_test_ctx(ctx).run();
    }

    #[test]
    // test CREATE/CREATE2 returndatasize both 0 for successful case
    fn test_return_nonroot_create_returndatasize() {
        let initializer = callee_bytecode(true, 0, 10).code();

        let mut bytecode = bytecode! {
             // CREATE + RETURNDATASIZE + RETURNDATACOPY logic
            PUSH32(Word::from_big_endian(&initializer))
            PUSH1(0)
            MSTORE

            PUSH1(initializer.len())        // size
            PUSH1(32 - initializer.len())   // offset
            PUSH1(0)                        // value
            CREATE
            RETURNDATASIZE
            PUSH1(0) // offset
            PUSH1(0) // dest offset
            RETURNDATACOPY // test return data copy
        };

        // CREATE2 logic
        let code_creator: Vec<u8> = initializer
            .to_vec()
            .iter()
            .cloned()
            .chain(0u8..((32 - initializer.len() % 32) as u8))
            .collect();
        for (index, word) in code_creator.chunks(32).enumerate() {
            bytecode.push(32, Word::from_big_endian(word));
            bytecode.push(32, Word::from(index * 32));
            bytecode.write_op(OpcodeId::MSTORE);
        }
        bytecode.append(&bytecode! {
            PUSH3(0x123456) // salt
            PUSH1(initializer.len()) // length
            PUSH1(0) // offset
            PUSH1(0) // value
            CREATE2
            RETURNDATASIZE
            PUSH1(0) // offset
            PUSH1(0) // dest offset
            RETURNDATACOPY
        });

        let block: GethData = TestContext::<2, 1>::simple_ctx_with_bytecode(bytecode.clone())
            .unwrap()
            .into();

        // collect return opcode, retrieve next step, assure both contract create
        // successfully
        let created_contract_addr = block.geth_traces[0]
            .struct_logs
            .iter()
            .enumerate()
            .filter(|(_, s)| s.op == OpcodeId::RETURN)
            .flat_map(|(index, _)| block.geth_traces[0].struct_logs.get(index + 1))
            .flat_map(|s| s.stack.nth_last(0)) // contract addr on stack top
            .collect_vec();
        assert!(created_contract_addr.len() == 2); // both contract addr exist
        created_contract_addr
            .iter()
            .for_each(|addr| assert!(addr > &U256::zero()));

        // collect return opcode, retrieve next step, assure both returndata size is 0
        let return_data_size = block.geth_traces[0]
            .struct_logs
            .iter()
            .enumerate()
            .filter(|(_, s)| s.op == OpcodeId::RETURNDATASIZE)
            .flat_map(|(index, _)| block.geth_traces[0].struct_logs.get(index + 1))
            .flat_map(|s| s.stack.nth_last(0)) // returndata size on stack top
            .collect_vec();
        assert!(return_data_size.len() == 2);
        return_data_size
            .iter()
            .for_each(|size| assert_eq!(size, &Word::zero()));

        let text_ctx = TestContext::<2, 1>::simple_ctx_with_bytecode(bytecode).unwrap();
        CircuitTestBuilder::new_from_test_ctx(text_ctx).run();
    }
}<|MERGE_RESOLUTION|>--- conflicted
+++ resolved
@@ -1,29 +1,28 @@
-use ethers_core::utils::keccak256;
-use halo2_proofs::{circuit::Value, plonk::Error};
-
-use bus_mapping::{circuit_input_builder::CopyDataType, evm::OpcodeId};
-use eth_types::{Field, ToScalar, U256};
-
 use crate::{
     evm_circuit::{
         execution::ExecutionGadget,
         param::{N_BYTES_MEMORY_ADDRESS, STACK_CAPACITY},
         step::ExecutionState,
         util::{
-            CachedRegion,
-            Cell,
             common_gadget::RestoreContextGadget,
             constraint_builder::{
                 ConstraintBuilder, ReversionInfo, StepStateTransition,
                 Transition::{Delta, To},
             },
-            math_gadget::{IsZeroGadget, MinMaxGadget}, not,
+            math_gadget::{IsZeroGadget, MinMaxGadget},
+            not, CachedRegion, Cell,
         },
         witness::{Block, Call, ExecStep, Transaction},
     },
     table::{AccountFieldTag, CallContextFieldTag},
     util::Expr,
 };
+
+use bus_mapping::{circuit_input_builder::CopyDataType, evm::OpcodeId};
+use eth_types::{Field, ToScalar, U256};
+use ethers_core::utils::keccak256;
+use halo2_proofs::{circuit::Value, plonk::Error};
+
 
 #[derive(Clone, Debug)]
 pub(crate) struct ReturnRevertGadget<F> {
@@ -160,17 +159,10 @@
             RestoreContextGadget::construct(
                 cb,
                 is_success.expr(),
-<<<<<<< HEAD
-                not::expr(is_create.clone()) * (5.expr() + copy_rw_increase.expr()),
+                not::expr(is_create.clone()) * (2.expr() + copy_rw_increase.expr()),
                 offset.expr(),
                 length.expr(),
                 0.expr(),
-=======
-                not::expr(is_create.clone()) * (2.expr() + copy_rw_increase.expr()),
-                range.offset(),
-                range.length(),
-                memory_expansion.gas_cost(),
->>>>>>> 56e097cf
                 is_contract_deployment, // There is one reversible write in this case.
             )
         });
@@ -350,17 +342,7 @@
     use ethers_core::k256::pkcs8::der::Encode;
     use itertools::Itertools;
 
-    use eth_types::{
-<<<<<<< HEAD
-        address, Address, bytecode, Bytecode, bytecode_internal, evm_types::OpcodeId, geth_types::Account,
-        Word,
-=======
-        address, bytecode,
-        evm_types::OpcodeId,
-        geth_types::{Account, GethData},
-        Address, Bytecode, ToWord, Word, U256,
->>>>>>> 56e097cf
-    };
+    use eth_types::{address, bytecode, evm_types::OpcodeId, geth_types::{Account, GethData}, Address, Bytecode, Word, bytecode_internal, StackWord};
     use eth_types::bytecode::{UncheckedWasmBinary, WasmBinaryBytecode};
     use mock::{eth, MOCK_ACCOUNTS, TestContext};
 
@@ -635,8 +617,7 @@
                     .gas(100000u64.into());
             },
             |block, _| block,
-        )
-            .unwrap();
+        ).unwrap();
 
         CircuitTestBuilder::new_from_test_ctx(ctx).run();
     }
@@ -663,17 +644,17 @@
         };
 
         // CREATE2 logic
-        let code_creator: Vec<u8> = initializer
-            .to_vec()
-            .iter()
-            .cloned()
-            .chain(0u8..((32 - initializer.len() % 32) as u8))
-            .collect();
-        for (index, word) in code_creator.chunks(32).enumerate() {
-            bytecode.push(32, Word::from_big_endian(word));
-            bytecode.push(32, Word::from(index * 32));
-            bytecode.write_op(OpcodeId::MSTORE);
-        }
+        // let code_creator: Vec<u8> = initializer
+        //     .to_vec()
+        //     .iter()
+        //     .cloned()
+        //     .chain(0u8..((32 - initializer.len() % 32) as u8))
+        //     .collect();
+        // for (index, word) in code_creator.chunks(32).enumerate() {
+        //     bytecode.push(32, Word::from_big_endian(word));
+        //     bytecode.push(32, Word::from(index * 32));
+        //     bytecode.write_op(OpcodeId::MSTORE);
+        // }
         bytecode.append(&bytecode! {
             PUSH3(0x123456) // salt
             PUSH1(initializer.len()) // length
@@ -703,7 +684,7 @@
         assert!(created_contract_addr.len() == 2); // both contract addr exist
         created_contract_addr
             .iter()
-            .for_each(|addr| assert!(addr > &U256::zero()));
+            .for_each(|addr| assert!(addr > &StackWord::zero()));
 
         // collect return opcode, retrieve next step, assure both returndata size is 0
         let return_data_size = block.geth_traces[0]
@@ -717,7 +698,7 @@
         assert!(return_data_size.len() == 2);
         return_data_size
             .iter()
-            .for_each(|size| assert_eq!(size, &Word::zero()));
+            .for_each(|size| assert_eq!(size, &StackWord::zero()));
 
         let text_ctx = TestContext::<2, 1>::simple_ctx_with_bytecode(bytecode).unwrap();
         CircuitTestBuilder::new_from_test_ctx(text_ctx).run();
