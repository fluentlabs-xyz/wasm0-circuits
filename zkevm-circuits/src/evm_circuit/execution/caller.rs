use halo2_proofs::circuit::Value;
use halo2_proofs::plonk::Error;
use halo2_proofs::plonk::Error::Synthesis;

use bus_mapping::evm::OpcodeId;
use eth_types::{Field, ToLittleEndian, ToScalar};

use crate::{
    evm_circuit::{
        execution::ExecutionGadget,
        param::N_BYTES_ACCOUNT_ADDRESS,
        step::ExecutionState,
        util::{
            CachedRegion,
            common_gadget::SameContextGadget,
<<<<<<< HEAD
            constraint_builder::{ConstraintBuilder, StepStateTransition, Transition::Delta}, from_bytes, RandomLinearCombination,
=======
            constraint_builder::{EVMConstraintBuilder, StepStateTransition, Transition::Delta},
            from_bytes, CachedRegion, RandomLinearCombination,
>>>>>>> fbcfd0f0
        },
        witness::{Block, Call, ExecStep, Transaction},
    },
    table::CallContextFieldTag,
    util::Expr,
};
use crate::evm_circuit::util::Cell;

#[derive(Clone, Debug)]
pub(crate) struct CallerGadget<F> {
    same_context: SameContextGadget<F>,
    // Using RLC to match against rw_table->stack_op value
    caller_address: RandomLinearCombination<F, N_BYTES_ACCOUNT_ADDRESS>,
    dest_offset: Cell<F>,
}

static mut CALLER_GADGET_CALL_COUNT: u32 = 0;

impl<F: Field> ExecutionGadget<F> for CallerGadget<F> {
    const NAME: &'static str = "CALLER";

    const EXECUTION_STATE: ExecutionState = ExecutionState::CALLER;

    fn configure(cb: &mut EVMConstraintBuilder<F>) -> Self {
        let caller_address = cb.query_word_rlc();
        let dest_offset = cb.query_cell();

        cb.call_context_lookup(
            false.expr(),
            None, // cb.curr.state.call_id,
            CallContextFieldTag::CallerAddress,
            from_bytes::expr(&caller_address.cells),
        );

        // Push the value to the stack
        cb.stack_pop(dest_offset.expr());
        cb.memory_rlc_lookup(1.expr(), &dest_offset, &caller_address);

        // State transition
        let opcode = cb.query_cell();
        let step_state_transition = StepStateTransition {
            rw_counter: Delta(22.expr()),
            program_counter: Delta(1.expr()),
            stack_pointer: Delta(1.expr()),
            gas_left: Delta(-OpcodeId::CALLER.constant_gas_cost().expr()),
            ..Default::default()
        };
        let same_context = SameContextGadget::construct(cb, opcode, step_state_transition);

        Self {
            same_context,
            caller_address,
            dest_offset,
        }
    }

    fn assign_exec_step(
        &self,
        region: &mut CachedRegion<'_, '_, F>,
        offset: usize,
        block: &Block<F>,
        _: &Transaction,
        _: &Call,
        step: &ExecStep,
    ) -> Result<(), Error> {
        self.same_context.assign_exec_step(region, offset, step)?;

        let caller_address = block.rws[step.rw_indices[0]].call_context_value();
        let dest_offset = block.rws[step.rw_indices[1]].stack_value();

        self.caller_address.assign(
            region,
            offset,
            Some(caller_address.to_le_bytes()[0..N_BYTES_ACCOUNT_ADDRESS].try_into().unwrap()),
        )?;
        self.dest_offset.assign(
            region,
            offset,
            Value::<F>::known(dest_offset.to_scalar().ok_or(Synthesis)?),
        )?;

        Ok(())
    }
}

#[cfg(test)]
mod test {
    use eth_types::bytecode;
    use mock::TestContext;

    use crate::test_util::CircuitTestBuilder;

    #[test]
    fn caller_gadget_test() {
        let res_mem_address = 0x7f;
        let bytecode = bytecode! {
            I32Const[res_mem_address]
            CALLER
        };

        CircuitTestBuilder::new_from_test_ctx(
            TestContext::<2, 1>::simple_ctx_with_bytecode(bytecode).unwrap(),
        ).run();
    }
}<|MERGE_RESOLUTION|>--- conflicted
+++ resolved
@@ -1,41 +1,28 @@
-use halo2_proofs::circuit::Value;
-use halo2_proofs::plonk::Error;
-use halo2_proofs::plonk::Error::Synthesis;
-
-use bus_mapping::evm::OpcodeId;
-use eth_types::{Field, ToLittleEndian, ToScalar};
-
 use crate::{
     evm_circuit::{
         execution::ExecutionGadget,
         param::N_BYTES_ACCOUNT_ADDRESS,
         step::ExecutionState,
         util::{
-            CachedRegion,
             common_gadget::SameContextGadget,
-<<<<<<< HEAD
-            constraint_builder::{ConstraintBuilder, StepStateTransition, Transition::Delta}, from_bytes, RandomLinearCombination,
-=======
             constraint_builder::{EVMConstraintBuilder, StepStateTransition, Transition::Delta},
             from_bytes, CachedRegion, RandomLinearCombination,
->>>>>>> fbcfd0f0
         },
         witness::{Block, Call, ExecStep, Transaction},
     },
     table::CallContextFieldTag,
     util::Expr,
 };
-use crate::evm_circuit::util::Cell;
+use bus_mapping::evm::OpcodeId;
+use eth_types::{Field, ToLittleEndian};
+use halo2_proofs::plonk::Error;
 
 #[derive(Clone, Debug)]
 pub(crate) struct CallerGadget<F> {
     same_context: SameContextGadget<F>,
     // Using RLC to match against rw_table->stack_op value
     caller_address: RandomLinearCombination<F, N_BYTES_ACCOUNT_ADDRESS>,
-    dest_offset: Cell<F>,
 }
-
-static mut CALLER_GADGET_CALL_COUNT: u32 = 0;
 
 impl<F: Field> ExecutionGadget<F> for CallerGadget<F> {
     const NAME: &'static str = "CALLER";
@@ -44,25 +31,24 @@
 
     fn configure(cb: &mut EVMConstraintBuilder<F>) -> Self {
         let caller_address = cb.query_word_rlc();
-        let dest_offset = cb.query_cell();
 
+        // Lookup rw_table -> call_context with caller address
         cb.call_context_lookup(
             false.expr(),
-            None, // cb.curr.state.call_id,
+            None, // cb.curr.state.call_id
             CallContextFieldTag::CallerAddress,
             from_bytes::expr(&caller_address.cells),
         );
 
         // Push the value to the stack
-        cb.stack_pop(dest_offset.expr());
-        cb.memory_rlc_lookup(1.expr(), &dest_offset, &caller_address);
+        cb.stack_push(caller_address.expr());
 
         // State transition
         let opcode = cb.query_cell();
         let step_state_transition = StepStateTransition {
-            rw_counter: Delta(22.expr()),
+            rw_counter: Delta(2.expr()),
             program_counter: Delta(1.expr()),
-            stack_pointer: Delta(1.expr()),
+            stack_pointer: Delta((-1).expr()),
             gas_left: Delta(-OpcodeId::CALLER.constant_gas_cost().expr()),
             ..Default::default()
         };
@@ -71,7 +57,6 @@
         Self {
             same_context,
             caller_address,
-            dest_offset,
         }
     }
 
@@ -86,18 +71,16 @@
     ) -> Result<(), Error> {
         self.same_context.assign_exec_step(region, offset, step)?;
 
-        let caller_address = block.rws[step.rw_indices[0]].call_context_value();
-        let dest_offset = block.rws[step.rw_indices[1]].stack_value();
+        let caller = block.rws[step.rw_indices[1]].stack_value();
 
         self.caller_address.assign(
             region,
             offset,
-            Some(caller_address.to_le_bytes()[0..N_BYTES_ACCOUNT_ADDRESS].try_into().unwrap()),
-        )?;
-        self.dest_offset.assign(
-            region,
-            offset,
-            Value::<F>::known(dest_offset.to_scalar().ok_or(Synthesis)?),
+            Some(
+                caller.to_le_bytes()[..N_BYTES_ACCOUNT_ADDRESS]
+                    .try_into()
+                    .unwrap(),
+            ),
         )?;
 
         Ok(())
@@ -106,21 +89,20 @@
 
 #[cfg(test)]
 mod test {
+    use crate::test_util::CircuitTestBuilder;
     use eth_types::bytecode;
     use mock::TestContext;
 
-    use crate::test_util::CircuitTestBuilder;
-
     #[test]
     fn caller_gadget_test() {
-        let res_mem_address = 0x7f;
         let bytecode = bytecode! {
-            I32Const[res_mem_address]
             CALLER
+            STOP
         };
 
         CircuitTestBuilder::new_from_test_ctx(
             TestContext::<2, 1>::simple_ctx_with_bytecode(bytecode).unwrap(),
-        ).run();
+        )
+        .run();
     }
 }