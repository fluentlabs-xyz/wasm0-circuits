use crate::{
    evm_circuit::{
        execution::ExecutionGadget,
        param::{N_BYTES_ACCOUNT_ADDRESS, N_BYTES_GAS, N_BYTES_WORD},
        step::ExecutionState,
        util::{
            and,
            common_gadget::TransferWithGasFeeGadget,
            constraint_builder::{
                ConstrainBuilderCommon, EVMConstraintBuilder, ReversionInfo, StepStateTransition,
                Transition::{Delta, To},
            },
            is_precompiled,
            math_gadget::{
                ContractCreateGadget, IsEqualGadget, IsZeroGadget, LtGadget, MulWordByU64Gadget,
                RangeCheckGadget,
            },
            CachedRegion, Cell, StepRws, Word,
        },
        witness::{Block, Call, ExecStep, Transaction},
    },
    table::{
        AccountFieldTag, BlockContextFieldTag, CallContextFieldTag, TxFieldTag as TxContextFieldTag,
    },
};
use eth_types::{Address, Field, ToLittleEndian, ToScalar};
use ethers_core::utils::{get_contract_address, keccak256, rlp::RlpStream};
use gadgets::util::{expr_from_bytes, not, or, Expr};
use halo2_proofs::{circuit::Value, plonk::Error};

// For Shanghai, EIP-3651 (Warm COINBASE) adds 1 write op for coinbase.
#[cfg(feature = "shanghai")]
const SHANGHAI_RW_DELTA: u8 = 1;
#[cfg(not(feature = "shanghai"))]
const SHANGHAI_RW_DELTA: u8 = 0;

#[cfg(feature = "reject-eip2718")]
use gadgets::util::select;

#[derive(Clone, Debug)]
pub(crate) struct BeginTxGadget<F> {
    tx_id: Cell<F>,
    num_locals: Cell<F>,
    tx_nonce: Cell<F>,
    tx_gas: Cell<F>,
    tx_gas_price: Word<F>,
    mul_gas_fee_by_gas: MulWordByU64Gadget<F>,
    tx_fee: Word<F>,
    tx_caller_address: Cell<F>,
    tx_caller_address_is_zero: IsZeroGadget<F>,
    tx_callee_address: Cell<F>,
    tx_callee_address_is_zero: IsZeroGadget<F>,
    call_callee_address: Cell<F>,
    tx_is_create: Cell<F>,
    tx_value: Word<F>,
    tx_call_data_length: Cell<F>,
    tx_call_data_gas_cost: Cell<F>,
    reversion_info: ReversionInfo<F>,
    intrinsic_gas_cost: Cell<F>,
    sufficient_gas_left: RangeCheckGadget<F, N_BYTES_GAS>,
    transfer_with_gas_fee: TransferWithGasFeeGadget<F>,
    phase2_code_hash: Cell<F>,
    is_empty_code_hash: IsEqualGadget<F>,
    is_precompile_lt: LtGadget<F, N_BYTES_ACCOUNT_ADDRESS>,
    /// Keccak256(RLP([tx_caller_address, tx_nonce]))
    caller_nonce_hash_bytes: [Cell<F>; N_BYTES_WORD],
    /// RLP gadget for CREATE address.
    create: ContractCreateGadget<F, false>,
    callee_not_exists: IsZeroGadget<F>,
    is_caller_callee_equal: Cell<F>,
    // EIP-3651 (Warm COINBASE) for Shanghai
    coinbase: Cell<F>,
    // Caller, callee and a list addresses are added to the access list before
    // coinbase, and may be duplicate.
    // <https://github.com/ethereum/go-ethereum/blob/604e215d1bb070dff98fb76aa965064c74e3633f/core/state/statedb.go#LL1119C9-L1119C9>
    is_coinbase_warm: Cell<F>,
}

impl<F: Field> ExecutionGadget<F> for BeginTxGadget<F> {
    const NAME: &'static str = "BeginTx";

    const EXECUTION_STATE: ExecutionState = ExecutionState::BeginTx;

    fn configure(cb: &mut EVMConstraintBuilder<F>) -> Self {
        // Use rw_counter of the step which triggers next call as its call_id.
        let call_id = cb.curr.state.rw_counter.clone();

        let tx_id = cb.query_cell();
        cb.call_context_lookup(
            1.expr(),
            Some(call_id.expr()),
            CallContextFieldTag::TxId,
            tx_id.expr(),
        ); // rwc_delta += 1
        let mut reversion_info = cb.reversion_info_write(None); // rwc_delta += 2
        let is_persistent = reversion_info.is_persistent();
        cb.call_context_lookup(
            1.expr(),
            Some(call_id.expr()),
            CallContextFieldTag::IsSuccess,
            is_persistent.expr(),
        ); // rwc_delta += 1

        let [tx_nonce, tx_gas, tx_caller_address, tx_callee_address, tx_is_create, tx_call_data_length, tx_call_data_gas_cost] =
            [
                TxContextFieldTag::Nonce,
                TxContextFieldTag::Gas,
                TxContextFieldTag::CallerAddress,
                TxContextFieldTag::CalleeAddress,
                TxContextFieldTag::IsCreate,
                TxContextFieldTag::CallDataLength,
                TxContextFieldTag::CallDataGasCost,
            ]
            .map(|field_tag| cb.tx_context(tx_id.expr(), field_tag, None));

        let tx_caller_address_is_zero = IsZeroGadget::construct(cb, tx_caller_address.expr());
        cb.require_equal(
            "CallerAddress != 0 (not a padding tx)",
            tx_caller_address_is_zero.expr(),
            false.expr(),
        );
        let tx_callee_address_is_zero = IsZeroGadget::construct(cb, tx_callee_address.expr());
        cb.condition(tx_is_create.expr(), |cb| {
            cb.require_equal(
                "Contract creation tx expects callee address to be zero",
                tx_callee_address_is_zero.expr(),
                true.expr(),
            )
        });
        let [tx_gas_price, tx_value] = [TxContextFieldTag::GasPrice, TxContextFieldTag::Value]
            .map(|field_tag| cb.tx_context_as_word(tx_id.expr(), field_tag, None));

        let call_callee_address = cb.query_cell();
        cb.condition(not::expr(tx_is_create.expr()), |cb| {
            cb.require_equal(
                "Tx to non-zero address",
                tx_callee_address.expr(),
                call_callee_address.expr(),
            );
        });

        // Add first BeginTx step constraint to have tx_id == 1
        cb.step_first(|cb| {
            cb.require_equal("tx_id is initialized to be 1", tx_id.expr(), 1.expr());
        });

        // Increase caller's nonce.
        // (tx caller's nonce always increases even when tx ends with error)
        cb.account_write(
            tx_caller_address.expr(),
            AccountFieldTag::Nonce,
            tx_nonce.expr() + 1.expr(),
            tx_nonce.expr(),
            None,
        ); // rwc_delta += 1

        // TODO: Implement EIP 1559 (currently it only supports legacy
        // transaction format)
        // Calculate transaction gas fee
        let mul_gas_fee_by_gas =
            MulWordByU64Gadget::construct(cb, tx_gas_price.clone(), tx_gas.expr());
        let tx_fee = cb.query_word_rlc();

        // TODO: contraint l1 fee
        #[cfg(not(feature = "scroll"))]
        cb.require_equal(
            "tx_fee == l1_fee + l2_fee, l1_fee == 0",
            mul_gas_fee_by_gas.product().expr(),
            tx_fee.expr(),
        );

        // a valid precompile address is: 1 <= addr <= 9 (addr != 0 && addr < 0xA)
        let is_precompile_lt = LtGadget::construct(cb, tx_callee_address.expr(), 0xA.expr());
        let is_precompile = and::expr([
            not::expr(tx_callee_address_is_zero.expr()),
            is_precompile_lt.expr(),
        ]);

        // TODO1: Take gas cost of access list (EIP 2930) into consideration.
        // Use intrinsic gas
        // TODO2: contrain calling precompile directly
        let intrinsic_gas_cost = cb.query_cell();
        #[cfg(feature = "reject-eip2718")]
        cb.condition(not::expr(is_precompile.expr()), |cb| {
            cb.require_equal(
                "calculate intrinsic gas cost",
                intrinsic_gas_cost.expr(),
                select::expr(
                    tx_is_create.expr(),
                    eth_types::evm_types::GasCost::CREATION_TX.expr(),
                    eth_types::evm_types::GasCost::TX.expr(),
                ) + tx_call_data_gas_cost.expr(),
            )
        });
        // Check gas_left is sufficient
        let gas_left = tx_gas.expr() - intrinsic_gas_cost.expr();
        let sufficient_gas_left = RangeCheckGadget::construct(cb, gas_left.clone());

        // Prepare access list of caller and callee
        cb.account_access_list_write(
            tx_id.expr(),
            tx_caller_address.expr(),
            1.expr(),
            0.expr(),
            None,
        ); // rwc_delta += 1
        let is_caller_callee_equal = cb.query_bool();
        cb.account_access_list_write(
            tx_id.expr(),
            call_callee_address.expr(),
            1.expr(),
            // No extra constraint being used here.
            // Correctness will be enforced in build_tx_access_list_account_constraints
            is_caller_callee_equal.expr(),
            None,
        ); // rwc_delta += 1

        // Query coinbase address for Shanghai.
        let coinbase = cb.query_cell();
        let is_coinbase_warm = cb.query_bool();
        cb.block_lookup(
            BlockContextFieldTag::Coinbase.expr(),
            cb.curr.state.block_number.expr(),
            coinbase.expr(),
        );

        #[cfg(feature = "shanghai")]
        cb.account_access_list_write(
            tx_id.expr(),
            coinbase.expr(),
            1.expr(),
            is_coinbase_warm.expr(),
            None,
        ); // rwc_delta += 1

        // Read code_hash of callee
        let phase2_code_hash = cb.query_cell_phase2();
        let is_empty_code_hash =
            IsEqualGadget::construct(cb, phase2_code_hash.expr(), cb.empty_code_hash_rlc());
        let callee_not_exists = IsZeroGadget::construct(cb, phase2_code_hash.expr());
        // no_callee_code is true when the account exists and has empty
        // code hash, or when the account doesn't exist (which we encode with
        // code_hash = 0).
        let no_callee_code = is_empty_code_hash.expr() + callee_not_exists.expr();

        cb.condition(
            and::expr([
                not::expr(tx_is_create.expr()),
                not::expr(is_precompile.expr()),
            ]),
            |cb| {
                cb.account_read(
                    call_callee_address.expr(),
                    AccountFieldTag::CodeHash,
                    phase2_code_hash.expr(),
                ); // rwc_delta += 1
            },
        );

        // Transfer value from caller to callee, creating account if necessary.
        let transfer_with_gas_fee = TransferWithGasFeeGadget::construct(
            cb,
            tx_caller_address.expr(),
            call_callee_address.expr(),
            or::expr([not::expr(callee_not_exists.expr()), is_precompile.expr()]),
            tx_is_create.expr(),
            tx_value.clone(),
            tx_fee.clone(),
            &mut reversion_info,
        );

        let caller_nonce_hash_bytes = array_init::array_init(|_| cb.query_byte());
        let create = ContractCreateGadget::construct(cb);
        cb.require_equal(
            "tx caller address equivalence",
            tx_caller_address.expr(),
            create.caller_address(),
        );
        cb.condition(tx_is_create.expr(), |cb| {
            cb.require_equal(
                "call callee address equivalence",
                call_callee_address.expr(),
                expr_from_bytes(&caller_nonce_hash_bytes[0..N_BYTES_ACCOUNT_ADDRESS]),
            );
        });
        cb.require_equal(
            "tx nonce equivalence",
            tx_nonce.expr(),
            create.caller_nonce(),
        );
        cb.condition(not::expr(no_callee_code.expr()), |cb| {
            cb.require_equal(
                "code hash equivalence",
                cb.curr.state.code_hash.expr(),
                phase2_code_hash.expr(),
            );
        });

        // 1. Handle contract creation transaction.
        cb.condition(tx_is_create.expr(), |cb| {
            let output_rlc = cb.word_rlc::<N_BYTES_WORD>(
                caller_nonce_hash_bytes
                    .iter()
                    .map(Expr::expr)
                    .collect::<Vec<_>>()
                    .try_into()
                    .unwrap(),
            );
            cb.keccak_table_lookup(create.input_rlc(cb), create.input_length(), output_rlc);

            cb.account_write(
                call_callee_address.expr(),
                AccountFieldTag::Nonce,
                1.expr(),
                0.expr(),
                Some(&mut reversion_info),
            );
            for (field_tag, value) in [
                (CallContextFieldTag::Depth, 1.expr()),
                (CallContextFieldTag::CallerAddress, tx_caller_address.expr()),
                (
                    CallContextFieldTag::CalleeAddress,
                    call_callee_address.expr(),
                ),
                (CallContextFieldTag::CallDataOffset, 0.expr()),
                (
                    CallContextFieldTag::CallDataLength,
                    tx_call_data_length.expr(),
                ),
                (CallContextFieldTag::Value, tx_value.expr()),
                (CallContextFieldTag::IsStatic, 0.expr()),
                (CallContextFieldTag::LastCalleeId, 0.expr()),
                (CallContextFieldTag::LastCalleeReturnDataOffset, 0.expr()),
                (CallContextFieldTag::LastCalleeReturnDataLength, 0.expr()),
                (CallContextFieldTag::IsRoot, 1.expr()),
                (CallContextFieldTag::IsCreate, 1.expr()),
                (
                    CallContextFieldTag::CodeHash,
                    cb.curr.state.code_hash.expr(),
                ),
            ] {
                cb.call_context_lookup(true.expr(), Some(call_id.expr()), field_tag, value);
            }

            cb.require_step_state_transition(StepStateTransition {
                // 21 + a reads and writes:
                //   - Write CallContext TxId
                //   - Write CallContext RwCounterEndOfReversion
                //   - Write CallContext IsPersistent
                //   - Write CallContext IsSuccess
                //   - Write Account (Caller) Nonce
                //   - Write TxAccessListAccount (Caller)
                //   - Write TxAccessListAccount (Callee)
                //   - Write TxAccessListAccount (Coinbase) only for Shanghai
                //   - a TransferWithGasFeeGadget
                //   - Write Account (Callee) Nonce (Reversible)
                //   - Write CallContext Depth
                //   - Write CallContext CallerAddress
                //   - Write CallContext CalleeAddress
                //   - Write CallContext CallDataOffset
                //   - Write CallContext CallDataLength
                //   - Write CallContext Value
                //   - Write CallContext IsStatic
                //   - Write CallContext LastCalleeId
                //   - Write CallContext LastCalleeReturnDataOffset
                //   - Write CallContext LastCalleeReturnDataLength
                //   - Write CallContext IsRoot
                //   - Write CallContext IsCreate
                //   - Write CallContext CodeHash
                rw_counter: Delta(
                    21.expr() + transfer_with_gas_fee.rw_delta() + SHANGHAI_RW_DELTA.expr(),
                ),
                call_id: To(call_id.expr()),
                is_root: To(true.expr()),
                is_create: To(tx_is_create.expr()),
                code_hash: To(cb.curr.state.code_hash.expr()),
                gas_left: To(gas_left.clone()),
                // There are a + 1 reversible writes:
                //  - a TransferWithGasFeeGadget
                //  - Callee Account Nonce
                reversible_write_counter: To(transfer_with_gas_fee.reversible_w_delta() + 1.expr()),
                log_id: To(0.expr()),
                ..StepStateTransition::new_context()
            });
        });

        // 2. Handle call to precompiled contracts.
        cb.condition(is_precompile.expr(), |cb| {
            cb.require_equal(
                "precompile should be zero code hash",
                // FIXME: see in opcodes.rs gen_begin_tx_ops
                no_callee_code.expr(),
                true.expr(),
            );
            // TODO: verify that precompile could fail in begin tx.
            // cb.require_equal(
            // "Tx to precompile should be persistent",
            // reversion_info.is_persistent(),
            // 1.expr(),
            // );
            cb.require_equal(
                "Go to EndTx when Tx to precompile",
                cb.next.execution_state_selector([ExecutionState::EndTx]),
                1.expr(),
            );

            cb.require_step_state_transition(StepStateTransition {
                // 7 + TransferWithGasFeeGadget associated reads or writes:
                //   - Write CallContext TxId
                //   - Write CallContext RwCounterEndOfReversion
                //   - Write CallContext IsPersistent
                //   - Write CallContext IsSuccess
                //   - Write Account (Caller) Nonce
                //   - Write TxAccessListAccount (Caller)
                //   - Write TxAccessListAccount (Callee)
                //   - Write TxAccessListAccount (Coinbase) only for Shanghai
                //   - a TransferWithGasFeeGadget
                rw_counter: Delta(
                    7.expr()
                        + transfer_with_gas_fee.rw_delta()
                        + SHANGHAI_RW_DELTA.expr()
                        // TRICKY:
                        // Process the reversion only for Precompile in begin TX. Since no
                        // associated opcodes could process reversion afterwards
                        // (corresponding to `handle_reversion` call in `gen_begin_tx_ops`).
                        // TODO:
                        // Move it to code of generating precompiled operations when implemented.
                        + not::expr(is_persistent.expr())
                            * transfer_with_gas_fee.reversible_w_delta(),
                ),
                call_id: To(call_id.expr()),
                ..StepStateTransition::any()
            });
        });

        // 3. Call to account with empty code.
        cb.condition(
            and::expr([
                not::expr(tx_is_create.expr()),
                no_callee_code.expr(),
                not::expr(is_precompile.expr()),
            ]),
            |cb| {
                cb.require_equal(
                    "Tx to account with empty code should be persistent",
                    reversion_info.is_persistent(),
                    1.expr(),
                );
                cb.require_equal(
                    "Go to EndTx when Tx to account with empty code",
                    cb.next.execution_state_selector([ExecutionState::EndTx]),
                    1.expr(),
                );

                cb.require_step_state_transition(StepStateTransition {
                    // 8 reads and writes:
                    //   - Write CallContext TxId
                    //   - Write CallContext RwCounterEndOfReversion
                    //   - Write CallContext IsPersistent
                    //   - Write CallContext IsSuccess
                    //   - Write Account Nonce
                    //   - Write TxAccessListAccount (Caller)
                    //   - Write TxAccessListAccount (Callee)
                    //   - Write TxAccessListAccount (Coinbase) only for Shanghai
                    //   - Read Account CodeHash
                    //   - a TransferWithGasFeeGadget
                    rw_counter: Delta(
                        8.expr() + transfer_with_gas_fee.rw_delta() + SHANGHAI_RW_DELTA.expr(),
                    ),
                    call_id: To(call_id.expr()),
                    ..StepStateTransition::any()
                });
            },
        );

        // 4. Call to account with non-empty code.
        cb.condition(
            and::expr([not::expr(tx_is_create.expr()), not::expr(no_callee_code)]),
            |cb| {
                // Setup first call's context.
                for (field_tag, value) in [
                    (CallContextFieldTag::Depth, 1.expr()),
                    (CallContextFieldTag::CallerAddress, tx_caller_address.expr()),
                    (
                        CallContextFieldTag::CalleeAddress,
                        call_callee_address.expr(),
                    ),
                    (CallContextFieldTag::CallDataOffset, 0.expr()),
                    (
                        CallContextFieldTag::CallDataLength,
                        tx_call_data_length.expr(),
                    ),
                    (CallContextFieldTag::Value, tx_value.expr()),
                    (CallContextFieldTag::IsStatic, 0.expr()),
                    (CallContextFieldTag::LastCalleeId, 0.expr()),
                    (CallContextFieldTag::LastCalleeReturnDataOffset, 0.expr()),
                    (CallContextFieldTag::LastCalleeReturnDataLength, 0.expr()),
                    (CallContextFieldTag::IsRoot, 1.expr()),
                    (CallContextFieldTag::IsCreate, tx_is_create.expr()),
                    (CallContextFieldTag::CodeHash, phase2_code_hash.expr()),
                ] {
                    cb.call_context_lookup(true.expr(), Some(call_id.expr()), field_tag, value);
                }

                cb.require_step_state_transition(StepStateTransition {
                    // 21 reads and writes:
                    //   - Write CallContext TxId
                    //   - Write CallContext RwCounterEndOfReversion
                    //   - Write CallContext IsPersistent
                    //   - Write CallContext IsSuccess
                    //   - Write Account Nonce
                    //   - Write TxAccessListAccount (Caller)
                    //   - Write TxAccessListAccount (Callee)
                    //   - Write TxAccessListAccount (Coinbase) only for Shanghai
                    //   - Read Account CodeHash
                    //   - a TransferWithGasFeeGadget
                    //   - Write CallContext Depth
                    //   - Write CallContext CallerAddress
                    //   - Write CallContext CalleeAddress
                    //   - Write CallContext CallDataOffset
                    //   - Write CallContext CallDataLength
                    //   - Write CallContext Value
                    //   - Write CallContext IsStatic
                    //   - Write CallContext LastCalleeId
                    //   - Write CallContext LastCalleeReturnDataOffset
                    //   - Write CallContext LastCalleeReturnDataLength
                    //   - Write CallContext IsRoot
                    //   - Write CallContext IsCreate
                    //   - Write CallContext CodeHash
                    rw_counter: Delta(
                        21.expr() + transfer_with_gas_fee.rw_delta() + SHANGHAI_RW_DELTA.expr(),
                    ),
                    call_id: To(call_id.expr()),
                    is_root: To(true.expr()),
                    is_create: To(tx_is_create.expr()),
                    code_hash: To(phase2_code_hash.expr()),
                    gas_left: To(gas_left),
                    reversible_write_counter: To(transfer_with_gas_fee.reversible_w_delta()),
                    log_id: To(0.expr()),
                    ..StepStateTransition::new_context()
                });
            },
        );

        cb.call_context_lookup(
            1.expr(),
            Some(call_id.expr()),
            CallContextFieldTag::InternalFunctionId,
            0.expr(),
        );

        let num_locals = cb.query_cell();
        cb.register_local_variables(num_locals.expr());

        Self {
            tx_id,
            num_locals,
            tx_nonce,
            tx_gas,
            tx_gas_price,
            mul_gas_fee_by_gas,
            tx_fee,
            tx_caller_address,
            tx_caller_address_is_zero,
            tx_callee_address,
            tx_callee_address_is_zero,
            call_callee_address,
            tx_is_create,
            tx_value,
            tx_call_data_length,
            tx_call_data_gas_cost,
            reversion_info,
            sufficient_gas_left,
            transfer_with_gas_fee,
            phase2_code_hash,
            intrinsic_gas_cost,
            is_empty_code_hash,
            is_precompile_lt,
            caller_nonce_hash_bytes,
            create,
            callee_not_exists,
            is_caller_callee_equal,
            coinbase,
            is_coinbase_warm,
        }
    }

    fn assign_exec_step(
        &self,
        region: &mut CachedRegion<'_, '_, F>,
        offset: usize,
        block: &Block<F>,
        tx: &Transaction,
        call: &Call,
        step: &ExecStep,
    ) -> Result<(), Error> {
        let zero = eth_types::Word::zero();

        let mut rws = StepRws::new(block, step);
        rws.offset_add(7);

        #[cfg(feature = "shanghai")]
        let is_coinbase_warm = rws.next().tx_access_list_value_pair().1;
        #[cfg(not(feature = "shanghai"))]
        let is_coinbase_warm = false;

        let mut callee_code_hash = zero;
        if !tx.is_create && !is_precompiled(&tx.callee_address.unwrap_or_default()) {
            callee_code_hash = rws.next().account_codehash_pair().1;
        }
        let callee_exists = is_precompiled(&tx.callee_address.unwrap_or_default())
            || (!tx.is_create && !callee_code_hash.is_zero());
        let caller_balance_sub_fee_pair = rws.next().account_balance_pair();
        let must_create = tx.is_create;
        if (!callee_exists && !tx.value.is_zero()) || must_create {
            callee_code_hash = rws.next().account_codehash_pair().1;
        }
        let mut caller_balance_sub_value_pair = (zero, zero);
        let mut callee_balance_pair = (zero, zero);
        if !tx.value.is_zero() {
            caller_balance_sub_value_pair = rws.next().account_balance_pair();
            callee_balance_pair = rws.next().account_balance_pair();
        };

        self.tx_id
            .assign(region, offset, Value::known(F::from(tx.id as u64)))?;
        self.tx_nonce
            .assign(region, offset, Value::known(F::from(tx.nonce)))?;
        self.tx_gas
            .assign(region, offset, Value::known(F::from(tx.gas)))?;
        self.tx_gas_price
            .assign(region, offset, Some(tx.gas_price.to_le_bytes()))?;
        self.tx_value
            .assign(region, offset, Some(tx.value.to_le_bytes()))?;
        self.mul_gas_fee_by_gas.assign(
            region,
            offset,
            tx.gas_price,
            tx.gas,
            tx.gas_price * tx.gas,
        )?;
        let caller_address = tx
            .caller_address
            .to_scalar()
            .expect("unexpected Address -> Scalar conversion failure");
        let callee_address = tx
            .callee_address
            .unwrap_or(Address::zero())
            .to_scalar()
            .expect("unexpected Address -> Scalar conversion failure");
        self.tx_caller_address
            .assign(region, offset, Value::known(caller_address))?;
        self.tx_caller_address_is_zero
            .assign(region, offset, caller_address)?;
        self.tx_callee_address
            .assign(region, offset, Value::known(callee_address))?;
        self.tx_callee_address_is_zero
            .assign(region, offset, callee_address)?;
        self.is_precompile_lt
            .assign(region, offset, callee_address, F::from(0xA))?;
        self.call_callee_address.assign(
            region,
            offset,
            Value::known(
                if tx.is_create {
                    get_contract_address(tx.caller_address, tx.nonce)
                } else {
                    tx.callee_address.unwrap_or(Address::zero())
                }
                .to_scalar()
                .expect("unexpected Address -> Scalar conversion failure"),
            ),
        )?;
        self.is_caller_callee_equal.assign(
            region,
            offset,
            Value::known(F::from((caller_address == callee_address) as u64)),
        )?;
        self.tx_is_create
            .assign(region, offset, Value::known(F::from(tx.is_create as u64)))?;
        self.tx_call_data_length.assign(
            region,
            offset,
            Value::known(F::from(tx.call_data_length as u64)),
        )?;
        self.tx_call_data_gas_cost.assign(
            region,
            offset,
            Value::known(F::from(tx.call_data_gas_cost)),
        )?;
        self.reversion_info.assign(
            region,
            offset,
            call.rw_counter_end_of_reversion,
            call.is_persistent,
        )?;
        self.intrinsic_gas_cost
            .assign(region, offset, Value::known(F::from(step.gas_cost)))?;
        self.sufficient_gas_left
            .assign(region, offset, F::from(tx.gas - step.gas_cost))?;
        let tx_fee = caller_balance_sub_fee_pair.1 - caller_balance_sub_fee_pair.0;
        self.tx_fee
            .assign(region, offset, Some(tx_fee.to_le_bytes()))?;
        self.transfer_with_gas_fee.assign(
            region,
            offset,
            caller_balance_sub_fee_pair,
            caller_balance_sub_value_pair,
            callee_balance_pair,
            tx.value,
            tx_fee,
        )?;
        self.phase2_code_hash
            .assign(region, offset, region.code_hash(callee_code_hash))?;
        let untrimmed_contract_addr = {
            let mut stream = RlpStream::new();
            stream.begin_list(2);
            stream.append(&tx.caller_address);
            stream.append(&eth_types::U256::from(tx.nonce));
            let rlp_encoding = stream.out().to_vec();
            keccak256(&rlp_encoding)
        };
        for (c, v) in self
            .caller_nonce_hash_bytes
            .iter()
            .rev()
            .zip(untrimmed_contract_addr.iter())
        {
            c.assign(region, offset, Value::known(F::from(*v as u64)))?;
        }
        self.is_empty_code_hash.assign_value(
            region,
            offset,
            region.code_hash(callee_code_hash),
            region.empty_code_hash_rlc(),
        )?;
        self.callee_not_exists
            .assign_value(region, offset, region.code_hash(callee_code_hash))?;

        let untrimmed_contract_addr = {
            let mut stream = ethers_core::utils::rlp::RlpStream::new();
            stream.begin_list(2);
            stream.append(&tx.caller_address);
            stream.append(&eth_types::U256::from(tx.nonce));
            let rlp_encoding = stream.out().to_vec();
            keccak256(&rlp_encoding)
        };
        for (c, v) in self
            .caller_nonce_hash_bytes
            .iter()
            .rev()
            .zip(untrimmed_contract_addr.iter())
        {
            c.assign(region, offset, Value::known(F::from(*v as u64)))?;
        }
        self.create.assign(
            region,
            offset,
            tx.caller_address,
            tx.nonce,
            None,
            Some(callee_code_hash),
            None,
        )?;

<<<<<<< HEAD
        self.num_locals.assign(region, offset, Value::known(F::from(step.num_locals as u64)))?;
=======
        self.coinbase.assign(
            region,
            offset,
            Value::known(
                block.context.ctxs[&tx.block_number]
                    .coinbase
                    .to_scalar()
                    .expect("unexpected Address -> Scalar conversion failure"),
            ),
        )?;
        self.is_coinbase_warm
            .assign(region, offset, Value::known(F::from(is_coinbase_warm)))?;
>>>>>>> fbcfd0f0

        Ok(())
    }
}

#[cfg(test)]
mod test {
    use std::vec;

    use crate::{evm_circuit::test::rand_bytes, test_util::CircuitTestBuilder};
    use bus_mapping::evm::OpcodeId;
    use eth_types::{self, address, bytecode, evm_types::GasCost, word, Bytecode, Word};
    use ethers_core::types::Bytes;

    use mock::{eth, gwei, MockTransaction, TestContext, MOCK_ACCOUNTS};

    fn gas(call_data: &[u8]) -> Word {
        Word::from(
            GasCost::TX.as_u64()
                + 2 * OpcodeId::PUSH32.constant_gas_cost().as_u64()
                + call_data
                    .iter()
                    .map(|&x| if x == 0 { 4 } else { 16 })
                    .sum::<u64>(),
        )
    }

    fn code_with_return() -> Bytecode {
        bytecode! {
            PUSH1(0)
            PUSH1(0)
            RETURN
        }
    }

    fn code_with_revert() -> Bytecode {
        bytecode! {
            PUSH1(0)
            PUSH1(0)
            REVERT
        }
    }

    fn test_ok(tx: eth_types::Transaction, code: Option<Bytecode>) {
        // Get the execution steps from the external tracer
        let ctx = TestContext::<2, 1>::new(
            None,
            |accs| {
                accs[0].address(MOCK_ACCOUNTS[0]).balance(eth(10));
                if let Some(code) = code {
                    accs[0].code(code);
                }
                accs[1].address(MOCK_ACCOUNTS[1]).balance(eth(10));
            },
            |mut txs, _accs| {
                txs[0]
                    .to(tx.to.unwrap())
                    .from(tx.from)
                    .gas_price(tx.gas_price.unwrap())
                    .gas(tx.gas)
                    .input(tx.input)
                    .value(tx.value);
            },
            |block, _tx| block.number(0xcafeu64),
        )
        .unwrap();

        CircuitTestBuilder::new_from_test_ctx(ctx).run();
    }

    fn mock_tx(value: Word, gas_price: Word, calldata: Vec<u8>) -> eth_types::Transaction {
        let from = MOCK_ACCOUNTS[1];
        let to = MOCK_ACCOUNTS[0];

        let mock_transaction = MockTransaction::default()
            .from(from)
            .to(to)
            .value(value)
            .gas(gas(&calldata))
            .gas_price(gas_price)
            .input(calldata.into())
            .build();

        eth_types::Transaction::from(mock_transaction)
    }

    #[test]
    fn begin_tx_gadget_simple() {
        // Transfer 1 ether to account with empty code, successfully
        test_ok(mock_tx(eth(1), gwei(2), vec![]), None);

        // Transfer 1 ether, successfully
        test_ok(mock_tx(eth(1), gwei(2), vec![]), Some(code_with_return()));

        // Transfer 1 ether, tx reverts
        test_ok(mock_tx(eth(1), gwei(2), vec![]), Some(code_with_revert()));

        // Transfer nothing with some calldata
        test_ok(
            mock_tx(eth(0), gwei(2), vec![1, 2, 3, 4, 0, 0, 0, 0]),
            Some(code_with_return()),
        );
    }

    #[test]
    fn begin_tx_large_nonce() {
        // This test checks that the rw table assignment and evm circuit are consistent
        // in not applying an RLC to account and tx nonces.
        // https://github.com/privacy-scaling-explorations/zkevm-circuits/issues/592
        let multibyte_nonce = Word::from(700);

        let to = MOCK_ACCOUNTS[0];
        let from = MOCK_ACCOUNTS[1];

        let code = bytecode! {
            STOP
        };

        let ctx = TestContext::<2, 1>::new(
            None,
            |accs| {
                accs[0].address(to).balance(eth(1)).code(code);
                accs[1].address(from).balance(eth(1)).nonce(multibyte_nonce);
            },
            |mut txs, _| {
                txs[0].to(to).from(from).nonce(multibyte_nonce);
            },
            |block, _| block,
        )
        .unwrap();

        CircuitTestBuilder::new_from_test_ctx(ctx).run();
    }

    #[test]
    fn begin_tx_gadget_rand() {
        let random_amount = Word::from_little_endian(&rand_bytes(32)) % eth(1);
        let random_gas_price = Word::from_little_endian(&rand_bytes(32)) % gwei(2);
        // If this test fails, we want these values to appear in the CI logs.
        dbg!(random_amount, random_gas_price);

        for (value, gas_price, calldata, code) in [
            // Transfer random ether to account with empty code, successfully
            (random_amount, gwei(2), vec![], None),
            // Transfer nothing with random gas_price to account with empty code, successfully
            (eth(0), random_gas_price, vec![], None),
            // Transfer random ether, successfully
            (random_amount, gwei(2), vec![], Some(code_with_return())),
            // Transfer nothing with random gas_price, successfully
            (eth(0), random_gas_price, vec![], Some(code_with_return())),
            // Transfer random ether, tx reverts
            (random_amount, gwei(2), vec![], Some(code_with_revert())),
            // Transfer nothing with random gas_price, tx reverts
            (eth(0), random_gas_price, vec![], Some(code_with_revert())),
        ] {
            test_ok(mock_tx(value, gas_price, calldata), code);
        }
    }

    #[test]
    fn begin_tx_no_code() {
        let ctx = TestContext::<2, 1>::new(
            None,
            |accs| {
                accs[0].address(MOCK_ACCOUNTS[0]).balance(eth(20));
                accs[1].address(MOCK_ACCOUNTS[1]).balance(eth(10));
            },
            |mut txs, _accs| {
                txs[0]
                    .from(MOCK_ACCOUNTS[0])
                    .to(MOCK_ACCOUNTS[1])
                    .gas_price(gwei(2))
                    .gas(Word::from(0x10000))
                    .value(eth(2));
            },
            |block, _tx| block.number(0xcafeu64),
        )
        .unwrap();

        CircuitTestBuilder::new_from_test_ctx(ctx).run();
    }

    #[test]
    fn begin_tx_no_account() {
        let ctx = TestContext::<1, 1>::new(
            None,
            |accs| {
                accs[0].address(MOCK_ACCOUNTS[0]).balance(eth(20));
            },
            |mut txs, _accs| {
                txs[0]
                    .from(MOCK_ACCOUNTS[0])
                    .to(MOCK_ACCOUNTS[1])
                    .gas_price(gwei(2))
                    .gas(Word::from(0x10000))
                    .value(eth(2));
            },
            |block, _tx| block.number(0xcafeu64),
        )
        .unwrap();

        CircuitTestBuilder::new_from_test_ctx(ctx).run();
    }

    fn begin_tx_deploy(nonce: u64) {
        let code = bytecode! {
            // [ADDRESS, STOP]
            PUSH32(word!("3000000000000000000000000000000000000000000000000000000000000000"))
            PUSH1(0)
            MSTORE

            PUSH1(2)
            PUSH1(0)
            RETURN
        };
        let ctx = TestContext::<1, 1>::new(
            None,
            |accs| {
                accs[0]
                    .address(MOCK_ACCOUNTS[0])
                    .balance(eth(20))
                    .nonce(nonce.into());
            },
            |mut txs, _accs| {
                txs[0]
                    .from(MOCK_ACCOUNTS[0])
                    .nonce(nonce.into())
                    .gas_price(gwei(2))
                    .gas(Word::from(0x10000))
                    .value(eth(2))
                    .input(code.into());
            },
            |block, _tx| block.number(0xcafeu64),
        )
        .unwrap();

        CircuitTestBuilder::new_from_test_ctx(ctx).run();
    }

    #[test]
    fn begin_tx_deploy_nonce_zero() {
        begin_tx_deploy(0);
    }
    #[test]
    fn begin_tx_deploy_nonce_small_1byte() {
        begin_tx_deploy(1);
        begin_tx_deploy(127);
    }
    #[test]
    fn begin_tx_deploy_nonce_big_1byte() {
        begin_tx_deploy(128);
        begin_tx_deploy(255);
    }
    #[test]
    fn begin_tx_deploy_nonce_2bytes() {
        begin_tx_deploy(0x0100u64);
        begin_tx_deploy(0x1020u64);
        begin_tx_deploy(0xffffu64);
    }
    #[test]
    fn begin_tx_deploy_nonce_3bytes() {
        begin_tx_deploy(0x010000u64);
        begin_tx_deploy(0x102030u64);
        begin_tx_deploy(0xffffffu64);
    }
    #[test]
    fn begin_tx_deploy_nonce_4bytes() {
        begin_tx_deploy(0x01000000u64);
        begin_tx_deploy(0x10203040u64);
        begin_tx_deploy(0xffffffffu64);
    }
    #[test]
    fn begin_tx_deploy_nonce_5bytes() {
        begin_tx_deploy(0x0100000000u64);
        begin_tx_deploy(0x1020304050u64);
        begin_tx_deploy(0xffffffffffu64);
    }
    #[test]
    fn begin_tx_deploy_nonce_6bytes() {
        begin_tx_deploy(0x010000000000u64);
        begin_tx_deploy(0x102030405060u64);
        begin_tx_deploy(0xffffffffffffu64);
    }
    #[test]
    fn begin_tx_deploy_nonce_7bytes() {
        begin_tx_deploy(0x01000000000000u64);
        begin_tx_deploy(0x10203040506070u64);
        begin_tx_deploy(0xffffffffffffffu64);
    }
    #[test]
    fn begin_tx_deploy_nonce_8bytes() {
        begin_tx_deploy(0x0100000000000000u64);
        begin_tx_deploy(0x1020304050607080u64);
        begin_tx_deploy(0xfffffffffffffffeu64);
    }

    #[test]
    fn begin_tx_precompile() {
        let ctx = TestContext::<1, 1>::new(
            None,
            |accs| {
                accs[0].address(MOCK_ACCOUNTS[0]).balance(eth(20));
            },
            |mut txs, accs| {
                txs[0]
                    .from(accs[0].address)
                    .to(address!("0x0000000000000000000000000000000000000004"))
                    .input(Bytes::from(vec![0x01, 0x02, 0x03]));
            },
            |block, _tx| block.number(0xcafeu64),
        )
        .unwrap();

        CircuitTestBuilder::new_from_test_ctx(ctx).run();
    }

    #[test]
    fn begin_tx_precompile_with_value() {
        let ctx = TestContext::<1, 1>::new(
            None,
            |accs| {
                accs[0].address(MOCK_ACCOUNTS[0]).balance(eth(20));
            },
            |mut txs, accs| {
                txs[0]
                    .from(accs[0].address)
                    .to(address!("0x0000000000000000000000000000000000000004"))
                    .value(eth(1))
                    .input(Bytes::from(vec![0x01, 0x02, 0x03]));
            },
            |block, _tx| block.number(0xcafeu64),
        )
        .unwrap();

        CircuitTestBuilder::new_from_test_ctx(ctx).run();
    }
}<|MERGE_RESOLUTION|>--- conflicted
+++ resolved
@@ -40,7 +40,6 @@
 #[derive(Clone, Debug)]
 pub(crate) struct BeginTxGadget<F> {
     tx_id: Cell<F>,
-    num_locals: Cell<F>,
     tx_nonce: Cell<F>,
     tx_gas: Cell<F>,
     tx_gas_price: Word<F>,
@@ -542,19 +541,8 @@
             },
         );
 
-        cb.call_context_lookup(
-            1.expr(),
-            Some(call_id.expr()),
-            CallContextFieldTag::InternalFunctionId,
-            0.expr(),
-        );
-
-        let num_locals = cb.query_cell();
-        cb.register_local_variables(num_locals.expr());
-
         Self {
             tx_id,
-            num_locals,
             tx_nonce,
             tx_gas,
             tx_gas_price,
@@ -674,7 +662,7 @@
         self.is_caller_callee_equal.assign(
             region,
             offset,
-            Value::known(F::from((caller_address == callee_address) as u64)),
+            Value::known(F::from(caller_address == callee_address)),
         )?;
         self.tx_is_create
             .assign(region, offset, Value::known(F::from(tx.is_create as u64)))?;
@@ -763,9 +751,6 @@
             None,
         )?;
 
-<<<<<<< HEAD
-        self.num_locals.assign(region, offset, Value::known(F::from(step.num_locals as u64)))?;
-=======
         self.coinbase.assign(
             region,
             offset,
@@ -778,7 +763,6 @@
         )?;
         self.is_coinbase_warm
             .assign(region, offset, Value::known(F::from(is_coinbase_warm)))?;
->>>>>>> fbcfd0f0
 
         Ok(())
     }
