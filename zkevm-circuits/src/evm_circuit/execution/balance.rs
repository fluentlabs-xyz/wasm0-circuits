<<<<<<< HEAD
use halo2_proofs::circuit::Value;
use halo2_proofs::plonk::Error;

use eth_types::{Field, N_BYTES_WORD, ToLittleEndian, ToScalar};
use eth_types::evm_types::GasCost;

use crate::evm_circuit::execution::ExecutionGadget;
use crate::evm_circuit::param::N_BYTES_ACCOUNT_ADDRESS;
use crate::evm_circuit::step::ExecutionState;
use crate::evm_circuit::util::{CachedRegion, Cell, from_bytes, math_gadget::IsZeroGadget, not, RandomLinearCombination, select, Word};
use crate::evm_circuit::util::common_gadget::SameContextGadget;
use crate::evm_circuit::util::constraint_builder::{
    ConstraintBuilder, ReversionInfo, StepStateTransition,
};
use crate::evm_circuit::util::constraint_builder::Transition::Delta;
use crate::evm_circuit::witness::{Block, Call, ExecStep, Transaction};
use crate::table::{AccountFieldTag, CallContextFieldTag, RwTableTag};
use crate::util::Expr;
=======
use crate::{
    evm_circuit::{
        execution::ExecutionGadget,
        param::N_BYTES_ACCOUNT_ADDRESS,
        step::ExecutionState,
        util::{
            common_gadget::SameContextGadget,
            constraint_builder::{
                ConstraintBuilder, ReversionInfo, StepStateTransition, Transition::Delta,
            },
            from_bytes,
            math_gadget::IsZeroGadget,
            not, select, CachedRegion, Cell, Word,
        },
        witness::{Block, Call, ExecStep, Transaction},
    },
    table::{AccountFieldTag, CallContextFieldTag},
    util::Expr,
};
use eth_types::{evm_types::GasCost, Field, ToLittleEndian};
use halo2_proofs::{circuit::Value, plonk::Error};
>>>>>>> 56e097cf

#[derive(Clone, Debug)]
pub(crate) struct BalanceGadget<F> {
    same_context: SameContextGadget<F>,
    address_offset: Cell<F>,
    address_word: RandomLinearCombination<F, N_BYTES_ACCOUNT_ADDRESS>,
    reversion_info: ReversionInfo<F>,
    tx_id: Cell<F>,
    is_warm: Cell<F>,
    code_hash: Cell<F>,
    not_exists: IsZeroGadget<F>,
    balance_offset: Cell<F>,
    balance: Word<F>,
}

impl<F: Field> ExecutionGadget<F> for BalanceGadget<F> {
    const NAME: &'static str = "BALANCE";

    const EXECUTION_STATE: ExecutionState = ExecutionState::BALANCE;

    fn configure(cb: &mut ConstraintBuilder<F>) -> Self {
        let address_word = cb.query_word_rlc();
        let address = from_bytes::expr(&address_word.cells[..N_BYTES_ACCOUNT_ADDRESS]);

        let balance_offset = cb.query_cell();
        let address_offset = cb.query_cell();

        cb.stack_pop(balance_offset.expr());
        cb.stack_pop(address_offset.expr());

        let tx_id = cb.call_context(None, CallContextFieldTag::TxId);
        let mut reversion_info = cb.reversion_info_read(None);
        let is_warm = cb.query_bool();
        cb.account_access_list_write(
            tx_id.expr(),
            address.expr(),
            1.expr(),
            is_warm.expr(),
            Some(&mut reversion_info),
        );
        let code_hash = cb.query_cell_phase2();
        // For non-existing accounts the code_hash must be 0 in the rw_table.
        cb.account_read(address.expr(), AccountFieldTag::CodeHash, code_hash.expr());
        let not_exists = IsZeroGadget::construct(cb, code_hash.expr());
        let exists = not::expr(not_exists.expr());
        let balance_word = cb.query_word_rlc();
        cb.condition(exists.expr(), |cb| {
            cb.account_read(address.expr(), AccountFieldTag::Balance, balance_word.expr());
        });
        cb.condition(not_exists.expr(), |cb| {
            cb.require_zero("balance is zero when non_exists", balance_word.expr());
        });

        cb.memory_rlc_lookup(0.expr(), &address_offset, &address_word);
        cb.memory_rlc_lookup(1.expr(), &balance_offset, &balance_word);

        let gas_cost = select::expr(
            is_warm.expr(),
            GasCost::WARM_ACCESS.expr(),
            GasCost::COLD_ACCOUNT_ACCESS.expr(),
        );

        let step_state_transition = StepStateTransition {
            rw_counter: Delta(7.expr() + exists.expr()),
            program_counter: Delta(1.expr()),
            stack_pointer: Delta(2.expr()),
            gas_left: Delta(-gas_cost),
            reversible_write_counter: Delta(1.expr()),
            ..Default::default()
        };

        let opcode = cb.query_cell();
        let same_context = SameContextGadget::construct(cb, opcode, step_state_transition);

        Self {
            same_context,
            address_offset,
            address_word,
            reversion_info,
            tx_id,
            is_warm,
            code_hash,
            not_exists,
            balance_offset,
            balance: balance_word,
        }
    }

    fn assign_exec_step(
        &self,
        region: &mut CachedRegion<'_, '_, F>,
        offset: usize,
        block: &Block<F>,
        tx: &Transaction,
        call: &Call,
        step: &ExecStep,
    ) -> Result<(), Error> {
        self.same_context.assign_exec_step(region, offset, step)?;

        let balance_offset = block.rws[step.rw_indices[0]].stack_value();
        let address_offset = block.rws[step.rw_indices[1]].stack_value();

        self.address_offset.assign(region, offset, Value::<F>::known(address_offset.to_scalar().unwrap()))?;
        self.balance_offset.assign(region, offset, Value::<F>::known(balance_offset.to_scalar().unwrap()))?;

        self.tx_id
            .assign(region, offset, Value::known(F::from(tx.id as u64)))?;

        self.reversion_info.assign(
            region,
            offset,
            call.rw_counter_end_of_reversion,
            call.is_persistent,
        )?;

        let (_, is_warm) = block.rws[step.rw_indices[5]].tx_access_list_value_pair();
        self.is_warm
            .assign(region, offset, Value::known(F::from(is_warm as u64)))?;

        let code_hash = block.rws[step.rw_indices[6]].account_value_pair().0;
        self.code_hash
            .assign(region, offset, region.word_rlc(code_hash))?;
        self.not_exists
            .assign_value(region, offset, region.word_rlc(code_hash))?;

        let address_rw_index = if code_hash.is_zero() { 7 } else { 8 };
        let balance_rw_index: usize = address_rw_index + N_BYTES_ACCOUNT_ADDRESS;

        let address = {
            let address_rw_tup_vec: Vec<(RwTableTag, usize)> = step.rw_indices[address_rw_index..(address_rw_index + N_BYTES_ACCOUNT_ADDRESS)].to_vec();
            let address_bytes_vec: Vec<u8> = address_rw_tup_vec
                .iter()
                .map(|&b| block.rws[b].memory_value())
                .collect();
            eth_types::Word::from_big_endian(address_bytes_vec.as_slice())
        };

        self.address_word
            .assign(region, offset, Some(address.to_le_bytes()[0..N_BYTES_ACCOUNT_ADDRESS].try_into().unwrap()))?;

        let balance = if code_hash.is_zero() {
            eth_types::Word::zero()
        } else {
            let balance_vec = step.rw_indices[balance_rw_index..(balance_rw_index + N_BYTES_WORD)]
                .iter()
                .map(|&b| block.rws[b].memory_value())
                .collect::<Vec<u8>>();
            eth_types::Word::from_big_endian(balance_vec.as_slice())
        };
        self.balance
            .assign(region, offset, Some(balance.to_le_bytes()))?;

        Ok(())
    }
}

#[cfg(test)]
mod test {
<<<<<<< HEAD
=======
    use crate::{evm_circuit::test::rand_bytes, test_util::CircuitTestBuilder};
    use eth_types::{
        address, bytecode, geth_types::Account, Address, Bytecode, ToWord, Word, U256,
    };
>>>>>>> 56e097cf
    use lazy_static::lazy_static;

    use eth_types::{address, Address, bytecode, Bytecode, ToWord, U256, Word};
    use eth_types::bytecode::WasmBinaryBytecode;
    use eth_types::geth_types::Account;
    use mock::TestContext;

    use crate::evm_circuit::test::rand_bytes;
    use crate::test_util::CircuitTestBuilder;

    lazy_static! {
        static ref TEST_ADDRESS: Address = address!("0xaabbccddee000000000000000000000000000000");
    }

    #[test]
    fn balance_gadget_non_existing_account() {
        test_root_ok(&None, false);
        // test_internal_ok(0x20, 0x00, &None, false);
        // test_internal_ok(0x1010, 0xff, &None, false);
    }

    #[test]
    fn balance_gadget_empty_account() {
        let account = Some(Account::default());
        test_root_ok(&account, false);
        // test_internal_ok(0x20, 0x00, &account, false);
        // test_internal_ok(0x1010, 0xff, &account, false);
    }

    #[test]
    fn balance_gadget_cold_account() {
        let account = Some(Account {
            address: *TEST_ADDRESS,
            balance: U256::from(900),
            ..Default::default()
        });

        test_root_ok(&account, false);
        // test_internal_ok(0x20, 0x00, &account, false);
        // test_internal_ok(0x1010, 0xff, &account, false);
    }

    #[test]
    fn balance_gadget_warm_account() {
        let account = Some(Account {
            address: *TEST_ADDRESS,
            balance: U256::from(900),
            ..Default::default()
        });

        test_root_ok(&account, true);
        // test_internal_ok(0x20, 0x00, &account, true);
        // test_internal_ok(0x1010, 0xff, &account, true);
    }

    fn test_root_ok(account: &Option<Account>, is_warm: bool) {
        let address = account.as_ref().map(|a| a.address).unwrap_or(*TEST_ADDRESS);
        let address_mem_offset = 00;
        let balance_mem_offset = 20;

        let mut code = Bytecode::default();
        code.with_global_data(0, 0, address.to_fixed_bytes().to_vec());
        if is_warm {
            code.append(&bytecode! {
                I32Const[address_mem_offset]
                I32Const[balance_mem_offset]
                BALANCE
            });
        }
        code.append(&bytecode! {
            I32Const[address_mem_offset]
            I32Const[balance_mem_offset]
            BALANCE
        });

        let ctx = TestContext::<3, 1>::new(
            None,
            |accs| {
                accs[0]
                    .address(address!("0x000000000000000000000000000000000000cafe"))
                    .balance(Word::from(1_u64 << 20))
                    .code(code.wasm_binary());
                // Set balance if account exists.
                if let Some(account) = account {
                    accs[1].address(address).balance(account.balance);
                } else {
                    accs[1]
                        .address(address!("0x0000000000000000000000000000000000000010"))
                        .balance(Word::from(1_u64 << 20));
                }
                accs[2]
                    .address(address!("0x0000000000000000000000000000000000000020"))
                    .balance(Word::from(1_u64 << 20));
            },
            |mut txs, accs| {
                txs[0].to(accs[0].address).from(accs[2].address);
            },
            |block, _tx| block,
        )
            .unwrap();

        CircuitTestBuilder::new_from_test_ctx(ctx).run();
    }

    fn test_internal_ok(
        call_data_offset: usize,
        call_data_length: usize,
        account: &Option<Account>,
        is_warm: bool,
    ) {
        let address = account.as_ref().map(|a| a.address).unwrap_or(*TEST_ADDRESS);
        let (addr_a, addr_b) = (mock::MOCK_ACCOUNTS[0], mock::MOCK_ACCOUNTS[1]);

        // code B gets called by code A, so the call is an internal call.
        let mut code_b = Bytecode::default();
        code_b.with_global_data(0, 0, address.to_fixed_bytes().to_vec());
        if is_warm {
            code_b.append(&bytecode! {
                PUSH20(address.to_word())
                BALANCE
                POP
            });
        }
        code_b.append(&bytecode! {
            PUSH20(address.to_word())
            BALANCE
            STOP
        });

        // code A calls code B.
        let pushdata = rand_bytes(8);
        let code_a = bytecode! {
            // populate memory in A's context.
            PUSH8(Word::from_big_endian(&pushdata))
            PUSH1(0x00) // offset
            MSTORE
            // call ADDR_B.
            PUSH1(0x00) // retLength
            PUSH1(0x00) // retOffset
            PUSH32(call_data_length) // argsLength
            PUSH32(call_data_offset) // argsOffset
            PUSH1(0x00) // value
            PUSH32(addr_b.to_word()) // addr
            PUSH32(0x1_0000) // gas
            CALL
            STOP
        };

        let ctx = TestContext::<4, 1>::new(
            None,
            |accs| {
                accs[0].address(addr_b).code(code_b.wasm_binary());
                accs[1].address(addr_a).code(code_a.wasm_binary());
                // Set balance if account exists.
                if let Some(account) = account {
                    accs[2].address(address).balance(account.balance);
                } else {
                    accs[2]
                        .address(mock::MOCK_ACCOUNTS[2])
                        .balance(Word::from(1_u64 << 20));
                }
                accs[3]
                    .address(mock::MOCK_ACCOUNTS[3])
                    .balance(Word::from(1_u64 << 20));
            },
            |mut txs, accs| {
                txs[0].to(accs[1].address).from(accs[3].address);
            },
            |block, _tx| block,
        )
            .unwrap();

        CircuitTestBuilder::new_from_test_ctx(ctx).run();
    }
}<|MERGE_RESOLUTION|>--- conflicted
+++ resolved
@@ -1,23 +1,3 @@
-<<<<<<< HEAD
-use halo2_proofs::circuit::Value;
-use halo2_proofs::plonk::Error;
-
-use eth_types::{Field, N_BYTES_WORD, ToLittleEndian, ToScalar};
-use eth_types::evm_types::GasCost;
-
-use crate::evm_circuit::execution::ExecutionGadget;
-use crate::evm_circuit::param::N_BYTES_ACCOUNT_ADDRESS;
-use crate::evm_circuit::step::ExecutionState;
-use crate::evm_circuit::util::{CachedRegion, Cell, from_bytes, math_gadget::IsZeroGadget, not, RandomLinearCombination, select, Word};
-use crate::evm_circuit::util::common_gadget::SameContextGadget;
-use crate::evm_circuit::util::constraint_builder::{
-    ConstraintBuilder, ReversionInfo, StepStateTransition,
-};
-use crate::evm_circuit::util::constraint_builder::Transition::Delta;
-use crate::evm_circuit::witness::{Block, Call, ExecStep, Transaction};
-use crate::table::{AccountFieldTag, CallContextFieldTag, RwTableTag};
-use crate::util::Expr;
-=======
 use crate::{
     evm_circuit::{
         execution::ExecutionGadget,
@@ -31,15 +11,21 @@
             from_bytes,
             math_gadget::IsZeroGadget,
             not, select, CachedRegion, Cell, Word,
+            RandomLinearCombination,
         },
         witness::{Block, Call, ExecStep, Transaction},
     },
-    table::{AccountFieldTag, CallContextFieldTag},
+    table::{AccountFieldTag, CallContextFieldTag, RwTableTag},
     util::Expr,
 };
-use eth_types::{evm_types::GasCost, Field, ToLittleEndian};
-use halo2_proofs::{circuit::Value, plonk::Error};
->>>>>>> 56e097cf
+use eth_types::{
+    evm_types::{GasCost},
+    Field, N_BYTES_WORD, ToLittleEndian, ToScalar
+};
+use halo2_proofs::{
+    circuit::Value,
+    plonk::Error,
+};
 
 #[derive(Clone, Debug)]
 pub(crate) struct BalanceGadget<F> {
@@ -198,22 +184,13 @@
 
 #[cfg(test)]
 mod test {
-<<<<<<< HEAD
-=======
     use crate::{evm_circuit::test::rand_bytes, test_util::CircuitTestBuilder};
     use eth_types::{
         address, bytecode, geth_types::Account, Address, Bytecode, ToWord, Word, U256,
     };
->>>>>>> 56e097cf
     use lazy_static::lazy_static;
-
-    use eth_types::{address, Address, bytecode, Bytecode, ToWord, U256, Word};
     use eth_types::bytecode::WasmBinaryBytecode;
-    use eth_types::geth_types::Account;
     use mock::TestContext;
-
-    use crate::evm_circuit::test::rand_bytes;
-    use crate::test_util::CircuitTestBuilder;
 
     lazy_static! {
         static ref TEST_ADDRESS: Address = address!("0xaabbccddee000000000000000000000000000000");
