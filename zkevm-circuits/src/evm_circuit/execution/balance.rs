use crate::{
    evm_circuit::{
        execution::ExecutionGadget,
        param::N_BYTES_ACCOUNT_ADDRESS,
        step::ExecutionState,
        util::{
            common_gadget::SameContextGadget,
            constraint_builder::{
                ConstrainBuilderCommon, EVMConstraintBuilder, ReversionInfo, StepStateTransition,
                Transition::Delta,
            },
            from_bytes,
            math_gadget::IsZeroGadget,
            not, select, CachedRegion, Cell, Word,
            RandomLinearCombination,
        },
        witness::{Block, Call, ExecStep, Transaction},
    },
    table::{AccountFieldTag, CallContextFieldTag, RwTableTag},
    util::Expr,
};
use eth_types::{
    evm_types::{GasCost},
    Field, N_BYTES_WORD, ToLittleEndian, ToScalar
};
use halo2_proofs::{
    circuit::Value,
    plonk::Error,
};

#[derive(Clone, Debug)]
pub(crate) struct BalanceGadget<F> {
    same_context: SameContextGadget<F>,
    address_offset: Cell<F>,
    address_word: RandomLinearCombination<F, N_BYTES_ACCOUNT_ADDRESS>,
    reversion_info: ReversionInfo<F>,
    tx_id: Cell<F>,
    is_warm: Cell<F>,
    code_hash: Cell<F>,
    not_exists: IsZeroGadget<F>,
    balance_offset: Cell<F>,
    balance: Word<F>,
}

impl<F: Field> ExecutionGadget<F> for BalanceGadget<F> {
    const NAME: &'static str = "BALANCE";

    const EXECUTION_STATE: ExecutionState = ExecutionState::BALANCE;

    fn configure(cb: &mut EVMConstraintBuilder<F>) -> Self {
        let address_word = cb.query_word_rlc();
        let address = from_bytes::expr(&address_word.cells[..N_BYTES_ACCOUNT_ADDRESS]);

        let balance_offset = cb.query_cell();
        let address_offset = cb.query_cell();

        cb.stack_pop(balance_offset.expr());
        cb.stack_pop(address_offset.expr());

        let tx_id = cb.call_context(None, CallContextFieldTag::TxId);
        let mut reversion_info = cb.reversion_info_read(None);
        let is_warm = cb.query_bool();
        cb.account_access_list_write(
            tx_id.expr(),
            address.expr(),
            1.expr(),
            is_warm.expr(),
            Some(&mut reversion_info),
        );
        let code_hash = cb.query_cell_phase2();
        // For non-existing accounts the code_hash must be 0 in the rw_table.
        cb.account_read(address.expr(), AccountFieldTag::CodeHash, code_hash.expr());
        let not_exists = IsZeroGadget::construct(cb, code_hash.expr());
        let exists = not::expr(not_exists.expr());
        let balance_word = cb.query_word_rlc();
        cb.condition(exists.expr(), |cb| {
            cb.account_read(address.expr(), AccountFieldTag::Balance, balance_word.expr());
        });
        cb.condition(not_exists.expr(), |cb| {
            cb.require_zero("balance is zero when non_exists", balance_word.expr());
        });

        cb.memory_rlc_lookup(0.expr(), &address_offset, &address_word);
        cb.memory_rlc_lookup(1.expr(), &balance_offset, &balance_word);

        let gas_cost = select::expr(
            is_warm.expr(),
            GasCost::WARM_ACCESS.expr(),
            GasCost::COLD_ACCOUNT_ACCESS.expr(),
        );

        let step_state_transition = StepStateTransition {
            rw_counter: Delta(7.expr() + exists.expr()),
            program_counter: Delta(1.expr()),
            stack_pointer: Delta(2.expr()),
            gas_left: Delta(-gas_cost),
            reversible_write_counter: Delta(1.expr()),
            ..Default::default()
        };

        let opcode = cb.query_cell();
        let same_context = SameContextGadget::construct(cb, opcode, step_state_transition);

        Self {
            same_context,
            address_offset,
            address_word,
            reversion_info,
            tx_id,
            is_warm,
            code_hash,
            not_exists,
            balance_offset,
            balance: balance_word,
        }
    }

    fn assign_exec_step(
        &self,
        region: &mut CachedRegion<'_, '_, F>,
        offset: usize,
        block: &Block<F>,
        tx: &Transaction,
        call: &Call,
        step: &ExecStep,
    ) -> Result<(), Error> {
        self.same_context.assign_exec_step(region, offset, step)?;

        let balance_offset = block.rws[step.rw_indices[0]].stack_value();
        let address_offset = block.rws[step.rw_indices[1]].stack_value();

        self.address_offset.assign(region, offset, Value::<F>::known(address_offset.to_scalar().unwrap()))?;
        self.balance_offset.assign(region, offset, Value::<F>::known(balance_offset.to_scalar().unwrap()))?;

        self.tx_id
            .assign(region, offset, Value::known(F::from(tx.id as u64)))?;

        self.reversion_info.assign(
            region,
            offset,
            call.rw_counter_end_of_reversion,
            call.is_persistent,
        )?;

        let (_, is_warm) = block.rws[step.rw_indices[5]].tx_access_list_value_pair();
        self.is_warm
            .assign(region, offset, Value::known(F::from(is_warm as u64)))?;

        let code_hash = block.rws[step.rw_indices[6]].account_value_pair().0;
        self.code_hash
            .assign(region, offset, region.code_hash(code_hash))?;
        self.not_exists
<<<<<<< HEAD
            .assign_value(region, offset, region.word_rlc(code_hash))?;

        let address_rw_index = if code_hash.is_zero() { 7 } else { 8 };
        let balance_rw_index: usize = address_rw_index + N_BYTES_ACCOUNT_ADDRESS;

        let address = {
            let address_rw_tup_vec: Vec<(RwTableTag, usize)> = step.rw_indices[address_rw_index..(address_rw_index + N_BYTES_ACCOUNT_ADDRESS)].to_vec();
            let address_bytes_vec: Vec<u8> = address_rw_tup_vec
                .iter()
                .map(|&b| block.rws[b].memory_value())
                .collect();
            eth_types::Word::from_big_endian(address_bytes_vec.as_slice())
        };

        self.address_word
            .assign(region, offset, Some(address.to_le_bytes()[0..N_BYTES_ACCOUNT_ADDRESS].try_into().unwrap()))?;

=======
            .assign_value(region, offset, region.code_hash(code_hash))?;
>>>>>>> fbcfd0f0
        let balance = if code_hash.is_zero() {
            eth_types::Word::zero()
        } else {
            let balance_vec = step.rw_indices[balance_rw_index..(balance_rw_index + N_BYTES_WORD)]
                .iter()
                .map(|&b| block.rws[b].memory_value())
                .collect::<Vec<u8>>();
            eth_types::Word::from_big_endian(balance_vec.as_slice())
        };
        self.balance
            .assign(region, offset, Some(balance.to_le_bytes()))?;

        Ok(())
    }
}

#[cfg(test)]
mod test {
    use crate::{evm_circuit::test::rand_bytes, test_util::CircuitTestBuilder};
    use eth_types::{address, bytecode, geth_types::Account, Address, Bytecode, Word, U256};
    use lazy_static::lazy_static;
<<<<<<< HEAD
    use eth_types::bytecode::WasmBinaryBytecode;
    use mock::TestContext;
=======
    use mock::{generate_mock_call_bytecode, test_ctx::TestContext, MockCallBytecodeParams};
>>>>>>> fbcfd0f0

    lazy_static! {
        static ref TEST_ADDRESS: Address = address!("0xaabbccddee000000000000000000000000000000");
    }

    #[test]
    fn balance_gadget_non_existing_account() {
        test_root_ok(&None, false);
        // test_internal_ok(0x20, 0x00, &None, false);
        // test_internal_ok(0x1010, 0xff, &None, false);
    }

    #[test]
    fn balance_gadget_empty_account() {
        let account = Some(Account::default());
        test_root_ok(&account, false);
        // test_internal_ok(0x20, 0x00, &account, false);
        // test_internal_ok(0x1010, 0xff, &account, false);
    }

    #[test]
    fn balance_gadget_cold_account() {
        let account = Some(Account {
            address: *TEST_ADDRESS,
            balance: U256::from(900),
            ..Default::default()
        });

        test_root_ok(&account, false);
        // test_internal_ok(0x20, 0x00, &account, false);
        // test_internal_ok(0x1010, 0xff, &account, false);
    }

    #[test]
    fn balance_gadget_warm_account() {
        let account = Some(Account {
            address: *TEST_ADDRESS,
            balance: U256::from(900),
            ..Default::default()
        });

        test_root_ok(&account, true);
        // test_internal_ok(0x20, 0x00, &account, true);
        // test_internal_ok(0x1010, 0xff, &account, true);
    }

    fn test_root_ok(account: &Option<Account>, is_warm: bool) {
        let address = account.as_ref().map(|a| a.address).unwrap_or(*TEST_ADDRESS);
        let address_mem_offset = 00;
        let balance_mem_offset = 20;

        let mut code = Bytecode::default();
        code.with_global_data(0, 0, address.to_fixed_bytes().to_vec());
        if is_warm {
            code.append(&bytecode! {
<<<<<<< HEAD
                I32Const[address_mem_offset]
                I32Const[balance_mem_offset]
                BALANCE
            });
        }
        code.append(&bytecode! {
            I32Const[address_mem_offset]
            I32Const[balance_mem_offset]
            BALANCE
=======
                .op_balance(address)
                POP
            });
        }
        code.append(&bytecode! {
            .op_balance(address)
            STOP
>>>>>>> fbcfd0f0
        });

        let ctx = TestContext::<3, 1>::new(
            None,
            |accs| {
                accs[0]
                    .address(address!("0x000000000000000000000000000000000000cafe"))
                    .balance(Word::from(1_u64 << 20))
                    .code(code.wasm_binary());
                // Set balance if account exists.
                if let Some(account) = account {
                    accs[1].address(address).balance(account.balance);
                } else {
                    accs[1]
                        .address(address!("0x0000000000000000000000000000000000000010"))
                        .balance(Word::from(1_u64 << 20));
                }
                accs[2]
                    .address(address!("0x0000000000000000000000000000000000000020"))
                    .balance(Word::from(1_u64 << 20));
            },
            |mut txs, accs| {
                txs[0].to(accs[0].address).from(accs[2].address);
            },
            |block, _tx| block,
        )
            .unwrap();

        CircuitTestBuilder::new_from_test_ctx(ctx).run();
    }

    fn test_internal_ok(
        call_data_offset: usize,
        call_data_length: usize,
        account: &Option<Account>,
        is_warm: bool,
    ) {
        let address = account.as_ref().map(|a| a.address).unwrap_or(*TEST_ADDRESS);
        let (addr_a, addr_b) = (mock::MOCK_ACCOUNTS[0], mock::MOCK_ACCOUNTS[1]);

        // code B gets called by code A, so the call is an internal call.
        let mut code_b = Bytecode::default();
        code_b.with_global_data(0, 0, address.to_fixed_bytes().to_vec());
        if is_warm {
            code_b.append(&bytecode! {
                .op_balance(address)
                POP
            });
        }
        code_b.append(&bytecode! {
            .op_balance(address)
            STOP
        });

        // code A calls code B.
        let pushdata = rand_bytes(8);
        let code_a = generate_mock_call_bytecode(MockCallBytecodeParams {
            address: addr_b,
            pushdata,
            call_data_length,
            call_data_offset,
            ..MockCallBytecodeParams::default()
        });

        let ctx = TestContext::<4, 1>::new(
            None,
            |accs| {
                accs[0].address(addr_b).code(code_b.wasm_binary());
                accs[1].address(addr_a).code(code_a.wasm_binary());
                // Set balance if account exists.
                if let Some(account) = account {
                    accs[2].address(address).balance(account.balance);
                } else {
                    accs[2]
                        .address(mock::MOCK_ACCOUNTS[2])
                        .balance(Word::from(1_u64 << 20));
                }
                accs[3]
                    .address(mock::MOCK_ACCOUNTS[3])
                    .balance(Word::from(1_u64 << 20));
            },
            |mut txs, accs| {
                txs[0].to(accs[1].address).from(accs[3].address);
            },
            |block, _tx| block,
        )
            .unwrap();

        CircuitTestBuilder::new_from_test_ctx(ctx).run();
    }
}<|MERGE_RESOLUTION|>--- conflicted
+++ resolved
@@ -12,34 +12,25 @@
             from_bytes,
             math_gadget::IsZeroGadget,
             not, select, CachedRegion, Cell, Word,
-            RandomLinearCombination,
         },
         witness::{Block, Call, ExecStep, Transaction},
     },
-    table::{AccountFieldTag, CallContextFieldTag, RwTableTag},
+    table::{AccountFieldTag, CallContextFieldTag},
     util::Expr,
 };
-use eth_types::{
-    evm_types::{GasCost},
-    Field, N_BYTES_WORD, ToLittleEndian, ToScalar
-};
-use halo2_proofs::{
-    circuit::Value,
-    plonk::Error,
-};
+use eth_types::{evm_types::GasCost, Field, ToLittleEndian};
+use halo2_proofs::{circuit::Value, plonk::Error};
 
 #[derive(Clone, Debug)]
 pub(crate) struct BalanceGadget<F> {
     same_context: SameContextGadget<F>,
-    address_offset: Cell<F>,
-    address_word: RandomLinearCombination<F, N_BYTES_ACCOUNT_ADDRESS>,
+    address_word: Word<F>,
     reversion_info: ReversionInfo<F>,
     tx_id: Cell<F>,
     is_warm: Cell<F>,
     code_hash: Cell<F>,
     not_exists: IsZeroGadget<F>,
-    balance_offset: Cell<F>,
-    balance: Word<F>,
+    balance: Cell<F>,
 }
 
 impl<F: Field> ExecutionGadget<F> for BalanceGadget<F> {
@@ -50,12 +41,7 @@
     fn configure(cb: &mut EVMConstraintBuilder<F>) -> Self {
         let address_word = cb.query_word_rlc();
         let address = from_bytes::expr(&address_word.cells[..N_BYTES_ACCOUNT_ADDRESS]);
-
-        let balance_offset = cb.query_cell();
-        let address_offset = cb.query_cell();
-
-        cb.stack_pop(balance_offset.expr());
-        cb.stack_pop(address_offset.expr());
+        cb.stack_pop(address_word.expr());
 
         let tx_id = cb.call_context(None, CallContextFieldTag::TxId);
         let mut reversion_info = cb.reversion_info_read(None);
@@ -72,16 +58,15 @@
         cb.account_read(address.expr(), AccountFieldTag::CodeHash, code_hash.expr());
         let not_exists = IsZeroGadget::construct(cb, code_hash.expr());
         let exists = not::expr(not_exists.expr());
-        let balance_word = cb.query_word_rlc();
+        let balance = cb.query_cell_phase2();
         cb.condition(exists.expr(), |cb| {
-            cb.account_read(address.expr(), AccountFieldTag::Balance, balance_word.expr());
+            cb.account_read(address.expr(), AccountFieldTag::Balance, balance.expr());
         });
         cb.condition(not_exists.expr(), |cb| {
-            cb.require_zero("balance is zero when non_exists", balance_word.expr());
-        });
-
-        cb.memory_rlc_lookup(0.expr(), &address_offset, &address_word);
-        cb.memory_rlc_lookup(1.expr(), &balance_offset, &balance_word);
+            cb.require_zero("balance is zero when non_exists", balance.expr());
+        });
+
+        cb.stack_push(balance.expr());
 
         let gas_cost = select::expr(
             is_warm.expr(),
@@ -92,7 +77,7 @@
         let step_state_transition = StepStateTransition {
             rw_counter: Delta(7.expr() + exists.expr()),
             program_counter: Delta(1.expr()),
-            stack_pointer: Delta(2.expr()),
+            stack_pointer: Delta(0.expr()),
             gas_left: Delta(-gas_cost),
             reversible_write_counter: Delta(1.expr()),
             ..Default::default()
@@ -103,15 +88,13 @@
 
         Self {
             same_context,
-            address_offset,
             address_word,
             reversion_info,
             tx_id,
             is_warm,
             code_hash,
             not_exists,
-            balance_offset,
-            balance: balance_word,
+            balance,
         }
     }
 
@@ -126,11 +109,9 @@
     ) -> Result<(), Error> {
         self.same_context.assign_exec_step(region, offset, step)?;
 
-        let balance_offset = block.rws[step.rw_indices[0]].stack_value();
-        let address_offset = block.rws[step.rw_indices[1]].stack_value();
-
-        self.address_offset.assign(region, offset, Value::<F>::known(address_offset.to_scalar().unwrap()))?;
-        self.balance_offset.assign(region, offset, Value::<F>::known(balance_offset.to_scalar().unwrap()))?;
+        let address = block.rws[step.rw_indices[0]].stack_value();
+        self.address_word
+            .assign(region, offset, Some(address.to_le_bytes()))?;
 
         self.tx_id
             .assign(region, offset, Value::known(F::from(tx.id as u64)))?;
@@ -142,46 +123,22 @@
             call.is_persistent,
         )?;
 
-        let (_, is_warm) = block.rws[step.rw_indices[5]].tx_access_list_value_pair();
+        let (_, is_warm) = block.rws[step.rw_indices[4]].tx_access_list_value_pair();
         self.is_warm
-            .assign(region, offset, Value::known(F::from(is_warm as u64)))?;
-
-        let code_hash = block.rws[step.rw_indices[6]].account_value_pair().0;
+            .assign(region, offset, Value::known(F::from(is_warm)))?;
+
+        let code_hash = block.rws[step.rw_indices[5]].account_value_pair().0;
         self.code_hash
             .assign(region, offset, region.code_hash(code_hash))?;
         self.not_exists
-<<<<<<< HEAD
-            .assign_value(region, offset, region.word_rlc(code_hash))?;
-
-        let address_rw_index = if code_hash.is_zero() { 7 } else { 8 };
-        let balance_rw_index: usize = address_rw_index + N_BYTES_ACCOUNT_ADDRESS;
-
-        let address = {
-            let address_rw_tup_vec: Vec<(RwTableTag, usize)> = step.rw_indices[address_rw_index..(address_rw_index + N_BYTES_ACCOUNT_ADDRESS)].to_vec();
-            let address_bytes_vec: Vec<u8> = address_rw_tup_vec
-                .iter()
-                .map(|&b| block.rws[b].memory_value())
-                .collect();
-            eth_types::Word::from_big_endian(address_bytes_vec.as_slice())
-        };
-
-        self.address_word
-            .assign(region, offset, Some(address.to_le_bytes()[0..N_BYTES_ACCOUNT_ADDRESS].try_into().unwrap()))?;
-
-=======
             .assign_value(region, offset, region.code_hash(code_hash))?;
->>>>>>> fbcfd0f0
         let balance = if code_hash.is_zero() {
             eth_types::Word::zero()
         } else {
-            let balance_vec = step.rw_indices[balance_rw_index..(balance_rw_index + N_BYTES_WORD)]
-                .iter()
-                .map(|&b| block.rws[b].memory_value())
-                .collect::<Vec<u8>>();
-            eth_types::Word::from_big_endian(balance_vec.as_slice())
+            block.rws[step.rw_indices[6]].account_value_pair().0
         };
         self.balance
-            .assign(region, offset, Some(balance.to_le_bytes()))?;
+            .assign(region, offset, region.word_rlc(balance))?;
 
         Ok(())
     }
@@ -192,12 +149,7 @@
     use crate::{evm_circuit::test::rand_bytes, test_util::CircuitTestBuilder};
     use eth_types::{address, bytecode, geth_types::Account, Address, Bytecode, Word, U256};
     use lazy_static::lazy_static;
-<<<<<<< HEAD
-    use eth_types::bytecode::WasmBinaryBytecode;
-    use mock::TestContext;
-=======
     use mock::{generate_mock_call_bytecode, test_ctx::TestContext, MockCallBytecodeParams};
->>>>>>> fbcfd0f0
 
     lazy_static! {
         static ref TEST_ADDRESS: Address = address!("0xaabbccddee000000000000000000000000000000");
@@ -206,16 +158,17 @@
     #[test]
     fn balance_gadget_non_existing_account() {
         test_root_ok(&None, false);
-        // test_internal_ok(0x20, 0x00, &None, false);
-        // test_internal_ok(0x1010, 0xff, &None, false);
+        test_internal_ok(0x20, 0x00, &None, false);
+        test_internal_ok(0x1010, 0xff, &None, false);
     }
 
     #[test]
     fn balance_gadget_empty_account() {
         let account = Some(Account::default());
+
         test_root_ok(&account, false);
-        // test_internal_ok(0x20, 0x00, &account, false);
-        // test_internal_ok(0x1010, 0xff, &account, false);
+        test_internal_ok(0x20, 0x00, &account, false);
+        test_internal_ok(0x1010, 0xff, &account, false);
     }
 
     #[test]
@@ -227,8 +180,8 @@
         });
 
         test_root_ok(&account, false);
-        // test_internal_ok(0x20, 0x00, &account, false);
-        // test_internal_ok(0x1010, 0xff, &account, false);
+        test_internal_ok(0x20, 0x00, &account, false);
+        test_internal_ok(0x1010, 0xff, &account, false);
     }
 
     #[test]
@@ -240,30 +193,16 @@
         });
 
         test_root_ok(&account, true);
-        // test_internal_ok(0x20, 0x00, &account, true);
-        // test_internal_ok(0x1010, 0xff, &account, true);
+        test_internal_ok(0x20, 0x00, &account, true);
+        test_internal_ok(0x1010, 0xff, &account, true);
     }
 
     fn test_root_ok(account: &Option<Account>, is_warm: bool) {
         let address = account.as_ref().map(|a| a.address).unwrap_or(*TEST_ADDRESS);
-        let address_mem_offset = 00;
-        let balance_mem_offset = 20;
 
         let mut code = Bytecode::default();
-        code.with_global_data(0, 0, address.to_fixed_bytes().to_vec());
         if is_warm {
             code.append(&bytecode! {
-<<<<<<< HEAD
-                I32Const[address_mem_offset]
-                I32Const[balance_mem_offset]
-                BALANCE
-            });
-        }
-        code.append(&bytecode! {
-            I32Const[address_mem_offset]
-            I32Const[balance_mem_offset]
-            BALANCE
-=======
                 .op_balance(address)
                 POP
             });
@@ -271,7 +210,6 @@
         code.append(&bytecode! {
             .op_balance(address)
             STOP
->>>>>>> fbcfd0f0
         });
 
         let ctx = TestContext::<3, 1>::new(
@@ -280,7 +218,7 @@
                 accs[0]
                     .address(address!("0x000000000000000000000000000000000000cafe"))
                     .balance(Word::from(1_u64 << 20))
-                    .code(code.wasm_binary());
+                    .code(code);
                 // Set balance if account exists.
                 if let Some(account) = account {
                     accs[1].address(address).balance(account.balance);
@@ -298,7 +236,7 @@
             },
             |block, _tx| block,
         )
-            .unwrap();
+        .unwrap();
 
         CircuitTestBuilder::new_from_test_ctx(ctx).run();
     }
@@ -314,7 +252,6 @@
 
         // code B gets called by code A, so the call is an internal call.
         let mut code_b = Bytecode::default();
-        code_b.with_global_data(0, 0, address.to_fixed_bytes().to_vec());
         if is_warm {
             code_b.append(&bytecode! {
                 .op_balance(address)
@@ -339,8 +276,8 @@
         let ctx = TestContext::<4, 1>::new(
             None,
             |accs| {
-                accs[0].address(addr_b).code(code_b.wasm_binary());
-                accs[1].address(addr_a).code(code_a.wasm_binary());
+                accs[0].address(addr_b).code(code_b);
+                accs[1].address(addr_a).code(code_a);
                 // Set balance if account exists.
                 if let Some(account) = account {
                     accs[2].address(address).balance(account.balance);
@@ -358,7 +295,7 @@
             },
             |block, _tx| block,
         )
-            .unwrap();
+        .unwrap();
 
         CircuitTestBuilder::new_from_test_ctx(ctx).run();
     }
