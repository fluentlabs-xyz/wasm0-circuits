use crate::{
    evm_circuit::{
        execution::ExecutionGadget,
        param::N_BYTES_GAS,
        step::ExecutionState,
        util::{
            common_gadget::{
                cal_sstore_gas_cost_for_assignment, SameContextGadget, SstoreGasGadget,
            },
            constraint_builder::{
                ConstrainBuilderCommon, EVMConstraintBuilder, ReversionInfo, StepStateTransition,
                Transition::Delta,
            },
            math_gadget::{IsEqualGadget, IsZeroGadget, LtGadget},
            not, CachedRegion, Cell,
        },
        witness::{Block, Call, ExecStep, Transaction},
    },
    table::CallContextFieldTag,
    util::Expr,
};

use eth_types::{evm_types::GasCost, Field, ToScalar, ToU256};
use halo2_proofs::{
    circuit::Value,
    plonk::{Error, Expression},
};

#[derive(Clone, Debug)]
pub(crate) struct SstoreGadget<F> {
    same_context: SameContextGadget<F>,
    tx_id: Cell<F>,
    is_static: Cell<F>,
    reversion_info: ReversionInfo<F>,
    callee_address: Cell<F>,
    phase2_key: Cell<F>,
    phase2_value: Cell<F>,
    phase2_value_prev: Cell<F>,
    phase2_original_value: Cell<F>,
    is_warm: Cell<F>,
    tx_refund_prev: Cell<F>,
    // Constrain for SSTORE reentrancy sentry.
    sufficient_gas_sentry: LtGadget<F, N_BYTES_GAS>,
    gas_cost: SstoreGasGadget<F>,
    tx_refund: SstoreTxRefundGadget<F>,
}

impl<F: Field> ExecutionGadget<F> for SstoreGadget<F> {
    const NAME: &'static str = "SSTORE";

    const EXECUTION_STATE: ExecutionState = ExecutionState::SSTORE;

    fn configure(cb: &mut EVMConstraintBuilder<F>) -> Self {
        let opcode = cb.query_cell();

        let tx_id = cb.call_context(None, CallContextFieldTag::TxId);

        // constrain not in static call
        let is_static = cb.call_context(None, CallContextFieldTag::IsStatic);
        cb.require_zero("is_static is false", is_static.expr());

        let mut reversion_info = cb.reversion_info_read(None);
        let callee_address = cb.call_context(None, CallContextFieldTag::CalleeAddress);

        let phase2_key = cb.query_cell_phase2();
        // Pop the key from the stack
        cb.stack_pop(phase2_key.expr());

        let phase2_value = cb.query_cell_phase2();
        // Pop the value from the stack
        cb.stack_pop(phase2_value.expr());

        let phase2_value_prev = cb.query_cell_phase2();
        let phase2_original_value = cb.query_cell_phase2();
        cb.account_storage_write(
            callee_address.expr(),
            phase2_key.expr(),
            phase2_value.expr(),
            phase2_value_prev.expr(),
            tx_id.expr(),
            phase2_original_value.expr(),
            Some(&mut reversion_info),
        );

        let is_warm = cb.query_bool();
        cb.account_storage_access_list_read(
            tx_id.expr(),
            callee_address.expr(),
            phase2_key.expr(),
            is_warm.expr(),
        );
        cb.account_storage_access_list_write(
            tx_id.expr(),
            callee_address.expr(),
            phase2_key.expr(),
            true.expr(),
            is_warm.expr(),
            Some(&mut reversion_info),
        );

        // Constrain for SSTORE reentrancy sentry.
        let sufficient_gas_sentry = LtGadget::construct(
            cb,
            GasCost::SSTORE_SENTRY.0.expr(),
            cb.curr.state.gas_left.expr(),
        );
        cb.require_equal(
            "Gas left must be greater than gas sentry",
            sufficient_gas_sentry.expr(),
            1.expr(),
        );

        let gas_cost = SstoreGasGadget::construct(
            cb,
            phase2_value.clone(),
            phase2_value_prev.clone(),
            phase2_original_value.clone(),
            is_warm.clone(),
        );

        let tx_refund_prev = cb.query_cell();
        let tx_refund = SstoreTxRefundGadget::construct(
            cb,
            tx_refund_prev.clone(),
            phase2_value.clone(),
            phase2_value_prev.clone(),
            phase2_original_value.clone(),
        );
        cb.tx_refund_write(
            tx_id.expr(),
            tx_refund.expr(),
            tx_refund_prev.expr(),
            Some(&mut reversion_info),
        );

        let step_state_transition = StepStateTransition {
            rw_counter: Delta(11.expr()),
            program_counter: Delta(1.expr()),
            stack_pointer: Delta(2.expr()),
            reversible_write_counter: Delta(3.expr()),
            gas_left: Delta(-gas_cost.expr()),
            ..Default::default()
        };
        let same_context = SameContextGadget::construct(cb, opcode, step_state_transition);

        Self {
            same_context,
            tx_id,
            is_static,
            reversion_info,
            callee_address,
            phase2_key,
            phase2_value,
            phase2_value_prev,
            phase2_original_value,
            is_warm,
            tx_refund_prev,
            sufficient_gas_sentry,
            gas_cost,
            tx_refund,
        }
    }

    fn assign_exec_step(
        &self,
        region: &mut CachedRegion<'_, '_, F>,
        offset: usize,
        block: &Block<F>,
        tx: &Transaction,
        call: &Call,
        step: &ExecStep,
    ) -> Result<(), Error> {
        self.same_context.assign_exec_step(region, offset, step)?;

        self.tx_id
            .assign(region, offset, Value::known(F::from(tx.id as u64)))?;
        self.is_static
            .assign(region, offset, Value::known(F::from(call.is_static as u64)))?;
        self.reversion_info.assign(
            region,
            offset,
            call.rw_counter_end_of_reversion,
            call.is_persistent,
        )?;
        self.callee_address.assign(
            region,
            offset,
            Value::known(
                call.callee_address
                    .to_scalar()
                    .expect("unexpected Address -> Scalar conversion failure"),
            ),
        )?;

        let [key, value] =
            [step.rw_indices[5], step.rw_indices[6]].map(|idx| block.rws[idx].stack_value());
        self.phase2_key
            .assign(region, offset, region.word_rlc(key.to_u256()))?;
        self.phase2_value
            .assign(region, offset, region.word_rlc(value.to_u256()))?;

        let (_, value_prev, _, original_value) = block.rws[step.rw_indices[7]].storage_value_aux();
        self.phase2_value_prev
            .assign(region, offset, region.word_rlc(value_prev))?;
        self.phase2_original_value
            .assign(region, offset, region.word_rlc(original_value))?;

        let (_, is_warm) = block.rws[step.rw_indices[8]].tx_access_list_value_pair();
        self.is_warm
            .assign(region, offset, Value::known(F::from(is_warm as u64)))?;

        let (tx_refund, tx_refund_prev) = block.rws[step.rw_indices[10]].tx_refund_value_pair();
        self.tx_refund_prev
            .assign(region, offset, Value::known(F::from(tx_refund_prev)))?;

        self.sufficient_gas_sentry.assign_value(
            region,
            offset,
            Value::known(F::from(GasCost::SSTORE_SENTRY.0)),
            Value::known(F::from(step.gas_left)),
        )?;

        self.gas_cost
<<<<<<< HEAD
            .assign(region, offset, value.to_u256(), value_prev, original_value, is_warm)?;
=======
            .assign(region, offset, value, value_prev, original_value, is_warm)?;
        debug_assert_eq!(
            cal_sstore_gas_cost_for_assignment(value, value_prev, original_value, is_warm),
            step.gas_cost,
            "invalid gas cost in sstore value {:?} value_prev {:?} original_value {:?} is_warm {:?} contract addr {:?} storage key {:?}",
            value, value_prev, original_value, is_warm, call.callee_address, key
        );
>>>>>>> fbcfd0f0

        self.tx_refund.assign(
            region,
            offset,
            tx_refund,
            tx_refund_prev,
            value.to_u256(),
            value_prev,
            original_value,
        )?;
        Ok(())
    }
}

#[derive(Clone, Debug)]
pub(crate) struct SstoreTxRefundGadget<F> {
    tx_refund_old: Cell<F>,
    tx_refund_new: Expression<F>,
    value: Cell<F>,
    value_prev: Cell<F>,
    original_value: Cell<F>,
    value_prev_is_zero_gadget: IsZeroGadget<F>,
    value_is_zero_gadget: IsZeroGadget<F>,
    original_is_zero_gadget: IsZeroGadget<F>,
    original_eq_value_gadget: IsEqualGadget<F>,
    prev_eq_value_gadget: IsEqualGadget<F>,
    original_eq_prev_gadget: IsEqualGadget<F>,
}

impl<F: Field> SstoreTxRefundGadget<F> {
    pub(crate) fn construct(
        cb: &mut EVMConstraintBuilder<F>,
        tx_refund_old: Cell<F>,
        value: Cell<F>,
        value_prev: Cell<F>,
        original_value: Cell<F>,
    ) -> Self {
        let value_prev_is_zero_gadget = IsZeroGadget::construct(cb, value_prev.expr());
        let value_is_zero_gadget = IsZeroGadget::construct(cb, value.expr());
        let original_is_zero_gadget = IsZeroGadget::construct(cb, original_value.expr());

        let original_eq_value_gadget =
            IsEqualGadget::construct(cb, original_value.expr(), value.expr());
        let prev_eq_value_gadget = IsEqualGadget::construct(cb, value_prev.expr(), value.expr());
        let original_eq_prev_gadget =
            IsEqualGadget::construct(cb, original_value.expr(), value_prev.expr());

        let value_prev_is_zero = value_prev_is_zero_gadget.expr();
        let value_is_zero = value_is_zero_gadget.expr();
        let original_is_zero = original_is_zero_gadget.expr();

        let original_eq_value = original_eq_value_gadget.expr();
        let prev_eq_value = prev_eq_value_gadget.expr();
        let original_eq_prev = original_eq_prev_gadget.expr();

        // (value_prev != value) && (original_value != value) && (value ==
        // Word::from(0))
        let delete_slot =
            not::expr(prev_eq_value.clone()) * not::expr(original_is_zero.clone()) * value_is_zero;
        // (value_prev != value) && (original_value == value) && (original_value !=
        // Word::from(0))
        let reset_existing = not::expr(prev_eq_value.clone())
            * original_eq_value.clone()
            * not::expr(original_is_zero.clone());
        // (value_prev != value) && (original_value == value) && (original_value ==
        // Word::from(0))
        let reset_inexistent =
            not::expr(prev_eq_value.clone()) * original_eq_value * (original_is_zero);
        // (value_prev != value) && (original_value != value_prev) && (value_prev ==
        // Word::from(0))
        let recreate_slot =
            not::expr(prev_eq_value) * not::expr(original_eq_prev) * (value_prev_is_zero);

        let tx_refund_new = tx_refund_old.expr()
            + delete_slot * GasCost::SSTORE_CLEARS_SCHEDULE.expr()
            + reset_existing * (GasCost::SSTORE_RESET.expr() - GasCost::WARM_ACCESS.expr())
            + reset_inexistent * (GasCost::SSTORE_SET.expr() - GasCost::WARM_ACCESS.expr())
            - recreate_slot * (GasCost::SSTORE_CLEARS_SCHEDULE.expr());

        Self {
            value,
            value_prev,
            original_value,
            tx_refund_old,
            tx_refund_new,
            value_prev_is_zero_gadget,
            value_is_zero_gadget,
            original_is_zero_gadget,
            original_eq_value_gadget,
            prev_eq_value_gadget,
            original_eq_prev_gadget,
        }
    }

    pub(crate) fn expr(&self) -> Expression<F> {
        // Return the new tx_refund
        self.tx_refund_new.clone()
    }

    #[allow(clippy::too_many_arguments)]
    pub(crate) fn assign(
        &self,
        region: &mut CachedRegion<'_, '_, F>,
        offset: usize,
        tx_refund: u64,
        tx_refund_old: u64,
        value: eth_types::Word,
        value_prev: eth_types::Word,
        original_value: eth_types::Word,
    ) -> Result<(), Error> {
        self.tx_refund_old
            .assign(region, offset, Value::known(F::from(tx_refund_old)))?;
        self.value.assign(region, offset, region.word_rlc(value))?;
        self.value_prev
            .assign(region, offset, region.word_rlc(value_prev))?;
        self.original_value
            .assign(region, offset, region.word_rlc(original_value))?;
        self.value_prev_is_zero_gadget
            .assign_value(region, offset, region.word_rlc(value_prev))?;
        self.value_is_zero_gadget
            .assign_value(region, offset, region.word_rlc(value))?;
        self.original_is_zero_gadget.assign_value(
            region,
            offset,
            region.word_rlc(original_value),
        )?;
        self.original_eq_value_gadget.assign_value(
            region,
            offset,
            region.word_rlc(original_value),
            region.word_rlc(value),
        )?;
        self.prev_eq_value_gadget.assign_value(
            region,
            offset,
            region.word_rlc(value_prev),
            region.word_rlc(value),
        )?;
        self.original_eq_prev_gadget.assign_value(
            region,
            offset,
            region.word_rlc(original_value),
            region.word_rlc(value_prev),
        )?;
        debug_assert_eq!(
            calc_expected_tx_refund(tx_refund_old, value, value_prev, original_value),
            tx_refund
        );
        Ok(())
    }
}

fn calc_expected_tx_refund(
    tx_refund_old: u64,
    value: eth_types::Word,
    value_prev: eth_types::Word,
    original_value: eth_types::Word,
) -> u64 {
    // Same clause tags(like "delete slot (2.1.2b)") used as [`makeGasSStoreFunc` in go-ethereum](https://github.com/ethereum/go-ethereum/blob/9fd8825d5a196edde6d8ef81382979875145b346/core/vm/operations_acl.go#L27)
    // Control flow of this function try to follow `makeGasSStoreFunc` for better
    // understanding and comparison.

    let mut tx_refund_new = tx_refund_old;

    // The "clearing slot refund" and "resetting value refund" are ADDED together,
    // they are NOT MUTUALLY EXCLUSIVE.
    // Search "Apply both of the following clauses" in EIP-2200 for more details.
    // There can be five total kinds of refund:
    // 1. -SSTORE_CLEARS_SCHEDULE
    // 2. SSTORE_CLEARS_SCHEDULE
    // 3. SSTORE_SET - WARM_ACCESS
    // 4. SSTORE_RESET - WARM_ACCESS
    // 5. -SSTORE_CLEARS_SCHEDULE + SSTORE_RESET - WARM_ACCESS
    // The last case can happen if (original_value, prev_value, value) be (v,0,v)
    // where v != 0,
    // then both "clearing slot refund" and "resetting value refund" are non zero.

    if value_prev != value {
        // refund related to clearing slot
        // "delete slot (2.1.2b)" can be safely merged in "delete slot (2.2.1.2)"
        if !original_value.is_zero() {
            if value_prev.is_zero() {
                // recreate slot (2.2.1.1)
                tx_refund_new -= GasCost::SSTORE_CLEARS_SCHEDULE.as_u64()
            }
            if value.is_zero() {
                // delete slot (2.2.1.2)
                tx_refund_new += GasCost::SSTORE_CLEARS_SCHEDULE.as_u64()
            }
        }

        // refund related to resetting value
        if original_value == value {
            if original_value.is_zero() {
                // reset to original inexistent slot (2.2.2.1)
                tx_refund_new += GasCost::SSTORE_SET.as_u64() - GasCost::WARM_ACCESS.as_u64();
            } else {
                // reset to original existing slot (2.2.2.2)
                tx_refund_new += GasCost::SSTORE_RESET.as_u64() - GasCost::WARM_ACCESS.as_u64();
            }
        }
    }

    tx_refund_new
}

#[cfg(test)]
mod test {

    use crate::test_util::CircuitTestBuilder;
    use eth_types::{bytecode, Word};
    use mock::{test_ctx::helpers::tx_from_1_to_0, TestContext, MOCK_ACCOUNTS};

    #[test]
    fn sstore_gadget_no_refund() {
        // value_prev == value
        test_ok(
            0x030201.into(),
            0x060504.into(),
            0x060504.into(),
            0x060504.into(),
        );
    }

    #[test]
    fn sstore_gadget_delete_slot() {
        // value_prev != value, original_value != value, value == 0
        test_ok(
            0x030201.into(),
            0x0.into(),
            0x060505.into(),
            0x060506.into(),
        );
    }

    #[test]
    fn sstore_gadget_reset_existing() {
        // value_prev != value, original_value == value, original_value != 0
        test_ok(
            0x030201.into(),
            0x060504.into(),
            0x060505.into(),
            0x060504.into(),
        );
    }
    #[test]
    fn sstore_gadget_reset_inexistent() {
        // value_prev != value, original_value == value, original_value == 0
        test_ok(0x030201.into(), 0.into(), 0x060505.into(), 0.into());
    }

    #[test]
    fn sstore_gadget_recreate_slot() {
        // value_prev != value, original_value != value_prev, original_value != value,
        // value_prev == 0
        test_ok(
            0x030201.into(),
            0x060504.into(),
            0x0.into(),
            0x060506.into(),
        );
    }
    #[test]
    fn sstore_gadget_recreate_slot_and_reset_inexistent() {
        // value_prev != value, original_value != value_prev, original_value == value,
        // value_prev == 0
        test_ok(
            0x030201.into(),
            0x060504.into(),
            0x0.into(),
            0x060504.into(),
        );
    }

    fn test_ok(key: Word, value: Word, value_prev: Word, original_value: Word) {
        // Here we use two bytecodes to test both is_persistent(STOP) or not(REVERT)
        // Besides, in bytecode we use two SSTOREs,
        // the first SSTORE is used to test cold,  and the second is used to test warm
        let bytecode_success = bytecode! {
            PUSH32(value_prev)
            PUSH32(key)
            SSTORE
            PUSH32(value)
            PUSH32(key)
            SSTORE
            STOP
        };
        let bytecode_failure = bytecode! {
            PUSH32(value_prev)
            PUSH32(key)
            SSTORE
            PUSH32(value)
            PUSH32(key)
            SSTORE
            PUSH32(0)
            PUSH32(0)
            REVERT
        };
        for bytecode in [bytecode_success, bytecode_failure] {
            let ctx = TestContext::<2, 1>::new(
                None,
                |accs| {
                    accs[0]
                        .address(MOCK_ACCOUNTS[0])
                        .balance(Word::from(10u64.pow(19)))
                        .code(bytecode)
                        .storage(vec![(key, original_value)].into_iter());
                    accs[1]
                        .address(MOCK_ACCOUNTS[1])
                        .balance(Word::from(10u64.pow(19)));
                },
                tx_from_1_to_0,
                |block, _txs| block,
            )
            .unwrap();

            CircuitTestBuilder::new_from_test_ctx(ctx).run();
        }
    }
}<|MERGE_RESOLUTION|>--- conflicted
+++ resolved
@@ -20,7 +20,7 @@
     util::Expr,
 };
 
-use eth_types::{evm_types::GasCost, Field, ToScalar, ToU256};
+use eth_types::{evm_types::GasCost, Field, ToScalar};
 use halo2_proofs::{
     circuit::Value,
     plonk::{Error, Expression},
@@ -195,9 +195,9 @@
         let [key, value] =
             [step.rw_indices[5], step.rw_indices[6]].map(|idx| block.rws[idx].stack_value());
         self.phase2_key
-            .assign(region, offset, region.word_rlc(key.to_u256()))?;
+            .assign(region, offset, region.word_rlc(key))?;
         self.phase2_value
-            .assign(region, offset, region.word_rlc(value.to_u256()))?;
+            .assign(region, offset, region.word_rlc(value))?;
 
         let (_, value_prev, _, original_value) = block.rws[step.rw_indices[7]].storage_value_aux();
         self.phase2_value_prev
@@ -221,9 +221,6 @@
         )?;
 
         self.gas_cost
-<<<<<<< HEAD
-            .assign(region, offset, value.to_u256(), value_prev, original_value, is_warm)?;
-=======
             .assign(region, offset, value, value_prev, original_value, is_warm)?;
         debug_assert_eq!(
             cal_sstore_gas_cost_for_assignment(value, value_prev, original_value, is_warm),
@@ -231,14 +228,13 @@
             "invalid gas cost in sstore value {:?} value_prev {:?} original_value {:?} is_warm {:?} contract addr {:?} storage key {:?}",
             value, value_prev, original_value, is_warm, call.callee_address, key
         );
->>>>>>> fbcfd0f0
 
         self.tx_refund.assign(
             region,
             offset,
             tx_refund,
             tx_refund_prev,
-            value.to_u256(),
+            value,
             value_prev,
             original_value,
         )?;
