use crate::{
    evm_circuit::{
        execution::ExecutionGadget,
        param::N_BYTES_PROGRAM_COUNTER,
        step::ExecutionState,
        util::{
            common_gadget::RestoreContextGadget,
            constraint_builder::{
                ConstrainBuilderCommon, EVMConstraintBuilder, StepStateTransition,
                Transition::{Delta, Same},
            },
            math_gadget::LtGadget,
            CachedRegion, Cell,
        },
        witness::{Block, Call, ExecStep, Transaction},
    },
    table::CallContextFieldTag,
    util::Expr,
};
use bus_mapping::evm::OpcodeId;
use eth_types::Field;
use halo2_proofs::{circuit::Value, plonk::Error};

#[derive(Clone, Debug)]
pub(crate) struct StopGadget<F> {
    code_length: Cell<F>,
    is_within_range: LtGadget<F, N_BYTES_PROGRAM_COUNTER>,
    opcode: Cell<F>,
    restore_context: RestoreContextGadget<F>,
}

impl<F: Field> ExecutionGadget<F> for StopGadget<F> {
    const NAME: &'static str = "STOP";

    const EXECUTION_STATE: ExecutionState = ExecutionState::STOP;

    fn configure(cb: &mut EVMConstraintBuilder<F>) -> Self {
        let code_length = cb.query_cell();
        cb.bytecode_length(cb.curr.state.code_hash.expr(), code_length.expr());
        let is_within_range =
            LtGadget::construct(cb, cb.curr.state.program_counter.expr(), code_length.expr());
        let opcode = cb.query_cell();
<<<<<<< HEAD
        // TODO need a fix
        // cb.condition(1.expr() - is_out_of_range.expr(), |cb| {
        //     cb.opcode_lookup(opcode.expr(), 1.expr());
        // });
=======
        cb.condition(is_within_range.expr(), |cb| {
            cb.opcode_lookup(opcode.expr(), 1.expr());
        });
>>>>>>> fbcfd0f0

        // We do the responsible opcode check explicitly here because we're not using
        // the `SameContextGadget` for `STOP`.
        cb.require_equal(
            "Opcode should be STOP",
            opcode.expr(),
            OpcodeId::STOP.expr(),
        );

        // Call ends with STOP must be successful
        cb.call_context_lookup(false.expr(), None, CallContextFieldTag::IsSuccess, 1.expr());

        let is_to_end_tx = cb.next.execution_state_selector([ExecutionState::EndTx]);
        cb.require_equal(
            "Go to EndTx only when is_root",
            cb.curr.state.is_root.expr(),
            is_to_end_tx,
        );

        // When it's a root call
        cb.condition(cb.curr.state.is_root.expr(), |cb| {
            // Do step state transition
            cb.require_step_state_transition(StepStateTransition {
                call_id: Same,
                rw_counter: Delta(1.expr()),
                ..StepStateTransition::any()
            });
        });

        // When it's an internal call
        let restore_context = cb.condition(1.expr() - cb.curr.state.is_root.expr(), |cb| {
            RestoreContextGadget::construct(
                cb,
                true.expr(),
                0.expr(),
                0.expr(),
                0.expr(),
                0.expr(),
                0.expr(),
            )
        });

        Self {
            code_length,
            is_within_range,
            opcode,
            restore_context,
        }
    }

    fn assign_exec_step(
        &self,
        region: &mut CachedRegion<'_, '_, F>,
        offset: usize,
        block: &Block<F>,
        _: &Transaction,
        call: &Call,
        step: &ExecStep,
    ) -> Result<(), Error> {
        let code = block
            .bytecodes
            .get(&call.code_hash)
            .expect("could not find current environment's bytecode");
        self.code_length.assign(
            region,
            offset,
            Value::known(F::from(code.bytes.len() as u64)),
        )?;

        self.is_within_range.assign(
            region,
            offset,
            F::from(step.program_counter),
            F::from(code.bytes.len() as u64),
        )?;

        let opcode = step.opcode.unwrap();
        self.opcode
            .assign(region, offset, Value::known(F::from(opcode.as_u64())))?;

        if !call.is_root {
            self.restore_context
                .assign(region, offset, block, call, step, 1)?;
        }

        Ok(())
    }
}

#[cfg(test)]
mod test {
    use crate::test_util::CircuitTestBuilder;
    use eth_types::{address, bytecode, Bytecode, Word};

    use itertools::Itertools;
    use mock::TestContext;

    fn test_ok(bytecode: Bytecode, is_root: bool) {
        if is_root {
            let ctx = TestContext::<2, 1>::new(
                None,
                |accs| {
                    accs[0]
                        .address(address!("0x0000000000000000000000000000000000000123"))
                        .balance(Word::from(1u64 << 30));
                    accs[1]
                        .address(address!("0x0000000000000000000000000000000000000010"))
                        .balance(Word::from(1u64 << 20))
                        .code(bytecode);
                },
                |mut txs, accs| {
                    txs[0]
                        .from(accs[0].address)
                        .to(accs[1].address)
                        .gas(Word::from(30000));
                },
                |block, _tx| block.number(0xcafeu64),
            )
            .unwrap();

            CircuitTestBuilder::new_from_test_ctx(ctx).run();
        } else {
            let ctx = TestContext::<3, 1>::new(
                None,
                |accs| {
                    accs[0]
                        .address(address!("0x0000000000000000000000000000000000000123"))
                        .balance(Word::from(1u64 << 30));
                    accs[1]
                        .address(address!("0x0000000000000000000000000000000000000010"))
                        .balance(Word::from(1u64 << 20))
                        .code(bytecode! {
                            PUSH1(0)
                            PUSH1(0)
                            PUSH1(0)
                            PUSH1(0)
                            PUSH1(0)
                            PUSH1(0x20)
                            GAS
                            CALL
                            STOP
                        });
                    accs[2]
                        .address(address!("0x0000000000000000000000000000000000000020"))
                        .balance(Word::from(1u64 << 20))
                        .code(bytecode);
                },
                |mut txs, accs| {
                    txs[0]
                        .from(accs[0].address)
                        .to(accs[1].address)
                        .gas(Word::from(30000));
                },
                |block, _tx| block.number(0xcafeu64),
            )
            .unwrap();

            CircuitTestBuilder::new_from_test_ctx(ctx).run();
        };
    }

    #[test]
    fn stop_gadget_simple() {
        let bytecodes = vec![
            bytecode! {
                PUSH1(0)
                STOP
            },
            bytecode! {
                PUSH1(0)
            },
        ];
        let is_roots = vec![true, false];
        for (bytecode, is_root) in bytecodes.into_iter().cartesian_product(is_roots) {
            test_ok(bytecode, is_root);
        }
    }
}<|MERGE_RESOLUTION|>--- conflicted
+++ resolved
@@ -40,16 +40,9 @@
         let is_within_range =
             LtGadget::construct(cb, cb.curr.state.program_counter.expr(), code_length.expr());
         let opcode = cb.query_cell();
-<<<<<<< HEAD
-        // TODO need a fix
-        // cb.condition(1.expr() - is_out_of_range.expr(), |cb| {
-        //     cb.opcode_lookup(opcode.expr(), 1.expr());
-        // });
-=======
         cb.condition(is_within_range.expr(), |cb| {
             cb.opcode_lookup(opcode.expr(), 1.expr());
         });
->>>>>>> fbcfd0f0
 
         // We do the responsible opcode check explicitly here because we're not using
         // the `SameContextGadget` for `STOP`.
