<<<<<<< HEAD
use crate::evm_circuit::execution::ExecutionGadget;
use crate::evm_circuit::param::{N_BYTES_ACCOUNT_ADDRESS, N_BYTES_MEMORY_WORD_SIZE};
use crate::evm_circuit::step::ExecutionState;
use crate::evm_circuit::util::common_gadget::SameContextGadget;
use crate::evm_circuit::util::constraint_builder::Transition::Delta;
use crate::evm_circuit::util::constraint_builder::{
    ConstraintBuilder, ReversionInfo, StepStateTransition,
};
use crate::evm_circuit::util::math_gadget::IsZeroGadget;
use crate::evm_circuit::util::{
    from_bytes, not, select, CachedRegion, Cell, RandomLinearCombination,
};
use crate::evm_circuit::witness::{Block, Call, ExecStep, Transaction};
use crate::table::{AccountFieldTag, CallContextFieldTag};
use crate::util::Expr;
use eth_types::evm_types::GasCost;
use eth_types::{Field, ToLittleEndian, ToScalar};
use halo2_proofs::circuit::Value;
use halo2_proofs::plonk::Error;
=======
use crate::{
    evm_circuit::{
        execution::ExecutionGadget,
        param::{N_BYTES_ACCOUNT_ADDRESS, N_BYTES_U64},
        step::ExecutionState,
        util::{
            common_gadget::SameContextGadget,
            constraint_builder::{
                ConstraintBuilder, ReversionInfo, StepStateTransition, Transition::Delta,
            },
            from_bytes,
            math_gadget::IsZeroGadget,
            not, select, CachedRegion, Cell, RandomLinearCombination, Word,
        },
        witness::{Block, Call, ExecStep, Transaction},
    },
    table::{AccountFieldTag, CallContextFieldTag},
    util::Expr,
};
use eth_types::{evm_types::GasCost, Field, ToLittleEndian};
use halo2_proofs::{circuit::Value, plonk::Error};
>>>>>>> 56e097cf

#[derive(Clone, Debug)]
pub(crate) struct ExtcodesizeGadget<F> {
    same_context: SameContextGadget<F>,
    address_word: RandomLinearCombination<F, N_BYTES_ACCOUNT_ADDRESS>,
    address_offset: Cell<F>,
    codesize_offset: Cell<F>,
    reversion_info: ReversionInfo<F>,
    tx_id: Cell<F>,
    is_warm: Cell<F>,
    code_hash: Cell<F>,
    not_exists: IsZeroGadget<F>,
    codesize: RandomLinearCombination<F, N_BYTES_MEMORY_WORD_SIZE>,
}

impl<F: Field> ExecutionGadget<F> for ExtcodesizeGadget<F> {
    const NAME: &'static str = "EXTCODESIZE";

    const EXECUTION_STATE: ExecutionState = ExecutionState::EXTCODESIZE;

    fn configure(cb: &mut ConstraintBuilder<F>) -> Self {
        let address_word = cb.query_word_rlc();
        let address = from_bytes::expr(&address_word.cells[..N_BYTES_ACCOUNT_ADDRESS]);
        let codesize_offset = cb.query_cell();
        let address_offset = cb.query_cell();

        cb.stack_pop(codesize_offset.expr());
        cb.stack_pop(address_offset.expr());

        let tx_id = cb.call_context(None, CallContextFieldTag::TxId);
        let mut reversion_info = cb.reversion_info_read(None);
        let is_warm = cb.query_bool();
        cb.account_access_list_write(
            tx_id.expr(),
            address.expr(),
            1.expr(),
            is_warm.expr(),
            Some(&mut reversion_info),
        );

        let code_hash = cb.query_cell_phase2();
        // For non-existing accounts the code_hash must be 0 in the rw_table.
        cb.account_read(address.expr(), AccountFieldTag::CodeHash, code_hash.expr());
        let not_exists = IsZeroGadget::construct(cb, code_hash.expr());
        let exists = not::expr(not_exists.expr());

        let codesize = cb.query_word_rlc();
        cb.condition(exists.expr(), |cb| {
            cb.bytecode_length(code_hash.expr(), from_bytes::expr(&codesize.cells));
        });
        cb.condition(not_exists.expr(), |cb| {
            cb.require_zero("codesize is zero when non_exists", codesize.expr());
        });

        cb.memory_rlc_lookup(0.expr(), &address_offset, &address_word);
        cb.memory_rlc_lookup(1.expr(), &codesize_offset, &codesize);

        let gas_cost = select::expr(
            is_warm.expr(),
            GasCost::WARM_ACCESS.expr(),
            GasCost::COLD_ACCOUNT_ACCESS.expr(),
        );
        let step_state_transition = StepStateTransition {
            rw_counter: Delta(31.expr()),
            program_counter: Delta(1.expr()),
            stack_pointer: Delta(2.expr()),
            gas_left: Delta(-gas_cost),
            reversible_write_counter: Delta(1.expr()),
            ..Default::default()
        };

        let opcode = cb.query_cell();
        let same_context = SameContextGadget::construct(cb, opcode, step_state_transition);

        Self {
            same_context,
            address_word,
            codesize_offset,
            address_offset,
            tx_id,
            reversion_info,
            is_warm,
            code_hash,
            not_exists,
            codesize,
        }
    }

    fn assign_exec_step(
        &self,
        region: &mut CachedRegion<'_, '_, F>,
        offset: usize,
        block: &Block<F>,
        tx: &Transaction,
        call: &Call,
        step: &ExecStep,
    ) -> Result<(), Error> {
        self.same_context.assign_exec_step(region, offset, step)?;

        let codesize_offset = block.rws[step.rw_indices[0]].stack_value();
        self.codesize_offset
            .assign(region, offset, Value::known(codesize_offset.to_scalar().unwrap()))?;
        let address_offset = block.rws[step.rw_indices[1]].stack_value();
        self.address_offset
            .assign(region, offset, Value::known(address_offset.to_scalar().unwrap()))?;

        self.tx_id
            .assign(region, offset, Value::known(F::from(tx.id as u64)))?;

        self.reversion_info.assign(
            region,
            offset,
            call.rw_counter_end_of_reversion,
            call.is_persistent,
        )?;

        let (_, is_warm) = block.rws[step.rw_indices[5]].tx_access_list_value_pair();
        self.is_warm
            .assign(region, offset, Value::known(F::from(is_warm as u64)))?;

        let code_hash = block.rws[step.rw_indices[6]].account_value_pair().0;
        self.code_hash
            .assign(region, offset, region.word_rlc(code_hash))?;
        self.not_exists
            .assign_value(region, offset, region.word_rlc(code_hash))?;

        let address_rw_index = 7;
        let codesize_rw_index = address_rw_index + N_BYTES_ACCOUNT_ADDRESS;
        let address = {
            let vec = step.rw_indices[address_rw_index..(address_rw_index + N_BYTES_ACCOUNT_ADDRESS)]
                .iter()
                .map(|&b| block.rws[b].memory_value())
                .collect::<Vec<u8>>();
            eth_types::Word::from_big_endian(vec.as_slice())
        };
        self.address_word
            .assign(region, offset, Some(address.to_le_bytes()[0..N_BYTES_ACCOUNT_ADDRESS].try_into().unwrap()))?;
        let codesize = {
            let vec = step.rw_indices[codesize_rw_index..(codesize_rw_index + N_BYTES_MEMORY_WORD_SIZE)]
                .iter()
                .map(|&b| block.rws[b].memory_value())
                .collect::<Vec<u8>>();
            eth_types::StackWord::from_big_endian(vec.as_slice())
        };
        self.codesize
            .assign(region, offset, Some(codesize.to_le_bytes()[0..N_BYTES_MEMORY_WORD_SIZE].try_into().unwrap()))?;

        Ok(())
    }
}

#[cfg(test)]
mod test {
<<<<<<< HEAD
    use crate::test_util::CircuitTestBuilder;
    use eth_types::geth_types::Account;
    use eth_types::{bytecode, Bytecode};
    use eth_types::bytecode::WasmBinaryBytecode;
=======
    use crate::{evm_circuit::test::rand_bytes, test_util::CircuitTestBuilder};
    use eth_types::{bytecode, geth_types::Account, Bytecode, ToWord, Word};
>>>>>>> 56e097cf
    use mock::{TestContext, MOCK_1_ETH, MOCK_ACCOUNTS, MOCK_CODES};
    use crate::evm_circuit::param::N_BYTES_ACCOUNT_ADDRESS;

    #[test]
    fn test_extcodesize_gadget_simple_empty_acc() {
        test_ok(&Account::default(), true);
    }

    #[test]
    fn test_extcodesize_gadget_simple_cold_acc() {
        let account = Account {
            address: MOCK_ACCOUNTS[4],
            code: MOCK_CODES[4].clone(),
            ..Default::default()
        };

        // Test for cold account.
        test_ok(&account, true);
        // Test for warm account.
        // test_ok(&account, true);
    }

    #[test]
    fn test_extcodesize_gadget_with_long_code() {
        let account = Account {
            address: MOCK_ACCOUNTS[4],
            code: MOCK_CODES[5].clone(), // ADDRESS * 256
            ..Default::default()
        };

        // Test for cold account.
        test_ok(&account, false);
        // Test for warm account.
        test_ok(&account, true);
    }

    fn test_ok(account: &Account, is_warm: bool) {
        let account_exists = !account.is_empty();
        let account_mem_address = 0x0;
        let res_mem_address1 = 0x7f;
        let res_mem_address2 = res_mem_address1 + N_BYTES_ACCOUNT_ADDRESS;

        let (addr_a, addr_b) = (mock::MOCK_ACCOUNTS[0], mock::MOCK_ACCOUNTS[1]);

        // code B gets called by code A, so the call is an internal call.
        let mut bytecode_b = Bytecode::default();
        if is_warm {
            bytecode_b.append(&bytecode! {
                // PUSH20(account.address.to_word())
                // EXTCODESIZE
                // POP
                I32Const[account_mem_address]
                I32Const[res_mem_address1]
                EXTCODESIZE
            });
        }
        bytecode_b.append(&bytecode! {
            // PUSH20(account.address.to_word())
            // EXTCODESIZE
            // POP
            I32Const[account_mem_address]
            I32Const[res_mem_address1]
            EXTCODESIZE
        });
        bytecode_b.with_global_data(0, account_mem_address, account.address.0.to_vec());

        let mut bytecode_a = bytecode! {
            // PUSH20(account.address.to_word())
            // EXTCODESIZE
            // POP
            I32Const[account_mem_address]
            I32Const[res_mem_address2]
            EXTCODESIZE
        };
        bytecode_a.with_global_data(0, account_mem_address, account.address.0.to_vec());

        // code A calls code B.
        // let pushdata = rand_bytes(8);
        // let bytecode_a = bytecode! {
        //     // populate memory in A's context.
        //     PUSH8(Word::from_big_endian(&pushdata))
        //     PUSH1(0x00) // offset
        //     MSTORE
        //     // call ADDR_B.
        //     PUSH1(0x00) // retLength
        //     PUSH1(0x00) // retOffset
        //     PUSH32(0xff) // argsLength
        //     PUSH32(0x1010) // argsOffset
        //     PUSH1(0x00) // value
        //     PUSH32(addr_b.to_word()) // addr
        //     PUSH32(0x1_0000) // gas
        //     CALL
        //     STOP
        // };

        let ctx = TestContext::<4, 1>::new(
            None,
            |accs| {
                accs[0].address(addr_b).code(bytecode_b.wasm_binary());
                accs[1].address(addr_a).code(bytecode_a.wasm_binary());
                // Set code if account exists.
                if account_exists {
                    accs[2].address(account.address).code(account.code.clone());
                } else {
                    accs[2].address(mock::MOCK_ACCOUNTS[2]).balance(*MOCK_1_ETH);
                }
                accs[3].address(mock::MOCK_ACCOUNTS[3]).balance(*MOCK_1_ETH);
            },
            |mut txs, accs| {
                txs[0].to(accs[1].address).from(accs[3].address);
            },
            |block, _tx| block,
        )
        .unwrap();

        CircuitTestBuilder::new_from_test_ctx(ctx).run();
    }
}<|MERGE_RESOLUTION|>--- conflicted
+++ resolved
@@ -1,28 +1,7 @@
-<<<<<<< HEAD
-use crate::evm_circuit::execution::ExecutionGadget;
-use crate::evm_circuit::param::{N_BYTES_ACCOUNT_ADDRESS, N_BYTES_MEMORY_WORD_SIZE};
-use crate::evm_circuit::step::ExecutionState;
-use crate::evm_circuit::util::common_gadget::SameContextGadget;
-use crate::evm_circuit::util::constraint_builder::Transition::Delta;
-use crate::evm_circuit::util::constraint_builder::{
-    ConstraintBuilder, ReversionInfo, StepStateTransition,
-};
-use crate::evm_circuit::util::math_gadget::IsZeroGadget;
-use crate::evm_circuit::util::{
-    from_bytes, not, select, CachedRegion, Cell, RandomLinearCombination,
-};
-use crate::evm_circuit::witness::{Block, Call, ExecStep, Transaction};
-use crate::table::{AccountFieldTag, CallContextFieldTag};
-use crate::util::Expr;
-use eth_types::evm_types::GasCost;
-use eth_types::{Field, ToLittleEndian, ToScalar};
-use halo2_proofs::circuit::Value;
-use halo2_proofs::plonk::Error;
-=======
 use crate::{
     evm_circuit::{
         execution::ExecutionGadget,
-        param::{N_BYTES_ACCOUNT_ADDRESS, N_BYTES_U64},
+        param::{N_BYTES_ACCOUNT_ADDRESS, N_BYTES_MEMORY_WORD_SIZE},
         step::ExecutionState,
         util::{
             common_gadget::SameContextGadget,
@@ -31,16 +10,15 @@
             },
             from_bytes,
             math_gadget::IsZeroGadget,
-            not, select, CachedRegion, Cell, RandomLinearCombination, Word,
+            not, select, CachedRegion, Cell, RandomLinearCombination,
         },
         witness::{Block, Call, ExecStep, Transaction},
     },
     table::{AccountFieldTag, CallContextFieldTag},
     util::Expr,
 };
-use eth_types::{evm_types::GasCost, Field, ToLittleEndian};
+use eth_types::{evm_types::GasCost, Field, ToLittleEndian, ToScalar};
 use halo2_proofs::{circuit::Value, plonk::Error};
->>>>>>> 56e097cf
 
 #[derive(Clone, Debug)]
 pub(crate) struct ExtcodesizeGadget<F> {
@@ -194,15 +172,9 @@
 
 #[cfg(test)]
 mod test {
-<<<<<<< HEAD
-    use crate::test_util::CircuitTestBuilder;
-    use eth_types::geth_types::Account;
-    use eth_types::{bytecode, Bytecode};
+    use crate::{test_util::CircuitTestBuilder};
+    use eth_types::{bytecode, geth_types::Account, Bytecode};
     use eth_types::bytecode::WasmBinaryBytecode;
-=======
-    use crate::{evm_circuit::test::rand_bytes, test_util::CircuitTestBuilder};
-    use eth_types::{bytecode, geth_types::Account, Bytecode, ToWord, Word};
->>>>>>> 56e097cf
     use mock::{TestContext, MOCK_1_ETH, MOCK_ACCOUNTS, MOCK_CODES};
     use crate::evm_circuit::param::N_BYTES_ACCOUNT_ADDRESS;
 
