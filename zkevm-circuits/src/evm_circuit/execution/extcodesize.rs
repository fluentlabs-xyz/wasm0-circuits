use crate::{
    evm_circuit::{
        execution::ExecutionGadget,
        param::{N_BYTES_ACCOUNT_ADDRESS, N_BYTES_MEMORY_WORD_SIZE},
        step::ExecutionState,
        util::{
            common_gadget::SameContextGadget,
            constraint_builder::{
                ConstrainBuilderCommon, EVMConstraintBuilder, ReversionInfo, StepStateTransition,
                Transition::Delta,
            },
            from_bytes,
            math_gadget::IsZeroGadget,
            not, select, CachedRegion, Cell, RandomLinearCombination,
        },
        witness::{Block, Call, ExecStep, Transaction},
    },
    table::{AccountFieldTag, CallContextFieldTag},
    util::Expr,
};
use eth_types::{evm_types::GasCost, Field, ToLittleEndian, ToScalar};
use halo2_proofs::{circuit::Value, plonk::Error};

#[derive(Clone, Debug)]
pub(crate) struct ExtcodesizeGadget<F> {
    same_context: SameContextGadget<F>,
    address_word: RandomLinearCombination<F, N_BYTES_ACCOUNT_ADDRESS>,
    address_offset: Cell<F>,
    codesize_offset: Cell<F>,
    reversion_info: ReversionInfo<F>,
    tx_id: Cell<F>,
    is_warm: Cell<F>,
    code_hash: Cell<F>,
    not_exists: IsZeroGadget<F>,
    codesize: RandomLinearCombination<F, N_BYTES_MEMORY_WORD_SIZE>,
}

impl<F: Field> ExecutionGadget<F> for ExtcodesizeGadget<F> {
    const NAME: &'static str = "EXTCODESIZE";

    const EXECUTION_STATE: ExecutionState = ExecutionState::EXTCODESIZE;

    fn configure(cb: &mut EVMConstraintBuilder<F>) -> Self {
        let address_word = cb.query_word_rlc();
        let address = from_bytes::expr(&address_word.cells[..N_BYTES_ACCOUNT_ADDRESS]);
        let codesize_offset = cb.query_cell();
        let address_offset = cb.query_cell();

        cb.stack_pop(codesize_offset.expr());
        cb.stack_pop(address_offset.expr());

        let tx_id = cb.call_context(None, CallContextFieldTag::TxId);
        let mut reversion_info = cb.reversion_info_read(None);
        let is_warm = cb.query_bool();
        cb.account_access_list_write(
            tx_id.expr(),
            address.expr(),
            1.expr(),
            is_warm.expr(),
            Some(&mut reversion_info),
        );

        let code_hash = cb.query_cell_phase2();
        // For non-existing accounts the code_hash must be 0 in the rw_table.
        cb.account_read(address.expr(), AccountFieldTag::CodeHash, code_hash.expr());
        let not_exists = IsZeroGadget::construct(cb, code_hash.expr());
        let exists = not::expr(not_exists.expr());

        let codesize = cb.query_word_rlc();
        cb.condition(exists.expr(), |cb| {
<<<<<<< HEAD
            cb.bytecode_length(code_hash.expr(), from_bytes::expr(&codesize.cells));
=======
            #[cfg(feature = "scroll")]
            cb.account_read(
                address.expr(),
                AccountFieldTag::CodeSize,
                from_bytes::expr(&code_size.cells),
            );
            #[cfg(not(feature = "scroll"))]
            cb.bytecode_length(code_hash.expr(), from_bytes::expr(&code_size.cells));
>>>>>>> fbcfd0f0
        });

        cb.condition(not_exists.expr(), |cb| {
            cb.require_zero("codesize is zero when non_exists", codesize.expr());
        });

        cb.memory_rlc_lookup(0.expr(), &address_offset, &address_word);
        cb.memory_rlc_lookup(1.expr(), &codesize_offset, &codesize);

        let gas_cost = select::expr(
            is_warm.expr(),
            GasCost::WARM_ACCESS.expr(),
            GasCost::COLD_ACCOUNT_ACCESS.expr(),
        );
<<<<<<< HEAD
        let step_state_transition = StepStateTransition {
            rw_counter: Delta(31.expr()),
=======

        let rw_counter_delta = 7.expr();
        #[cfg(feature = "scroll")]
        let rw_counter_delta = rw_counter_delta + exists;
        let step_state_transition = StepStateTransition {
            rw_counter: Delta(rw_counter_delta),
>>>>>>> fbcfd0f0
            program_counter: Delta(1.expr()),
            stack_pointer: Delta(2.expr()),
            gas_left: Delta(-gas_cost),
            reversible_write_counter: Delta(1.expr()),
            ..Default::default()
        };

        let opcode = cb.query_cell();
        let same_context = SameContextGadget::construct(cb, opcode, step_state_transition);

        Self {
            same_context,
            address_word,
            codesize_offset,
            address_offset,
            tx_id,
            reversion_info,
            is_warm,
            code_hash,
            not_exists,
            codesize,
        }
    }

    fn assign_exec_step(
        &self,
        region: &mut CachedRegion<'_, '_, F>,
        offset: usize,
        block: &Block<F>,
        tx: &Transaction,
        call: &Call,
        step: &ExecStep,
    ) -> Result<(), Error> {
        self.same_context.assign_exec_step(region, offset, step)?;

        let codesize_offset = block.rws[step.rw_indices[0]].stack_value();
        self.codesize_offset
            .assign(region, offset, Value::known(codesize_offset.to_scalar().unwrap()))?;
        let address_offset = block.rws[step.rw_indices[1]].stack_value();
        self.address_offset
            .assign(region, offset, Value::known(address_offset.to_scalar().unwrap()))?;

        self.tx_id
            .assign(region, offset, Value::known(F::from(tx.id as u64)))?;

        self.reversion_info.assign(
            region,
            offset,
            call.rw_counter_end_of_reversion,
            call.is_persistent,
        )?;

        let (_, is_warm) = block.rws[step.rw_indices[5]].tx_access_list_value_pair();
        self.is_warm
            .assign(region, offset, Value::known(F::from(is_warm as u64)))?;

        let code_hash = block.rws[step.rw_indices[6]].account_value_pair().0;
        self.code_hash
            .assign(region, offset, region.code_hash(code_hash))?;
        self.not_exists
<<<<<<< HEAD
            .assign_value(region, offset, region.word_rlc(code_hash))?;

        let address_rw_index = 7;
        let codesize_rw_index = address_rw_index + N_BYTES_ACCOUNT_ADDRESS;
        let address = {
            let vec = step.rw_indices[address_rw_index..(address_rw_index + N_BYTES_ACCOUNT_ADDRESS)]
                .iter()
                .map(|&b| block.rws[b].memory_value())
                .collect::<Vec<u8>>();
            eth_types::Word::from_big_endian(vec.as_slice())
        };
        self.address_word
            .assign(region, offset, Some(address.to_le_bytes()[0..N_BYTES_ACCOUNT_ADDRESS].try_into().unwrap()))?;
        let codesize = {
            let vec = step.rw_indices[codesize_rw_index..(codesize_rw_index + N_BYTES_MEMORY_WORD_SIZE)]
                .iter()
                .map(|&b| block.rws[b].memory_value())
                .collect::<Vec<u8>>();
            eth_types::StackWord::from_big_endian(vec.as_slice())
        };
        self.codesize
            .assign(region, offset, Some(codesize.to_le_bytes()[0..N_BYTES_MEMORY_WORD_SIZE].try_into().unwrap()))?;
=======
            .assign_value(region, offset, region.code_hash(code_hash))?;

        let rw_offset = 6;
        #[cfg(feature = "scroll")]
        let rw_offset = if code_hash.is_zero() {
            rw_offset
        } else {
            rw_offset + 1
        };
        let code_size = block.rws[step.rw_indices[rw_offset]].stack_value().as_u64();
        self.code_size
            .assign(region, offset, Some(code_size.to_le_bytes()))?;
>>>>>>> fbcfd0f0

        Ok(())
    }
}

#[cfg(test)]
mod test {
<<<<<<< HEAD
    use crate::{test_util::CircuitTestBuilder};
    use eth_types::{bytecode, geth_types::Account, Bytecode};
    use eth_types::bytecode::WasmBinaryBytecode;
    use mock::{TestContext, MOCK_1_ETH, MOCK_ACCOUNTS, MOCK_CODES};
    use crate::evm_circuit::param::N_BYTES_ACCOUNT_ADDRESS;

    #[test]
    fn test_extcodesize_gadget_simple_empty_acc() {
        test_ok(&Account::default(), true);
    }
=======
    use crate::{evm_circuit::test::rand_bytes, test_util::CircuitTestBuilder};
    use eth_types::{bytecode, geth_types::Account, Bytecode, ToWord};
    use mock::{
        generate_mock_call_bytecode, MockCallBytecodeParams, TestContext, MOCK_1_ETH,
        MOCK_ACCOUNTS, MOCK_CODES,
    };
>>>>>>> fbcfd0f0

    #[test]
    fn test_extcodesize_gadget_simple_cold_acc() {
        let account = Account {
            address: MOCK_ACCOUNTS[4],
            code: MOCK_CODES[4].clone(),
            ..Default::default()
        };

        // Test for cold account.
        test_ok(&account, true);
        // Test for warm account.
        // test_ok(&account, true);
    }

    #[test]
    fn test_extcodesize_gadget_with_long_code() {
        let account = Account {
            address: MOCK_ACCOUNTS[4],
            code: MOCK_CODES[5].clone(), // ADDRESS * 256
            ..Default::default()
        };

        // Test for cold account.
        test_ok(&account, false);
        // Test for warm account.
        test_ok(&account, true);
    }

    fn test_ok(account: &Account, is_warm: bool) {
        let account_exists = !account.is_empty();
        let account_mem_address = 0x0;
        let res_mem_address1 = 0x7f;
        let res_mem_address2 = res_mem_address1 + N_BYTES_ACCOUNT_ADDRESS;

        let (addr_a, addr_b) = (mock::MOCK_ACCOUNTS[0], mock::MOCK_ACCOUNTS[1]);

        // code B gets called by code A, so the call is an internal call.
        let mut bytecode_b = Bytecode::default();
        if is_warm {
            bytecode_b.append(&bytecode! {
                // PUSH20(account.address.to_word())
                // EXTCODESIZE
                // POP
                I32Const[account_mem_address]
                I32Const[res_mem_address1]
                EXTCODESIZE
            });
        }
        bytecode_b.append(&bytecode! {
            // PUSH20(account.address.to_word())
            // EXTCODESIZE
            // POP
            I32Const[account_mem_address]
            I32Const[res_mem_address1]
            EXTCODESIZE
        });
        bytecode_b.with_global_data(0, account_mem_address, account.address.0.to_vec());

<<<<<<< HEAD
        let mut bytecode_a = bytecode! {
            // PUSH20(account.address.to_word())
            // EXTCODESIZE
            // POP
            I32Const[account_mem_address]
            I32Const[res_mem_address2]
            EXTCODESIZE
        };
        bytecode_a.with_global_data(0, account_mem_address, account.address.0.to_vec());

        // code A calls code B.
        // let pushdata = rand_bytes(8);
        // let bytecode_a = bytecode! {
        //     // populate memory in A's context.
        //     PUSH8(Word::from_big_endian(&pushdata))
        //     PUSH1(0x00) // offset
        //     MSTORE
        //     // call ADDR_B.
        //     PUSH1(0x00) // retLength
        //     PUSH1(0x00) // retOffset
        //     PUSH32(0xff) // argsLength
        //     PUSH32(0x1010) // argsOffset
        //     PUSH1(0x00) // value
        //     PUSH32(addr_b.to_word()) // addr
        //     PUSH32(0x1_0000) // gas
        //     CALL
        //     STOP
        // };
=======
        // code A calls code B.
        let code_a = generate_mock_call_bytecode(MockCallBytecodeParams {
            address: addr_b,
            pushdata: rand_bytes(32),
            call_data_length: 0xffusize,
            call_data_offset: 0x1010usize,
            ..MockCallBytecodeParams::default()
        });
>>>>>>> fbcfd0f0

        let ctx = TestContext::<4, 1>::new(
            None,
            |accs| {
<<<<<<< HEAD
                accs[0].address(addr_b).code(bytecode_b.wasm_binary());
                accs[1].address(addr_a).code(bytecode_a.wasm_binary());
=======
                accs[0].address(addr_b).code(bytecode_b);
                accs[1].address(addr_a).code(code_a);
>>>>>>> fbcfd0f0
                // Set code if account exists.
                if account_exists {
                    accs[2].address(account.address).code(account.code.clone());
                } else {
                    accs[2].address(mock::MOCK_ACCOUNTS[2]).balance(*MOCK_1_ETH);
                }
                accs[3].address(mock::MOCK_ACCOUNTS[3]).balance(*MOCK_1_ETH);
            },
            |mut txs, accs| {
                txs[0].to(accs[1].address).from(accs[3].address);
            },
            |block, _tx| block,
        )
        .unwrap();

        CircuitTestBuilder::new_from_test_ctx(ctx).run();
    }
}<|MERGE_RESOLUTION|>--- conflicted
+++ resolved
@@ -1,7 +1,7 @@
 use crate::{
     evm_circuit::{
         execution::ExecutionGadget,
-        param::{N_BYTES_ACCOUNT_ADDRESS, N_BYTES_MEMORY_WORD_SIZE},
+        param::{N_BYTES_ACCOUNT_ADDRESS, N_BYTES_U64},
         step::ExecutionState,
         util::{
             common_gadget::SameContextGadget,
@@ -11,28 +11,26 @@
             },
             from_bytes,
             math_gadget::IsZeroGadget,
-            not, select, CachedRegion, Cell, RandomLinearCombination,
+            not, select, CachedRegion, Cell, RandomLinearCombination, Word,
         },
         witness::{Block, Call, ExecStep, Transaction},
     },
     table::{AccountFieldTag, CallContextFieldTag},
     util::Expr,
 };
-use eth_types::{evm_types::GasCost, Field, ToLittleEndian, ToScalar};
+use eth_types::{evm_types::GasCost, Field, ToLittleEndian};
 use halo2_proofs::{circuit::Value, plonk::Error};
 
 #[derive(Clone, Debug)]
 pub(crate) struct ExtcodesizeGadget<F> {
     same_context: SameContextGadget<F>,
-    address_word: RandomLinearCombination<F, N_BYTES_ACCOUNT_ADDRESS>,
-    address_offset: Cell<F>,
-    codesize_offset: Cell<F>,
+    address_word: Word<F>,
     reversion_info: ReversionInfo<F>,
     tx_id: Cell<F>,
     is_warm: Cell<F>,
     code_hash: Cell<F>,
     not_exists: IsZeroGadget<F>,
-    codesize: RandomLinearCombination<F, N_BYTES_MEMORY_WORD_SIZE>,
+    code_size: RandomLinearCombination<F, N_BYTES_U64>,
 }
 
 impl<F: Field> ExecutionGadget<F> for ExtcodesizeGadget<F> {
@@ -43,11 +41,7 @@
     fn configure(cb: &mut EVMConstraintBuilder<F>) -> Self {
         let address_word = cb.query_word_rlc();
         let address = from_bytes::expr(&address_word.cells[..N_BYTES_ACCOUNT_ADDRESS]);
-        let codesize_offset = cb.query_cell();
-        let address_offset = cb.query_cell();
-
-        cb.stack_pop(codesize_offset.expr());
-        cb.stack_pop(address_offset.expr());
+        cb.stack_pop(address_word.expr());
 
         let tx_id = cb.call_context(None, CallContextFieldTag::TxId);
         let mut reversion_info = cb.reversion_info_read(None);
@@ -66,11 +60,8 @@
         let not_exists = IsZeroGadget::construct(cb, code_hash.expr());
         let exists = not::expr(not_exists.expr());
 
-        let codesize = cb.query_word_rlc();
+        let code_size = cb.query_word_rlc();
         cb.condition(exists.expr(), |cb| {
-<<<<<<< HEAD
-            cb.bytecode_length(code_hash.expr(), from_bytes::expr(&codesize.cells));
-=======
             #[cfg(feature = "scroll")]
             cb.account_read(
                 address.expr(),
@@ -79,34 +70,27 @@
             );
             #[cfg(not(feature = "scroll"))]
             cb.bytecode_length(code_hash.expr(), from_bytes::expr(&code_size.cells));
->>>>>>> fbcfd0f0
         });
 
         cb.condition(not_exists.expr(), |cb| {
-            cb.require_zero("codesize is zero when non_exists", codesize.expr());
-        });
-
-        cb.memory_rlc_lookup(0.expr(), &address_offset, &address_word);
-        cb.memory_rlc_lookup(1.expr(), &codesize_offset, &codesize);
+            cb.require_zero("code_size is zero when non_exists", code_size.expr());
+        });
+
+        cb.stack_push(code_size.expr());
 
         let gas_cost = select::expr(
             is_warm.expr(),
             GasCost::WARM_ACCESS.expr(),
             GasCost::COLD_ACCOUNT_ACCESS.expr(),
         );
-<<<<<<< HEAD
-        let step_state_transition = StepStateTransition {
-            rw_counter: Delta(31.expr()),
-=======
 
         let rw_counter_delta = 7.expr();
         #[cfg(feature = "scroll")]
         let rw_counter_delta = rw_counter_delta + exists;
         let step_state_transition = StepStateTransition {
             rw_counter: Delta(rw_counter_delta),
->>>>>>> fbcfd0f0
             program_counter: Delta(1.expr()),
-            stack_pointer: Delta(2.expr()),
+            stack_pointer: Delta(0.expr()),
             gas_left: Delta(-gas_cost),
             reversible_write_counter: Delta(1.expr()),
             ..Default::default()
@@ -118,14 +102,12 @@
         Self {
             same_context,
             address_word,
-            codesize_offset,
-            address_offset,
             tx_id,
             reversion_info,
             is_warm,
             code_hash,
             not_exists,
-            codesize,
+            code_size,
         }
     }
 
@@ -140,12 +122,9 @@
     ) -> Result<(), Error> {
         self.same_context.assign_exec_step(region, offset, step)?;
 
-        let codesize_offset = block.rws[step.rw_indices[0]].stack_value();
-        self.codesize_offset
-            .assign(region, offset, Value::known(codesize_offset.to_scalar().unwrap()))?;
-        let address_offset = block.rws[step.rw_indices[1]].stack_value();
-        self.address_offset
-            .assign(region, offset, Value::known(address_offset.to_scalar().unwrap()))?;
+        let address = block.rws[step.rw_indices[0]].stack_value();
+        self.address_word
+            .assign(region, offset, Some(address.to_le_bytes()))?;
 
         self.tx_id
             .assign(region, offset, Value::known(F::from(tx.id as u64)))?;
@@ -157,38 +136,14 @@
             call.is_persistent,
         )?;
 
-        let (_, is_warm) = block.rws[step.rw_indices[5]].tx_access_list_value_pair();
+        let (_, is_warm) = block.rws[step.rw_indices[4]].tx_access_list_value_pair();
         self.is_warm
-            .assign(region, offset, Value::known(F::from(is_warm as u64)))?;
-
-        let code_hash = block.rws[step.rw_indices[6]].account_value_pair().0;
+            .assign(region, offset, Value::known(F::from(is_warm)))?;
+
+        let code_hash = block.rws[step.rw_indices[5]].account_value_pair().0;
         self.code_hash
             .assign(region, offset, region.code_hash(code_hash))?;
         self.not_exists
-<<<<<<< HEAD
-            .assign_value(region, offset, region.word_rlc(code_hash))?;
-
-        let address_rw_index = 7;
-        let codesize_rw_index = address_rw_index + N_BYTES_ACCOUNT_ADDRESS;
-        let address = {
-            let vec = step.rw_indices[address_rw_index..(address_rw_index + N_BYTES_ACCOUNT_ADDRESS)]
-                .iter()
-                .map(|&b| block.rws[b].memory_value())
-                .collect::<Vec<u8>>();
-            eth_types::Word::from_big_endian(vec.as_slice())
-        };
-        self.address_word
-            .assign(region, offset, Some(address.to_le_bytes()[0..N_BYTES_ACCOUNT_ADDRESS].try_into().unwrap()))?;
-        let codesize = {
-            let vec = step.rw_indices[codesize_rw_index..(codesize_rw_index + N_BYTES_MEMORY_WORD_SIZE)]
-                .iter()
-                .map(|&b| block.rws[b].memory_value())
-                .collect::<Vec<u8>>();
-            eth_types::StackWord::from_big_endian(vec.as_slice())
-        };
-        self.codesize
-            .assign(region, offset, Some(codesize.to_le_bytes()[0..N_BYTES_MEMORY_WORD_SIZE].try_into().unwrap()))?;
-=======
             .assign_value(region, offset, region.code_hash(code_hash))?;
 
         let rw_offset = 6;
@@ -201,7 +156,6 @@
         let code_size = block.rws[step.rw_indices[rw_offset]].stack_value().as_u64();
         self.code_size
             .assign(region, offset, Some(code_size.to_le_bytes()))?;
->>>>>>> fbcfd0f0
 
         Ok(())
     }
@@ -209,38 +163,27 @@
 
 #[cfg(test)]
 mod test {
-<<<<<<< HEAD
-    use crate::{test_util::CircuitTestBuilder};
-    use eth_types::{bytecode, geth_types::Account, Bytecode};
-    use eth_types::bytecode::WasmBinaryBytecode;
-    use mock::{TestContext, MOCK_1_ETH, MOCK_ACCOUNTS, MOCK_CODES};
-    use crate::evm_circuit::param::N_BYTES_ACCOUNT_ADDRESS;
-
-    #[test]
-    fn test_extcodesize_gadget_simple_empty_acc() {
-        test_ok(&Account::default(), true);
-    }
-=======
     use crate::{evm_circuit::test::rand_bytes, test_util::CircuitTestBuilder};
     use eth_types::{bytecode, geth_types::Account, Bytecode, ToWord};
     use mock::{
         generate_mock_call_bytecode, MockCallBytecodeParams, TestContext, MOCK_1_ETH,
         MOCK_ACCOUNTS, MOCK_CODES,
     };
->>>>>>> fbcfd0f0
 
     #[test]
-    fn test_extcodesize_gadget_simple_cold_acc() {
+    fn test_extcodesize_gadget_simple() {
         let account = Account {
             address: MOCK_ACCOUNTS[4],
             code: MOCK_CODES[4].clone(),
             ..Default::default()
         };
 
+        // Test for empty account.
+        test_ok(&Account::default(), false);
         // Test for cold account.
+        test_ok(&account, false);
+        // Test for warm account.
         test_ok(&account, true);
-        // Test for warm account.
-        // test_ok(&account, true);
     }
 
     #[test]
@@ -259,9 +202,6 @@
 
     fn test_ok(account: &Account, is_warm: bool) {
         let account_exists = !account.is_empty();
-        let account_mem_address = 0x0;
-        let res_mem_address1 = 0x7f;
-        let res_mem_address2 = res_mem_address1 + N_BYTES_ACCOUNT_ADDRESS;
 
         let (addr_a, addr_b) = (mock::MOCK_ACCOUNTS[0], mock::MOCK_ACCOUNTS[1]);
 
@@ -269,54 +209,17 @@
         let mut bytecode_b = Bytecode::default();
         if is_warm {
             bytecode_b.append(&bytecode! {
-                // PUSH20(account.address.to_word())
-                // EXTCODESIZE
-                // POP
-                I32Const[account_mem_address]
-                I32Const[res_mem_address1]
+                PUSH20(account.address.to_word())
                 EXTCODESIZE
+                POP
             });
         }
         bytecode_b.append(&bytecode! {
-            // PUSH20(account.address.to_word())
-            // EXTCODESIZE
-            // POP
-            I32Const[account_mem_address]
-            I32Const[res_mem_address1]
+            PUSH20(account.address.to_word())
             EXTCODESIZE
-        });
-        bytecode_b.with_global_data(0, account_mem_address, account.address.0.to_vec());
-
-<<<<<<< HEAD
-        let mut bytecode_a = bytecode! {
-            // PUSH20(account.address.to_word())
-            // EXTCODESIZE
-            // POP
-            I32Const[account_mem_address]
-            I32Const[res_mem_address2]
-            EXTCODESIZE
-        };
-        bytecode_a.with_global_data(0, account_mem_address, account.address.0.to_vec());
-
-        // code A calls code B.
-        // let pushdata = rand_bytes(8);
-        // let bytecode_a = bytecode! {
-        //     // populate memory in A's context.
-        //     PUSH8(Word::from_big_endian(&pushdata))
-        //     PUSH1(0x00) // offset
-        //     MSTORE
-        //     // call ADDR_B.
-        //     PUSH1(0x00) // retLength
-        //     PUSH1(0x00) // retOffset
-        //     PUSH32(0xff) // argsLength
-        //     PUSH32(0x1010) // argsOffset
-        //     PUSH1(0x00) // value
-        //     PUSH32(addr_b.to_word()) // addr
-        //     PUSH32(0x1_0000) // gas
-        //     CALL
-        //     STOP
-        // };
-=======
+            POP
+        });
+
         // code A calls code B.
         let code_a = generate_mock_call_bytecode(MockCallBytecodeParams {
             address: addr_b,
@@ -325,18 +228,12 @@
             call_data_offset: 0x1010usize,
             ..MockCallBytecodeParams::default()
         });
->>>>>>> fbcfd0f0
 
         let ctx = TestContext::<4, 1>::new(
             None,
             |accs| {
-<<<<<<< HEAD
-                accs[0].address(addr_b).code(bytecode_b.wasm_binary());
-                accs[1].address(addr_a).code(bytecode_a.wasm_binary());
-=======
                 accs[0].address(addr_b).code(bytecode_b);
                 accs[1].address(addr_a).code(code_a);
->>>>>>> fbcfd0f0
                 // Set code if account exists.
                 if account_exists {
                     accs[2].address(account.address).code(account.code.clone());
