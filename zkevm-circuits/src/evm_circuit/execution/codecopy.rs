--- conflicted
+++ resolved
@@ -1,25 +1,9 @@
-<<<<<<< HEAD
-use bus_mapping::{evm::OpcodeId};
-use eth_types::{Field, ToLittleEndian, ToScalar};
-=======
 use bus_mapping::{circuit_input_builder::CopyDataType, evm::OpcodeId};
 use eth_types::{evm_types::GasCost, Field, ToScalar};
->>>>>>> fbcfd0f0
 use halo2_proofs::{circuit::Value, plonk::Error};
-use bus_mapping::circuit_input_builder::CopyDataType;
-use eth_types::evm_types::GasCost;
 
 use crate::{
     evm_circuit::{
-<<<<<<< HEAD
-        param::{N_BYTES_MEMORY_ADDRESS},
-        step::ExecutionState,
-        util::{
-            common_gadget::SameContextGadget,
-            constraint_builder::{ConstraintBuilder, StepStateTransition, Transition},
-            memory_gadget::{MemoryAddressGadget},
-            not, CachedRegion, Cell, MemoryAddress,
-=======
         param::{N_BYTES_MEMORY_WORD_SIZE, N_BYTES_U64},
         step::ExecutionState,
         util::{
@@ -32,14 +16,11 @@
                 MemoryExpansionGadget,
             },
             not, select, CachedRegion, Cell,
->>>>>>> fbcfd0f0
         },
         witness::{Block, Call, ExecStep, Transaction},
     },
     util::Expr,
 };
-use crate::evm_circuit::util::from_bytes;
-use crate::evm_circuit::util::memory_gadget::{MemoryCopierGasGadget};
 
 use super::ExecutionGadget;
 
@@ -54,13 +35,14 @@
     /// The code from current environment is copied to memory. To verify this
     /// copy operation we need the MemoryAddressGadget.
     dst_memory_addr: MemoryAddressGadget<F>,
-    //// Opcode CODECOPY has a dynamic gas cost:
-    //// gas_code = static_gas * minimum_word_size + memory_expansion_cost
-    // memory_expansion: MemoryExpansionGadget<F, 1, N_BYTES_MEMORY_WORD_SIZE>,
-    //// Opcode CODECOPY needs to copy code bytes into memory. We account for
-    //// the copying costs using the memory copier gas gadget.
+    /// Opcode CODECOPY has a dynamic gas cost:
+    /// gas_code = static_gas * minimum_word_size + memory_expansion_cost
+    memory_expansion: MemoryExpansionGadget<F, 1, N_BYTES_MEMORY_WORD_SIZE>,
+    /// Opcode CODECOPY needs to copy code bytes into memory. We account for
+    /// the copying costs using the memory copier gas gadget.
     memory_copier_gas: MemoryCopierGasGadget<F, { GasCost::COPY }>,
-    //// RW inverse counter from the copy table at the start of related copy steps.
+    /// RW inverse counter from the copy table at the start of related copy
+    /// steps.
     copy_rwc_inc: Cell<F>,
 }
 
@@ -72,17 +54,6 @@
     fn configure(cb: &mut EVMConstraintBuilder<F>) -> Self {
         let opcode = cb.query_cell();
 
-<<<<<<< HEAD
-        // Query elements to be popped from the stack.
-        let copy_size = cb.query_word_rlc();
-        let code_offset = cb.query_word_rlc();
-        let dst_memory_offset = cb.query_cell_phase2();
-
-        // Pop items from stack.
-        cb.stack_pop(copy_size.expr());
-        cb.stack_pop(code_offset.expr());
-        cb.stack_pop(dst_memory_offset.expr());
-=======
         let code_size = cb.query_cell();
 
         let size = cb.query_word_rlc();
@@ -93,10 +64,9 @@
         cb.stack_pop(dst_memory_offset.expr());
         cb.stack_pop(code_offset.original_word());
         cb.stack_pop(size.expr());
->>>>>>> fbcfd0f0
-
-        // Construct memory address in the destination (memory) to which we copy code.
-        let memory_address_gadget = MemoryAddressGadget::construct(cb, dst_memory_offset, copy_size.clone());
+
+        // Construct memory address in the destionation (memory) to which we copy code.
+        let dst_memory_addr = MemoryAddressGadget::construct(cb, dst_memory_offset, size);
 
         // Fetch the hash of bytecode running in current environment.
         let code_hash = cb.curr.state.code_hash.clone();
@@ -107,17 +77,14 @@
         // Calculate the next memory size and the gas cost for this memory
         // access. This also accounts for the dynamic gas required to copy bytes to
         // memory.
-        // let memory_expansion = MemoryExpansionGadget::construct(cb, [dst_memory_addr.address()]);
-        let memory_copier_gas: MemoryCopierGasGadget<F, { GasCost::COPY }> = MemoryCopierGasGadget::construct(
+        let memory_expansion = MemoryExpansionGadget::construct(cb, [dst_memory_addr.address()]);
+        let memory_copier_gas = MemoryCopierGasGadget::construct(
             cb,
-            memory_address_gadget.length(),
-            0.expr(), // memory_expansion.gas_cost(),
+            dst_memory_addr.length(),
+            memory_expansion.gas_cost(),
         );
 
         let copy_rwc_inc = cb.query_cell();
-<<<<<<< HEAD
-        cb.condition(memory_address_gadget.has_length(), |cb| {
-=======
         cb.condition(dst_memory_addr.has_length(), |cb| {
             // Set source start to the minimun value of code offset and code size.
             let src_addr = select::expr(
@@ -126,7 +93,6 @@
                 code_size.expr(),
             );
 
->>>>>>> fbcfd0f0
             cb.copy_table_lookup(
                 code_hash.expr(),
                 CopyDataType::Bytecode.expr(),
@@ -134,13 +100,13 @@
                 CopyDataType::Memory.expr(),
                 src_addr,
                 code_size.expr(),
-                memory_address_gadget.offset(),
-                memory_address_gadget.length(),
+                dst_memory_addr.offset(),
+                dst_memory_addr.length(),
                 0.expr(), // for CODECOPY, rlc_acc is 0
                 copy_rwc_inc.expr(),
             );
         });
-        cb.condition(not::expr(memory_address_gadget.has_length()), |cb| {
+        cb.condition(not::expr(dst_memory_addr.has_length()), |cb| {
             cb.require_zero(
                 "if no bytes to copy, copy table rwc inc == 0",
                 copy_rwc_inc.expr(),
@@ -152,7 +118,7 @@
             rw_counter: Transition::Delta(cb.rw_counter_offset()),
             program_counter: Transition::Delta(1.expr()),
             stack_pointer: Transition::Delta(3.expr()),
-            // memory_word_size: Transition::To(memory_expansion.next_memory_word_size()),
+            memory_word_size: Transition::To(memory_expansion.next_memory_word_size()),
             gas_left: Transition::Delta(
                 -OpcodeId::CODECOPY.constant_gas_cost().expr() - memory_copier_gas.gas_cost(),
             ),
@@ -164,8 +130,8 @@
             same_context,
             code_offset,
             code_size,
-            dst_memory_addr: memory_address_gadget,
-            // memory_expansion,
+            dst_memory_addr,
+            memory_expansion,
             memory_copier_gas,
             copy_rwc_inc,
         }
@@ -188,7 +154,7 @@
         // context's code where we start to read.
         // 3. `size` is the number of
         // bytes to be read and written (0s to be copied for out of bounds).
-        let [copy_size, code_offset, dest_offset ] =
+        let [dest_offset, code_offset, size] =
             [0, 1, 2].map(|i| block.rws[step.rw_indices[i]].stack_value());
 
         let bytecode = block
@@ -204,26 +170,26 @@
             .assign(region, offset, code_offset, F::from(code_size))?;
 
         // assign the destination memory offset.
-        let _memory_address = self
+        let memory_address = self
             .dst_memory_addr
-            .assign(region, offset, dest_offset, copy_size)?;
+            .assign(region, offset, dest_offset, size)?;
 
         // assign to gadgets handling memory expansion cost and copying cost.
-        // let (_, memory_expansion_cost) = self.memory_expansion.assign(
-        //     region,
-        //     offset,
-        //     step.memory_word_size(),
-        //     [memory_address],
-        // )?;
+        let (_, memory_expansion_cost) = self.memory_expansion.assign(
+            region,
+            offset,
+            step.memory_word_size(),
+            [memory_address],
+        )?;
         self.memory_copier_gas
-            .assign(region, offset, copy_size.as_u64(), 0/*memory_expansion_cost*/)?;
+            .assign(region, offset, size.as_u64(), memory_expansion_cost)?;
         // rw_counter increase from copy table lookup is number of bytes copied.
         self.copy_rwc_inc.assign(
             region,
             offset,
             Value::known(
-                copy_size.to_scalar()
-                    .expect("unexpected U64 -> Scalar conversion failure"),
+                size.to_scalar()
+                    .expect("unexpected U256 -> Scalar conversion failure"),
             ),
         )?;
 
@@ -245,16 +211,11 @@
             }
         }
         let tail = bytecode! {
-<<<<<<< HEAD
-            I32Const[memory_offset]
-            I32Const[code_offset]
-            I32Const[size]
-=======
             PUSH32(Word::from(size))
             PUSH32(code_offset)
             PUSH32(memory_offset)
->>>>>>> fbcfd0f0
             CODECOPY
+            STOP
         };
         code.append(&tail);
 
@@ -265,25 +226,10 @@
     }
 
     #[test]
-<<<<<<< HEAD
-    fn codecopy_gadget_simple1() {
-        test_ok(0x00, 0x00, 0x20, false);
-    }
-
-    #[test]
-    fn codecopy_gadget_simple2() {
-        test_ok(0x20, 0x30, 0x30, false);
-    }
-
-    #[test]
-    fn codecopy_gadget_simple3() {
-        test_ok(0x10, 0x20, 0x42, false);
-=======
     fn codecopy_gadget_simple() {
         test_ok(0x00.into(), 0x00.into(), 0x20, false);
         test_ok(0x30.into(), 0x20.into(), 0x30, false);
         test_ok(0x20.into(), 0x10.into(), 0x42, false);
->>>>>>> fbcfd0f0
     }
 
     #[test]
