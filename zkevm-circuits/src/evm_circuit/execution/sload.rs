use crate::{
    evm_circuit::{
        execution::ExecutionGadget,
        step::ExecutionState,
        util::{
            common_gadget::{SameContextGadget, SloadGasGadget},
            constraint_builder::{
                ConstraintBuilder, ReversionInfo, StepStateTransition, Transition::Delta,
            },
            CachedRegion, Cell,
        },
        witness::{Block, Call, ExecStep, Transaction},
    },
    table::CallContextFieldTag,
    util::Expr,
};
<<<<<<< HEAD
use eth_types::{evm_types::GasCost, Field, ToScalar, ToU256};
use halo2_proofs::{
    circuit::Value,
    plonk::{Error, Expression},
};
=======
use eth_types::{Field, ToScalar};
use halo2_proofs::{circuit::Value, plonk::Error};
>>>>>>> 61e3193d

#[derive(Clone, Debug)]
pub(crate) struct SloadGadget<F> {
    same_context: SameContextGadget<F>,
    tx_id: Cell<F>,
    reversion_info: ReversionInfo<F>,
    callee_address: Cell<F>,
    phase2_key: Cell<F>,
    phase2_value: Cell<F>,
    phase2_committed_value: Cell<F>,
    is_warm: Cell<F>,
}

impl<F: Field> ExecutionGadget<F> for SloadGadget<F> {
    const NAME: &'static str = "SLOAD";

    const EXECUTION_STATE: ExecutionState = ExecutionState::SLOAD;

    fn configure(cb: &mut ConstraintBuilder<F>) -> Self {
        let opcode = cb.query_cell();

        let tx_id = cb.call_context(None, CallContextFieldTag::TxId);
        let mut reversion_info = cb.reversion_info_read(None);
        let callee_address = cb.call_context(None, CallContextFieldTag::CalleeAddress);

        let phase2_key = cb.query_cell_phase2();
        // Pop the key from the stack
        cb.stack_pop(phase2_key.expr());

        let phase2_value = cb.query_cell_phase2();
        let phase2_committed_value = cb.query_cell_phase2();
        cb.account_storage_read(
            callee_address.expr(),
            phase2_key.expr(),
            phase2_value.expr(),
            tx_id.expr(),
            phase2_committed_value.expr(),
        );

        cb.stack_push(phase2_value.expr());

        let is_warm = cb.query_bool();
        cb.account_storage_access_list_write(
            tx_id.expr(),
            callee_address.expr(),
            phase2_key.expr(),
            true.expr(),
            is_warm.expr(),
            Some(&mut reversion_info),
        );

        let gas_cost = SloadGasGadget::construct(cb, is_warm.expr()).expr();
        let step_state_transition = StepStateTransition {
            rw_counter: Delta(8.expr()),
            program_counter: Delta(1.expr()),
            reversible_write_counter: Delta(1.expr()),
            gas_left: Delta(-gas_cost),
            ..Default::default()
        };
        let same_context = SameContextGadget::construct(cb, opcode, step_state_transition);

        Self {
            same_context,
            tx_id,
            reversion_info,
            callee_address,
            phase2_key,
            phase2_value,
            phase2_committed_value,
            is_warm,
        }
    }

    fn assign_exec_step(
        &self,
        region: &mut CachedRegion<'_, '_, F>,
        offset: usize,
        block: &Block<F>,
        tx: &Transaction,
        call: &Call,
        step: &ExecStep,
    ) -> Result<(), Error> {
        self.same_context.assign_exec_step(region, offset, step)?;

        self.tx_id
            .assign(region, offset, Value::known(F::from(tx.id as u64)))?;
        self.reversion_info.assign(
            region,
            offset,
            call.rw_counter_end_of_reversion,
            call.is_persistent,
        )?;
        self.callee_address.assign(
            region,
            offset,
            Value::known(
                call.callee_address
                    .to_scalar()
                    .expect("unexpected Address -> Scalar conversion failure"),
            ),
        )?;

        let [key, value] =
            [step.rw_indices[4], step.rw_indices[6]].map(|idx| block.rws[idx].stack_value());
        self.phase2_key
            .assign(region, offset, region.word_rlc(key.to_u256()))?;
        self.phase2_value
            .assign(region, offset, region.word_rlc(value.to_u256()))?;

        let (_, committed_value) = block.rws[step.rw_indices[5]].aux_pair();
        self.phase2_committed_value
            .assign(region, offset, region.word_rlc(committed_value))?;

        let (_, is_warm) = block.rws[step.rw_indices[7]].tx_access_list_value_pair();
        self.is_warm
            .assign(region, offset, Value::known(F::from(is_warm as u64)))?;

        Ok(())
    }
}

#[cfg(test)]
mod test {

    use crate::{evm_circuit::test::rand_word, test_util::CircuitTestBuilder};
    use eth_types::{bytecode, Word};
    use mock::{test_ctx::helpers::tx_from_1_to_0, TestContext, MOCK_ACCOUNTS};

    fn test_ok(key: Word, value: Word) {
        // Here we use two bytecodes to test both is_persistent(STOP) or not(REVERT)
        // Besides, in bytecode we use two SLOADs,
        // the first SLOAD is used to test cold,  and the second is used to test warm
        let bytecode_success = bytecode! {
            PUSH32(key)
            SLOAD
            PUSH32(key)
            SLOAD
            STOP
        };
        let bytecode_failure = bytecode! {
            PUSH32(key)
            SLOAD
            PUSH32(key)
            SLOAD
            PUSH32(0)
            PUSH32(0)
            REVERT
        };
        for bytecode in [bytecode_success, bytecode_failure] {
            let ctx = TestContext::<2, 1>::new(
                None,
                |accs| {
                    accs[0]
                        .address(MOCK_ACCOUNTS[0])
                        .balance(Word::from(10u64.pow(19)))
                        .code(bytecode)
                        .storage(vec![(key, value)].into_iter());
                    accs[1]
                        .address(MOCK_ACCOUNTS[1])
                        .balance(Word::from(10u64.pow(19)));
                },
                tx_from_1_to_0,
                |block, _txs| block,
            )
            .unwrap();

            CircuitTestBuilder::new_from_test_ctx(ctx).run();
        }
    }

    #[test]
    fn sload_gadget_simple() {
        let key = 0x030201.into();
        let value = 0x060504.into();
        test_ok(key, value);
    }

    #[test]
    fn sload_gadget_rand() {
        let key = rand_word();
        let value = rand_word();
        test_ok(key, value);
    }
}<|MERGE_RESOLUTION|>--- conflicted
+++ resolved
@@ -14,16 +14,8 @@
     table::CallContextFieldTag,
     util::Expr,
 };
-<<<<<<< HEAD
-use eth_types::{evm_types::GasCost, Field, ToScalar, ToU256};
-use halo2_proofs::{
-    circuit::Value,
-    plonk::{Error, Expression},
-};
-=======
-use eth_types::{Field, ToScalar};
+use eth_types::{Field, ToScalar, ToU256};
 use halo2_proofs::{circuit::Value, plonk::Error};
->>>>>>> 61e3193d
 
 #[derive(Clone, Debug)]
 pub(crate) struct SloadGadget<F> {
