use std::iter;

use halo2_proofs::{
    arithmetic::FieldExt,
    circuit::Value,
    plonk::{Advice, Column, ConstraintSystem, Error, Expression},
};
use strum::IntoEnumIterator;
use strum_macros::EnumIter;

use bus_mapping::evm::OpcodeId;

use crate::{
    evm_circuit::{
        param::{MAX_STEP_HEIGHT, STEP_STATE_HEIGHT, STEP_WIDTH},
        util::Cell,
        witness::{Block, Call, ExecStep},
    },
    util::Expr,
};
<<<<<<< HEAD
use crate::evm_circuit::param::EXECUTION_STATE_HEIGHT_MAP;

use super::util::{CachedRegion, CellManager, CellType};
=======
use bus_mapping::evm::OpcodeId;
use halo2_proofs::{
    arithmetic::FieldExt,
    circuit::Value,
    plonk::{Advice, Column, ConstraintSystem, Error, Expression},
};
use std::fmt::Display;
use std::iter;
use strum::IntoEnumIterator;
use strum_macros::EnumIter;
>>>>>>> 61e3193d

#[allow(non_camel_case_types)]
#[derive(Clone, Copy, Debug, PartialEq, Eq, Hash, EnumIter)]
pub enum ExecutionState {
    // Internal state
    BeginTx,
    EndTx,
    EndBlock,
    // WASM opcode cases
    WASM_BIN,
    WASM_CONST,
    WASM_DROP,
    WASM_UNARY,
    WASM_END,
    // Opcode successful cases
    STOP,
    ADD_SUB,
    // ADD, SUB
    MUL_DIV_MOD,
    // MUL, DIV, MOD
    SDIV_SMOD,
    // SDIV, SMOD
    SHL_SHR,
    // SHL, SHR
    ADDMOD,
    MULMOD,
    EXP,
    SIGNEXTEND,
    CMP,
    // LT, GT, EQ
    SCMP,
    // SLT, SGT
    ISZERO,
    BITWISE,
    // AND, OR, XOR
    NOT,
    BYTE,
    SAR,
    SHA3,
    ADDRESS,
    BALANCE,
    ORIGIN,
    CALLER,
    CALLVALUE,
    CALLDATALOAD,
    CALLDATASIZE,
    CALLDATACOPY,
    CODESIZE,
    CODECOPY,
    GASPRICE,
    EXTCODESIZE,
    EXTCODECOPY,
    RETURNDATASIZE,
    RETURNDATACOPY,
    EXTCODEHASH,
    BLOCKHASH,
    BLOCKCTXU64,
    // TIMESTAMP, NUMBER, GASLIMIT
    BLOCKCTXU160,
    // COINBASE
    BLOCKCTXU256,
    // DIFFICULTY, BASEFEE
    CHAINID,
    SELFBALANCE,
    POP,
    MEMORY,
    // MLOAD, MSTORE, MSTORE8
    SLOAD,
    SSTORE,
    JUMP,
    JUMPI,
    PC,
    MSIZE,
    GAS,
    JUMPDEST,
    // PUSH, // PUSH1, PUSH2, ..., PUSH32
    DUP,
    // DUP1, DUP2, ..., DUP16
    SWAP,
    // SWAP1, SWAP2, ..., SWAP16
    LOG,
    // LOG0, LOG1, ..., LOG4
    CREATE,
    CALL_OP,
    // CALL, CALLCODE, DELEGATECALL, STATICCALL
    RETURN_REVERT,
    // RETURN, REVERT
    CREATE2,
    SELFDESTRUCT,
    // Error cases
    ErrorInvalidOpcode,
    ErrorStack,
    ErrorWriteProtection,
    ErrorDepth,
    ErrorInsufficientBalance,
    ErrorContractAddressCollision,
    ErrorInvalidCreationCode,
    ErrorMaxCodeSizeExceeded,
    ErrorInvalidJump,
    ErrorReturnDataOutOfBound,
    ErrorOutOfGasConstant,
    ErrorOutOfGasStaticMemoryExpansion,
    ErrorOutOfGasDynamicMemoryExpansion,
    ErrorOutOfGasMemoryCopy,
    ErrorOutOfGasAccountAccess,
    ErrorOutOfGasCodeStore,
    ErrorOutOfGasLOG,
    ErrorOutOfGasEXP,
    ErrorOutOfGasSHA3,
    ErrorOutOfGasEXTCODECOPY,
    ErrorOutOfGasCall,
    ErrorOutOfGasSloadSstore,
    ErrorOutOfGasCREATE2,
    ErrorOutOfGasSELFDESTRUCT,
}

impl Default for ExecutionState {
    fn default() -> Self {
        Self::STOP
    }
}

impl Display for ExecutionState {
    fn fmt(&self, f: &mut std::fmt::Formatter<'_>) -> std::fmt::Result {
        write!(f, "{:?}", self)
    }
}

impl ExecutionState {
    pub(crate) const fn as_u64(&self) -> u64 {
        *self as u64
    }

    pub(crate) fn amount() -> usize {
        Self::iter().count()
    }

    pub(crate) fn halts_in_exception(&self) -> bool {
        matches!(
            self,
            Self::ErrorInvalidOpcode
                | Self::ErrorStack
                | Self::ErrorWriteProtection
                | Self::ErrorDepth
                | Self::ErrorInsufficientBalance
                | Self::ErrorContractAddressCollision
                | Self::ErrorInvalidCreationCode
                | Self::ErrorMaxCodeSizeExceeded
                | Self::ErrorInvalidJump
                | Self::ErrorReturnDataOutOfBound
                | Self::ErrorOutOfGasConstant
                | Self::ErrorOutOfGasStaticMemoryExpansion
                | Self::ErrorOutOfGasDynamicMemoryExpansion
                | Self::ErrorOutOfGasMemoryCopy
                | Self::ErrorOutOfGasAccountAccess
                | Self::ErrorOutOfGasCodeStore
                | Self::ErrorOutOfGasLOG
                | Self::ErrorOutOfGasEXP
                | Self::ErrorOutOfGasSHA3
                | Self::ErrorOutOfGasEXTCODECOPY
                | Self::ErrorOutOfGasCall
                | Self::ErrorOutOfGasSloadSstore
                | Self::ErrorOutOfGasCREATE2
                | Self::ErrorOutOfGasSELFDESTRUCT
        )
    }

    pub(crate) fn halts(&self) -> bool {
        matches!(self, Self::STOP | Self::RETURN_REVERT | Self::SELFDESTRUCT)
            || self.halts_in_exception()
    }

    pub(crate) fn responsible_opcodes(&self) -> Vec<ResponsibleOp> {
        if matches!(self, Self::ErrorStack) {
            return OpcodeId::valid_opcodes()
                .into_iter()
                .flat_map(|op| {
                    op.invalid_stack_ptrs()
                        .into_iter()
                        .map(move |stack_ptr| ResponsibleOp::InvalidStackPtr(op, stack_ptr))
                })
                .collect();
        }

        match self {
            // WASM opcodes
            Self::WASM_BIN => vec![
                OpcodeId::I32Add,
                OpcodeId::I64Add,
                OpcodeId::I32Sub,
                OpcodeId::I64Sub,
                OpcodeId::I32Mul,
                OpcodeId::I64Mul,
                OpcodeId::I32DivS,
                OpcodeId::I64DivS,
                OpcodeId::I32DivU,
                OpcodeId::I64DivU,
                OpcodeId::I32RemS,
                OpcodeId::I64RemS,
                OpcodeId::I32RemU,
                OpcodeId::I64RemU,
            ],
            Self::WASM_CONST => vec![
                OpcodeId::I32Const,
                OpcodeId::I64Const,
            ],
            Self::WASM_DROP => vec![
                OpcodeId::Drop,
            ],
            Self::WASM_UNARY => vec![
                OpcodeId::I32Ctz,
                OpcodeId::I64Ctz,
                OpcodeId::I32Clz,
                OpcodeId::I64Clz,
                OpcodeId::I32Popcnt,
                OpcodeId::I64Popcnt,
            ],
            Self::WASM_END => vec![OpcodeId::End],
            // EVM opcodes
            Self::STOP => vec![OpcodeId::STOP],
            Self::MUL_DIV_MOD => vec![OpcodeId::MUL, OpcodeId::DIV, OpcodeId::MOD],
            Self::SDIV_SMOD => vec![OpcodeId::SDIV, OpcodeId::SMOD],
            Self::SHL_SHR => vec![OpcodeId::SHL, OpcodeId::SHR],
            Self::ADDMOD => vec![OpcodeId::ADDMOD],
            Self::MULMOD => vec![OpcodeId::MULMOD],
            Self::EXP => vec![OpcodeId::EXP],
            Self::SIGNEXTEND => vec![OpcodeId::SIGNEXTEND],
            Self::CMP => vec![OpcodeId::LT, OpcodeId::GT, OpcodeId::EQ],
            Self::SCMP => vec![OpcodeId::SLT, OpcodeId::SGT],
            Self::ISZERO => vec![OpcodeId::ISZERO],
            Self::BITWISE => vec![OpcodeId::AND, OpcodeId::OR, OpcodeId::XOR],
            Self::NOT => vec![OpcodeId::NOT],
            Self::BYTE => vec![OpcodeId::BYTE],
            Self::SAR => vec![OpcodeId::SAR],
            Self::SHA3 => vec![OpcodeId::SHA3],
            Self::ADDRESS => vec![OpcodeId::ADDRESS],
            Self::BALANCE => vec![OpcodeId::BALANCE],
            Self::ORIGIN => vec![OpcodeId::ORIGIN],
            Self::CALLER => vec![OpcodeId::CALLER],
            Self::CALLVALUE => vec![OpcodeId::CALLVALUE],
            Self::CALLDATALOAD => vec![OpcodeId::CALLDATALOAD],
            Self::CALLDATASIZE => vec![OpcodeId::CALLDATASIZE],
            Self::CALLDATACOPY => vec![OpcodeId::CALLDATACOPY],
            Self::CODESIZE => vec![OpcodeId::CODESIZE],
            Self::CODECOPY => vec![OpcodeId::CODECOPY],
            Self::GASPRICE => vec![OpcodeId::GASPRICE],
            Self::EXTCODESIZE => vec![OpcodeId::EXTCODESIZE],
            Self::EXTCODECOPY => vec![OpcodeId::EXTCODECOPY],
            Self::RETURNDATASIZE => vec![OpcodeId::RETURNDATASIZE],
            Self::RETURNDATACOPY => vec![OpcodeId::RETURNDATACOPY],
            Self::EXTCODEHASH => vec![OpcodeId::EXTCODEHASH],
            Self::BLOCKHASH => vec![OpcodeId::BLOCKHASH],
            Self::BLOCKCTXU64 => vec![OpcodeId::TIMESTAMP, OpcodeId::NUMBER, OpcodeId::GASLIMIT],
            Self::BLOCKCTXU160 => vec![OpcodeId::COINBASE],
            Self::BLOCKCTXU256 => vec![OpcodeId::DIFFICULTY, OpcodeId::BASEFEE],
            Self::CHAINID => vec![OpcodeId::CHAINID],
            Self::SELFBALANCE => vec![OpcodeId::SELFBALANCE],
            Self::POP => vec![OpcodeId::POP],
            Self::MEMORY => {
                vec![OpcodeId::MLOAD, OpcodeId::MSTORE, OpcodeId::MSTORE8]
            }
            Self::SLOAD => vec![OpcodeId::SLOAD],
            Self::SSTORE => vec![OpcodeId::SSTORE],
            Self::JUMP => vec![OpcodeId::JUMP],
            Self::JUMPI => vec![OpcodeId::JUMPI],
            Self::PC => vec![OpcodeId::PC],
            Self::MSIZE => vec![OpcodeId::MSIZE],
            Self::GAS => vec![OpcodeId::GAS],
            Self::JUMPDEST => vec![OpcodeId::JUMPDEST],
            Self::LOG => vec![
                OpcodeId::LOG0,
                OpcodeId::LOG1,
                OpcodeId::LOG2,
                OpcodeId::LOG3,
                OpcodeId::LOG4,
            ],
            Self::CREATE => vec![OpcodeId::CREATE],
            Self::CALL_OP => vec![
                OpcodeId::CALL,
                OpcodeId::CALLCODE,
                OpcodeId::DELEGATECALL,
                OpcodeId::STATICCALL,
            ],
            Self::RETURN_REVERT => vec![OpcodeId::RETURN, OpcodeId::REVERT],
            Self::CREATE2 => vec![OpcodeId::CREATE2],
            Self::SELFDESTRUCT => vec![OpcodeId::SELFDESTRUCT],
            Self::ErrorInvalidOpcode => OpcodeId::invalid_opcodes(),
            _ => vec![],
        }
        .into_iter()
        .map(Into::into)
        .collect()
    }

    pub fn get_step_height_option(&self) -> Option<usize> {
        EXECUTION_STATE_HEIGHT_MAP.get(self).copied()
    }

    pub fn get_step_height(&self) -> usize {
        let height_option = self.get_step_height_option();
        height_option.unwrap_or_else(|| panic!("Execution state unknown: {:?}", self))
    }
}

/// Enum of Responsible opcode mapping to execution state.
#[derive(Debug)]
pub(crate) enum ResponsibleOp {
    /// Raw opcode
    Op(OpcodeId),
    /// Corresponding to ExecutionState::ErrorStack
    InvalidStackPtr(OpcodeId, u32),
}

/// Helper for easy transform from a raw OpcodeId to ResponsibleOp.
impl From<OpcodeId> for ResponsibleOp {
    fn from(opcode: OpcodeId) -> Self {
        Self::Op(opcode)
    }
}

impl ResponsibleOp {
    pub(crate) fn opcode(&self) -> OpcodeId {
        *match self {
            ResponsibleOp::Op(opcode) => opcode,
            ResponsibleOp::InvalidStackPtr(opcode, _) => opcode,
        }
    }
}

/// Dynamic selector that generates expressions of degree 2 to select from N
/// possible targets using N/2 + 1 cells.
#[derive(Clone, Debug)]
pub(crate) struct DynamicSelectorHalf<F> {
    /// N value: how many possible targets this selector supports.
    count: usize,
    /// Whether the target is odd.  `target % 2 == 1`.
    pub(crate) target_odd: Cell<F>,
    /// Whether the target belongs to each consecutive pair of targets.
    /// `in [0, 1], in [2, 3], in [4, 5], ...`
    pub(crate) target_pairs: Vec<Cell<F>>,
}

impl<F: FieldExt> DynamicSelectorHalf<F> {
    pub(crate) fn new(cell_manager: &mut CellManager<F>, count: usize) -> Self {
        let target_pairs = cell_manager.query_cells(CellType::StoragePhase1, (count + 1) / 2);
        let target_odd = cell_manager.query_cell(CellType::StoragePhase1);
        Self {
            count,
            target_pairs,
            target_odd,
        }
    }

    /// Return the list of constraints that configure this "gadget".
    pub(crate) fn configure(&self) -> Vec<(&'static str, Expression<F>)> {
        // Only one of target_pairs should be enabled
        let sum_to_one = (
            "Only one of target_pairs should be enabled",
            self.target_pairs
                .iter()
                .fold(1u64.expr(), |acc, cell| acc - cell.expr()),
        );
        // Cells representation for target_pairs and target_odd should be bool.
        let bool_checks = iter::once(&self.target_odd)
            .chain(&self.target_pairs)
            .map(|cell| {
                (
                    "Representation for target_pairs and target_odd should be bool",
                    cell.expr() * (1u64.expr() - cell.expr()),
                )
            });
        let mut constraints: Vec<(&'static str, Expression<F>)> =
            iter::once(sum_to_one).chain(bool_checks).collect();
        // In case count is odd, we must forbid selecting N+1 with (odd = 1,
        // target_pairs[-1] = 1)
        if self.count % 2 == 1 {
            constraints.push((
                "Forbid N+1 target when N is odd",
                self.target_odd.expr() * self.target_pairs[self.count / 2].expr(),
            ));
        }
        constraints
    }

    pub(crate) fn selector(&self, targets: impl IntoIterator<Item=usize>) -> Expression<F> {
        targets
            .into_iter()
            .map(|target| {
                let odd = target % 2 == 1;
                let pair_index = target / 2;
                (if odd {
                    self.target_odd.expr()
                } else {
                    1.expr() - self.target_odd.expr()
                }) * self.target_pairs[pair_index].expr()
            })
            .reduce(|acc, expr| acc + expr)
            .expect("Select some Targets")
    }

    pub(crate) fn assign(
        &self,
        region: &mut CachedRegion<'_, '_, F>,
        offset: usize,
        target: usize,
    ) -> Result<(), Error> {
        let odd = target % 2 == 1;
        let pair_index = target / 2;
        self.target_odd.assign(
            region,
            offset,
            Value::known(if odd { F::one() } else { F::zero() }),
        )?;
        for (index, cell) in self.target_pairs.iter().enumerate() {
            cell.assign(
                region,
                offset,
                Value::known(if index == pair_index {
                    F::one()
                } else {
                    F::zero()
                }),
            )?;
        }
        Ok(())
    }
}

#[derive(Clone, Debug)]
pub(crate) struct StepState<F> {
    /// The execution state selector for the step
    pub(crate) execution_state: DynamicSelectorHalf<F>,
    /// The Read/Write counter
    pub(crate) rw_counter: Cell<F>,
    /// The unique identifier of call in the whole proof, using the
    /// `rw_counter` at the call step.
    pub(crate) call_id: Cell<F>,
    /// Whether the call is root call
    pub(crate) is_root: Cell<F>,
    /// Whether the call is a create call
    pub(crate) is_create: Cell<F>,
    /// Denotes the hash of the bytecode for the current call.
    /// In the case of a contract creation root call, this denotes the hash of
    /// the tx calldata.
    /// In the case of a contract creation internal call, this denotes the hash
    /// of the chunk of bytes from caller's memory that represent the
    /// contract init code.
    pub(crate) code_hash: Cell<F>,
    /// The program counter
    pub(crate) program_counter: Cell<F>,
    /// The stack pointer
    pub(crate) stack_pointer: Cell<F>,
    /// The amount of gas left
    pub(crate) gas_left: Cell<F>,
    /// Memory size in words (32 bytes)
    pub(crate) memory_word_size: Cell<F>,
    /// The counter for reversible writes
    pub(crate) reversible_write_counter: Cell<F>,
    /// The counter for log index
    pub(crate) log_id: Cell<F>,
}

#[derive(Clone, Debug)]
pub(crate) struct Step<F> {
    pub(crate) state: StepState<F>,
    pub(crate) cell_manager: CellManager<F>,
}

impl<F: FieldExt> Step<F> {
    pub(crate) fn new(
        meta: &mut ConstraintSystem<F>,
        advices: [Column<Advice>; STEP_WIDTH],
        offset: usize,
        is_next: bool,
    ) -> Self {
        let height = if is_next {
            STEP_STATE_HEIGHT // Query only the state of the next step.
        } else {
            MAX_STEP_HEIGHT // Query the entire current step.
        };
        let mut cell_manager = CellManager::new(meta, height, &advices, offset);
        let state = {
            StepState {
                execution_state: DynamicSelectorHalf::new(
                    &mut cell_manager,
                    ExecutionState::amount(),
                ),
                rw_counter: cell_manager.query_cell(CellType::StoragePhase1),
                call_id: cell_manager.query_cell(CellType::StoragePhase1),
                is_root: cell_manager.query_cell(CellType::StoragePhase1),
                is_create: cell_manager.query_cell(CellType::StoragePhase1),
                code_hash: cell_manager.query_cell(CellType::StoragePhase2),
                program_counter: cell_manager.query_cell(CellType::StoragePhase1),
                stack_pointer: cell_manager.query_cell(CellType::StoragePhase1),
                gas_left: cell_manager.query_cell(CellType::StoragePhase1),
                memory_word_size: cell_manager.query_cell(CellType::StoragePhase1),
                reversible_write_counter: cell_manager.query_cell(CellType::StoragePhase1),
                log_id: cell_manager.query_cell(CellType::StoragePhase1),
            }
        };
        Self {
            state,
            cell_manager,
        }
    }

    pub(crate) fn execution_state_selector(
        &self,
        execution_states: impl IntoIterator<Item=ExecutionState>,
    ) -> Expression<F> {
        self.state
            .execution_state
            .selector(execution_states.into_iter().map(|s| s as usize))
    }

    pub(crate) fn assign_exec_step(
        &self,
        region: &mut CachedRegion<'_, '_, F>,
        offset: usize,
        _block: &Block<F>,
        call: &Call,
        step: &ExecStep,
    ) -> Result<(), Error> {
        self.state
            .execution_state
            .assign(region, offset, step.execution_state as usize)?;
        self.state.rw_counter.assign(
            region,
            offset,
            Value::known(F::from(step.rw_counter as u64)),
        )?;
        self.state
            .call_id
            .assign(region, offset, Value::known(F::from(call.id as u64)))?;
        self.state
            .is_root
            .assign(region, offset, Value::known(F::from(call.is_root as u64)))?;
        self.state.is_create.assign(
            region,
            offset,
            Value::known(F::from(call.is_create as u64)),
        )?;
        self.state
            .code_hash
            .assign(region, offset, region.word_rlc(call.code_hash))?;
        self.state.program_counter.assign(
            region,
            offset,
            Value::known(F::from(step.program_counter as u64)),
        )?;
        self.state.stack_pointer.assign(
            region,
            offset,
            Value::known(F::from(step.stack_pointer as u64)),
        )?;
        self.state
            .gas_left
            .assign(region, offset, Value::known(F::from(step.gas_left)))?;
        self.state.memory_word_size.assign(
            region,
            offset,
            Value::known(F::from(step.memory_word_size())),
        )?;
        self.state.reversible_write_counter.assign(
            region,
            offset,
            Value::known(F::from(step.reversible_write_counter as u64)),
        )?;
        self.state
            .log_id
            .assign(region, offset, Value::known(F::from(step.log_id as u64)))?;
        Ok(())
    }
}<|MERGE_RESOLUTION|>--- conflicted
+++ resolved
@@ -5,6 +5,7 @@
     circuit::Value,
     plonk::{Advice, Column, ConstraintSystem, Error, Expression},
 };
+use std::fmt::Display;
 use strum::IntoEnumIterator;
 use strum_macros::EnumIter;
 
@@ -18,22 +19,9 @@
     },
     util::Expr,
 };
-<<<<<<< HEAD
 use crate::evm_circuit::param::EXECUTION_STATE_HEIGHT_MAP;
 
 use super::util::{CachedRegion, CellManager, CellType};
-=======
-use bus_mapping::evm::OpcodeId;
-use halo2_proofs::{
-    arithmetic::FieldExt,
-    circuit::Value,
-    plonk::{Advice, Column, ConstraintSystem, Error, Expression},
-};
-use std::fmt::Display;
-use std::iter;
-use strum::IntoEnumIterator;
-use strum_macros::EnumIter;
->>>>>>> 61e3193d
 
 #[allow(non_camel_case_types)]
 #[derive(Clone, Copy, Debug, PartialEq, Eq, Hash, EnumIter)]
