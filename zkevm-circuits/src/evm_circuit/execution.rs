use super::{
    param::{
        BLOCK_TABLE_LOOKUPS, BYTECODE_TABLE_LOOKUPS, COPY_TABLE_LOOKUPS, EXP_TABLE_LOOKUPS,
        FIXED_TABLE_LOOKUPS, KECCAK_TABLE_LOOKUPS, N_BYTE_LOOKUPS, N_COPY_COLUMNS,
        N_PHASE1_COLUMNS, RW_TABLE_LOOKUPS, TX_TABLE_LOOKUPS,
    },
    util::{instrumentation::Instrument, CachedRegion, CellManager, StoredExpression},
};
use crate::{
    evm_circuit::{
        param::{EVM_LOOKUP_COLS, MAX_STEP_HEIGHT, N_PHASE2_COLUMNS, STEP_WIDTH},
        step::{ExecutionState, Step},
        table::Table,
        util::{
            constraint_builder::{BaseConstraintBuilder, ConstraintBuilder},
            rlc, CellType,
        },
        witness::{Block, Call, ExecStep, Transaction},
    },
    table::LookupTable,
    util::{query_expression, Challenges, Expr},
};
use eth_types::{evm_unimplemented, Field};
use gadgets::util::not;
use halo2_proofs::{
    arithmetic::FieldExt,
    circuit::{Layouter, Region, Value},
    plonk::{
        Advice, Column, ConstraintSystem, Error, Expression, FirstPhase, Fixed, SecondPhase,
        Selector, ThirdPhase, VirtualCells,
    },
    poly::Rotation,
};
use std::{
    collections::{BTreeSet, HashMap},
    iter,
};
use ethers_core::types::NameOrAddress::Name;

mod address;
mod balance;
mod begin_tx;
mod bitwise;
mod block_ctx;
mod blockhash;
mod byte;
mod calldatacopy;
mod calldataload;
mod calldatasize;
mod caller;
// mod callop;
mod callvalue;
mod chainid;
mod codecopy;
mod codesize;
mod comparator;
mod dummy;
mod dup;
mod end_block;
mod end_tx;
mod error_invalid_jump;
mod error_invalid_opcode;
mod error_oog_call;
mod error_oog_constant;
mod error_oog_exp;
mod error_oog_log;
mod error_oog_sload_sstore;
mod error_oog_static_memory;
mod error_return_data_oo_bound;
mod error_stack;
<<<<<<< HEAD
=======
mod error_write_protection;
mod exp;
>>>>>>> 61e3193d
mod extcodecopy;
mod extcodehash;
mod extcodesize;
mod gas;
mod gasprice;
mod is_zero;
mod jump;
mod jumpdest;
mod jumpi;
mod logs;
mod memory;
mod msize;
mod mul_div_mod;
// mod mulmod;
#[path = "execution/not.rs"]
mod opcode_not;
mod origin;
mod pc;
mod pop;
mod wasm_drop;
mod return_revert;
// mod returndatacopy;
// mod returndatasize;
mod sar;
// mod sdiv_smod;
mod selfbalance;
mod sha3;
// mod shl_shr;
mod signed_comparator;
mod signextend;
mod sload;
mod sstore;
mod stop;
mod swap;
mod end;
mod wasm_bin;
mod wasm_const;
mod wasm_unary;

use begin_tx::BeginTxGadget;
use end_block::EndBlockGadget;
use end_tx::EndTxGadget;
<<<<<<< HEAD
use wasm_drop::WasmDropGadget;
use crate::evm_circuit::execution::address::AddressGadget;
use crate::evm_circuit::execution::balance::BalanceGadget;
use crate::evm_circuit::execution::caller::CallerGadget;
use crate::evm_circuit::execution::callvalue::CallValueGadget;
use crate::evm_circuit::execution::chainid::ChainIdGadget;
use crate::evm_circuit::execution::codesize::CodesizeGadget;
use crate::evm_circuit::execution::end::WasmEndGadget;
use crate::evm_circuit::execution::gasprice::GasPriceGadget;
use crate::evm_circuit::execution::origin::OriginGadget;
use crate::evm_circuit::execution::return_revert::ReturnRevertGadget;
use crate::evm_circuit::execution::selfbalance::SelfbalanceGadget;
use crate::evm_circuit::execution::wasm_bin::WasmBinGadget;
use crate::evm_circuit::execution::wasm_const::WasmConstGadget;
use crate::evm_circuit::execution::wasm_unary::WasmUnaryGadget;
=======
use error_invalid_jump::ErrorInvalidJumpGadget;
use error_invalid_opcode::ErrorInvalidOpcodeGadget;
use error_oog_call::ErrorOOGCallGadget;
use error_oog_constant::ErrorOOGConstantGadget;
use error_oog_exp::ErrorOOGExpGadget;
use error_oog_log::ErrorOOGLogGadget;
use error_oog_sload_sstore::ErrorOOGSloadSstoreGadget;
use error_return_data_oo_bound::ErrorReturnDataOutOfBoundGadget;
use error_stack::ErrorStackGadget;
use error_write_protection::ErrorWriteProtectionGadget;
use exp::ExponentiationGadget;
use extcodecopy::ExtcodecopyGadget;
use extcodehash::ExtcodehashGadget;
use extcodesize::ExtcodesizeGadget;
use gas::GasGadget;
use gasprice::GasPriceGadget;
use is_zero::IsZeroGadget;
use jump::JumpGadget;
use jumpdest::JumpdestGadget;
use jumpi::JumpiGadget;
use logs::LogGadget;
use memory::MemoryGadget;
use msize::MsizeGadget;
use mul_div_mod::MulDivModGadget;
use mulmod::MulModGadget;
use opcode_not::NotGadget;
use origin::OriginGadget;
use pc::PcGadget;
use pop::PopGadget;
use push::PushGadget;
use return_revert::ReturnRevertGadget;
use returndatacopy::ReturnDataCopyGadget;
use returndatasize::ReturnDataSizeGadget;
use sar::SarGadget;
use sdiv_smod::SignedDivModGadget;
use selfbalance::SelfbalanceGadget;
use shl_shr::ShlShrGadget;
use signed_comparator::SignedComparatorGadget;
use signextend::SignextendGadget;
use sload::SloadGadget;
use sstore::SstoreGadget;
use stop::StopGadget;
use swap::SwapGadget;
>>>>>>> 61e3193d

pub(crate) trait ExecutionGadget<F: FieldExt> {
    const NAME: &'static str;

    const EXECUTION_STATE: ExecutionState;

    fn configure(cb: &mut ConstraintBuilder<F>) -> Self;

    fn configure_with_meta<R: ExecutionGadget<F>>(cb: &mut ConstraintBuilder<F>, _meta: &mut ConstraintSystem<F>) -> R {
        return R::configure(cb);
    }

    fn assign_exec_step(
        &self,
        region: &mut CachedRegion<'_, '_, F>,
        offset: usize,
        block: &Block<F>,
        transaction: &Transaction,
        call: &Call,
        step: &ExecStep,
    ) -> Result<(), Error>;
}

#[derive(Clone, Debug)]
pub(crate) struct ExecutionConfig<F> {
    // EVM Circuit selector, which enables all usable rows.  The rows where this selector is
    // disabled won't verify any constraint (they can be unused rows or rows with blinding
    // factors).
    q_usable: Selector,
    // Dynamic selector that is enabled at the rows where each assigned execution step starts (a
    // step has dynamic height).
    q_step: Column<Advice>,
    // Column to hold constant values used for copy constraints
    constants: Column<Fixed>,
    num_rows_until_next_step: Column<Advice>,
    num_rows_inv: Column<Advice>,
    // Selector enabled in the row where the first execution step starts.
    q_step_first: Selector,
    // Selector enabled in the row where the last execution step starts.
    q_step_last: Selector,
    advices: [Column<Advice>; STEP_WIDTH],
    step: Step<F>,
    pub(crate) height_map: HashMap<ExecutionState, usize>,
    stored_expressions_map: HashMap<ExecutionState, Vec<StoredExpression<F>>>,
    instrument: Instrument,
    // internal state gadgets
    begin_tx_gadget: BeginTxGadget<F>,
    end_block_gadget: EndBlockGadget<F>,
    end_tx_gadget: EndTxGadget<F>,
    // opcode gadgets
    // addmod_gadget: AddModGadget<F>,
    address_gadget: AddressGadget<F>,
    balance_gadget: BalanceGadget<F>,
    // bitwise_gadget: BitwiseGadget<F>,
    // byte_gadget: ByteGadget<F>,
    // call_op_gadget: CallOpGadget<F>,
    call_value_gadget: CallValueGadget<F>,
    // calldatacopy_gadget: CallDataCopyGadget<F>,
    // calldataload_gadget: CallDataLoadGadget<F>,
    // calldatasize_gadget: CallDataSizeGadget<F>,
    caller_gadget: CallerGadget<F>,
    chainid_gadget: ChainIdGadget<F>,
    // codecopy_gadget: CodeCopyGadget<F>,
    codesize_gadget: CodesizeGadget<F>,
    // comparator_gadget: ComparatorGadget<F>,
    // dup_gadget: DupGadget<F>,
    // exp_gadget: ExponentiationGadget<F>,
    // extcodehash_gadget: ExtcodehashGadget<F>,
    // extcodesize_gadget: ExtcodesizeGadget<F>,
    // extcodecopy_gadget: ExtcodecopyGadget<F>,
    // gas_gadget: GasGadget<F>,
    gasprice_gadget: GasPriceGadget<F>,
    // iszero_gadget: IsZeroGadget<F>,
    // jump_gadget: JumpGadget<F>,
    // jumpdest_gadget: JumpdestGadget<F>,
    // jumpi_gadget: JumpiGadget<F>,
    // log_gadget: LogGadget<F>,
    // memory_gadget: MemoryGadget<F>,
    // msize_gadget: MsizeGadget<F>,
    // mul_div_mod_gadget: MulDivModGadget<F>,
    // mulmod_gadget: MulModGadget<F>,
    // not_gadget: NotGadget<F>,
    origin_gadget: OriginGadget<F>,
    // pc_gadget: PcGadget<F>,
    return_revert_gadget: ReturnRevertGadget<F>,
    // sar_gadget: SarGadget<F>,
    // sdiv_smod_gadget: SignedDivModGadget<F>,
    selfbalance_gadget: SelfbalanceGadget<F>,
    // sha3_gadget: Sha3Gadget<F>,
    // shl_shr_gadget: ShlShrGadget<F>,
    // returndatasize_gadget: ReturnDataSizeGadget<F>,
    // returndatacopy_gadget: ReturnDataCopyGadget<F>,
    // create_gadget: DummyGadget<F, 3, 1, { ExecutionState::CREATE }>,
    // create2_gadget: DummyGadget<F, 4, 1, { ExecutionState::CREATE2 }>,
    // selfdestruct_gadget: DummyGadget<F, 1, 0, { ExecutionState::SELFDESTRUCT }>,
    // signed_comparator_gadget: SignedComparatorGadget<F>,
    // signextend_gadget: SignextendGadget<F>,
    // sload_gadget: SloadGadget<F>,
    // sstore_gadget: SstoreGadget<F>,
    // stop_gadget: StopGadget<F>,
    // wasm_gadget: WasmGadget<F>,
    // swap_gadget: SwapGadget<F>,
    // blockhash_gadget: BlockHashGadget<F>,
    // block_ctx_u64_gadget: BlockCtxU64Gadget<F>,
    // block_ctx_u160_gadget: BlockCtxU160Gadget<F>,
    // block_ctx_u256_gadget: BlockCtxU256Gadget<F>,
    // error gadgets
<<<<<<< HEAD
    // error_oog_call: ErrorOOGCallGadget<F>,
    // error_oog_constant: ErrorOOGConstantGadget<F>,
    // error_oog_static_memory_gadget:
    //     DummyGadget<F, 0, 0, { ExecutionState::ErrorOutOfGasStaticMemoryExpansion }>,
    // error_stack: ErrorStackGadget<F>,
    // error_oog_dynamic_memory_gadget:
    //     DummyGadget<F, 0, 0, { ExecutionState::ErrorOutOfGasDynamicMemoryExpansion }>,
    // error_oog_log: DummyGadget<F, 0, 0, { ExecutionState::ErrorOutOfGasLOG }>,
    // error_oog_sload: DummyGadget<F, 0, 0, { ExecutionState::ErrorOutOfGasSLOAD }>,
    // error_oog_sstore: DummyGadget<F, 0, 0, { ExecutionState::ErrorOutOfGasSSTORE }>,
    // error_oog_memory_copy: DummyGadget<F, 0, 0, { ExecutionState::ErrorOutOfGasMemoryCopy }>,
    // error_oog_account_access: DummyGadget<F, 0, 0, { ExecutionState::ErrorOutOfGasAccountAccess }>,
    // error_oog_sha3: DummyGadget<F, 0, 0, { ExecutionState::ErrorOutOfGasSHA3 }>,
    // error_oog_ext_codecopy: DummyGadget<F, 0, 0, { ExecutionState::ErrorOutOfGasEXTCODECOPY }>,
    // error_oog_call_code: DummyGadget<F, 0, 0, { ExecutionState::ErrorOutOfGasCALLCODE }>,
    // error_oog_delegate_call: DummyGadget<F, 0, 0, { ExecutionState::ErrorOutOfGasDELEGATECALL }>,
    // error_oog_exp: DummyGadget<F, 0, 0, { ExecutionState::ErrorOutOfGasEXP }>,
    // error_oog_create2: DummyGadget<F, 0, 0, { ExecutionState::ErrorOutOfGasCREATE2 }>,
    // error_oog_static_call: DummyGadget<F, 0, 0, { ExecutionState::ErrorOutOfGasSTATICCALL }>,
    // error_oog_self_destruct: DummyGadget<F, 0, 0, { ExecutionState::ErrorOutOfGasSELFDESTRUCT }>,
    // error_oog_code_store: DummyGadget<F, 0, 0, { ExecutionState::ErrorOutOfGasCodeStore }>,
    // error_insufficient_balance: DummyGadget<F, 0, 0, { ExecutionState::ErrorInsufficientBalance }>,
    // error_invalid_jump: ErrorInvalidJumpGadget<F>,
    // error_depth: DummyGadget<F, 0, 0, { ExecutionState::ErrorDepth }>,
    // error_write_protection: DummyGadget<F, 0, 0, { ExecutionState::ErrorWriteProtection }>,
    // error_contract_address_collision:
    //     DummyGadget<F, 0, 0, { ExecutionState::ErrorContractAddressCollision }>,
    // error_invalid_creation_code: DummyGadget<F, 0, 0, { ExecutionState::ErrorInvalidCreationCode }>,
    // error_return_data_out_of_bound:
    //     DummyGadget<F, 0, 0, { ExecutionState::ErrorReturnDataOutOfBound }>,
    // invalid_opcode_gadget: DummyGadget<F, 0, 0, { ExecutionState::ErrorInvalidOpcode }>,

    wasm_bin_gadget: WasmBinGadget<F>,
    wasm_const_gadget: WasmConstGadget<F>,
    wasm_drop_gadget: WasmDropGadget<F>,
    wasm_unary_gadget: WasmUnaryGadget<F>,
    wasm_end_gadget: WasmEndGadget<F>,
=======
    error_oog_call: ErrorOOGCallGadget<F>,
    error_oog_constant: ErrorOOGConstantGadget<F>,
    error_oog_exp: ErrorOOGExpGadget<F>,
    error_oog_sload_sstore: ErrorOOGSloadSstoreGadget<F>,
    error_oog_static_memory_gadget:
        DummyGadget<F, 0, 0, { ExecutionState::ErrorOutOfGasStaticMemoryExpansion }>,
    error_stack: ErrorStackGadget<F>,
    error_write_protection: ErrorWriteProtectionGadget<F>,
    error_oog_dynamic_memory_gadget:
        DummyGadget<F, 0, 0, { ExecutionState::ErrorOutOfGasDynamicMemoryExpansion }>,
    error_oog_log: ErrorOOGLogGadget<F>,
    error_oog_memory_copy: DummyGadget<F, 0, 0, { ExecutionState::ErrorOutOfGasMemoryCopy }>,
    error_oog_account_access: DummyGadget<F, 0, 0, { ExecutionState::ErrorOutOfGasAccountAccess }>,
    error_oog_sha3: DummyGadget<F, 0, 0, { ExecutionState::ErrorOutOfGasSHA3 }>,
    error_oog_ext_codecopy: DummyGadget<F, 0, 0, { ExecutionState::ErrorOutOfGasEXTCODECOPY }>,
    error_oog_create2: DummyGadget<F, 0, 0, { ExecutionState::ErrorOutOfGasCREATE2 }>,
    error_oog_self_destruct: DummyGadget<F, 0, 0, { ExecutionState::ErrorOutOfGasSELFDESTRUCT }>,
    error_oog_code_store: DummyGadget<F, 0, 0, { ExecutionState::ErrorOutOfGasCodeStore }>,
    error_insufficient_balance: DummyGadget<F, 0, 0, { ExecutionState::ErrorInsufficientBalance }>,
    error_invalid_jump: ErrorInvalidJumpGadget<F>,
    error_invalid_opcode: ErrorInvalidOpcodeGadget<F>,
    error_depth: DummyGadget<F, 0, 0, { ExecutionState::ErrorDepth }>,
    error_contract_address_collision:
        DummyGadget<F, 0, 0, { ExecutionState::ErrorContractAddressCollision }>,
    error_invalid_creation_code: DummyGadget<F, 0, 0, { ExecutionState::ErrorInvalidCreationCode }>,
    error_return_data_out_of_bound: ErrorReturnDataOutOfBoundGadget<F>,
>>>>>>> 61e3193d
}

impl<F: Field> ExecutionConfig<F> {
    #[allow(clippy::too_many_arguments)]
    pub(crate) fn configure(
        meta: &mut ConstraintSystem<F>,
        challenges: Challenges<Expression<F>>,
        fixed_table: &dyn LookupTable<F>,
        byte_table: &dyn LookupTable<F>,
        tx_table: &dyn LookupTable<F>,
        rw_table: &dyn LookupTable<F>,
        bytecode_table: &dyn LookupTable<F>,
        block_table: &dyn LookupTable<F>,
        copy_table: &dyn LookupTable<F>,
        keccak_table: &dyn LookupTable<F>,
        exp_table: &dyn LookupTable<F>,
    ) -> Self {
        let mut instrument = Instrument::default();
        let q_usable = meta.complex_selector();
        let q_step = meta.advice_column();
        let constants = meta.fixed_column();
        meta.enable_constant(constants);
        let num_rows_until_next_step = meta.advice_column();
        let num_rows_inv = meta.advice_column();
        let q_step_first = meta.complex_selector();
        let q_step_last = meta.complex_selector();

        let advices = [(); STEP_WIDTH]
            .iter()
            .enumerate()
            .map(|(n, _)| {
                if n < EVM_LOOKUP_COLS {
                    meta.advice_column_in(ThirdPhase)
                } else if n < EVM_LOOKUP_COLS + N_PHASE2_COLUMNS {
                    meta.advice_column_in(SecondPhase)
                } else {
                    meta.advice_column_in(FirstPhase)
                }
            })
            .collect::<Vec<_>>()
            .try_into()
            .unwrap();

        let step_curr = Step::new(meta, advices, 0, false);
        let mut height_map = HashMap::new();

        meta.create_gate("Constrain execution state", |meta| {
            let q_usable = meta.query_selector(q_usable);
            let q_step = meta.query_advice(q_step, Rotation::cur());
            let q_step_first = meta.query_selector(q_step_first);
            let q_step_last = meta.query_selector(q_step_last);

            let execution_state_selector_constraints = step_curr.state.execution_state.configure();

            // NEW: Enabled, this will break hand crafted tests, maybe we can remove them?
            let first_step_check = {
                let begin_tx_end_block_selector = step_curr
                    .execution_state_selector([ExecutionState::BeginTx, ExecutionState::EndBlock]);
                iter::once((
                    "First step should be BeginTx or EndBlock",
                    q_step_first * (1.expr() - begin_tx_end_block_selector),
                ))
            };

            let last_step_check = {
                let end_block_selector =
                    step_curr.execution_state_selector([ExecutionState::EndBlock]);
                iter::once((
                    "Last step should be EndBlock",
                    q_step_last * (1.expr() - end_block_selector),
                ))
            };

            execution_state_selector_constraints
                .into_iter()
                .map(move |(name, poly)| (name, q_usable.clone() * q_step.clone() * poly))
                .chain(first_step_check)
                .chain(last_step_check)
        });

        meta.create_gate("q_step", |meta| {
            let q_usable = meta.query_selector(q_usable);
            let q_step_first = meta.query_selector(q_step_first);
            let q_step_last = meta.query_selector(q_step_last);
            let q_step = meta.query_advice(q_step, Rotation::cur());
            let num_rows_left_cur = meta.query_advice(num_rows_until_next_step, Rotation::cur());
            let num_rows_left_next = meta.query_advice(num_rows_until_next_step, Rotation::next());
            let num_rows_left_inverse = meta.query_advice(num_rows_inv, Rotation::cur());

            let mut cb = BaseConstraintBuilder::default();
            // q_step needs to be enabled on the first row
            // rw_counter starts at 1
            cb.condition(q_step_first, |cb| {
                cb.require_equal("q_step == 1", q_step.clone(), 1.expr());
                cb.require_equal(
                    "rw_counter is initialized to be 1",
                    step_curr.state.rw_counter.expr(),
                    1.expr(),
                )
            });
            // For every step, is_create and is_root are boolean.
            cb.condition(q_step.clone(), |cb| {
                cb.require_boolean(
                    "step.is_create is boolean",
                    step_curr.state.is_create.expr(),
                );
                cb.require_boolean("step.is_root is boolean", step_curr.state.is_root.expr());
            });
            // q_step needs to be enabled on the last row
            cb.condition(q_step_last, |cb| {
                cb.require_equal("q_step == 1", q_step.clone(), 1.expr());
            });
            // Except when step is enabled, the step counter needs to decrease by 1
            cb.condition(1.expr() - q_step.clone(), |cb| {
                cb.require_equal(
                    "num_rows_left_cur := num_rows_left_next + 1",
                    num_rows_left_cur.clone(),
                    num_rows_left_next + 1.expr(),
                );
            });
            // Enforce that q_step := num_rows_until_next_step == 0
            let is_zero = 1.expr() - (num_rows_left_cur.clone() * num_rows_left_inverse.clone());
            cb.require_zero(
                "num_rows_left_cur * is_zero == 0",
                num_rows_left_cur * is_zero.clone(),
            );
            cb.require_zero(
                "num_rows_left_inverse * is_zero == 0",
                num_rows_left_inverse * is_zero.clone(),
            );
            cb.require_equal("q_step == is_zero", q_step, is_zero);
            // On each usable row
            cb.gate(q_usable)
        });

        let mut stored_expressions_map = HashMap::new();

        macro_rules! configure_gadget {
            () => {
                Self::configure_gadget(
                    meta,
                    advices,
                    q_usable,
                    q_step,
                    num_rows_until_next_step,
                    q_step_first,
                    q_step_last,
                    &challenges,
                    &step_curr,
                    &mut height_map,
                    &mut stored_expressions_map,
                    &mut instrument,
                )
            };
        }

        let cell_manager = step_curr.cell_manager.clone();

        let config = Self {
            q_usable,
            q_step,
            constants,
            num_rows_until_next_step,
            num_rows_inv,
            q_step_first,
            q_step_last,
            advices,
            // internal states
            begin_tx_gadget: configure_gadget!(),
            end_block_gadget: configure_gadget!(),
            end_tx_gadget: configure_gadget!(),
            // opcode gadgets
            // addmod_gadget: configure_gadget!(),
            // bitwise_gadget: configure_gadget!(),
            // byte_gadget: configure_gadget!(),
            // call_op_gadget: configure_gadget!(),
            // call_value_gadget: configure_gadget!(),
            // calldatacopy_gadget: configure_gadget!(),
            // calldataload_gadget: configure_gadget!(),
            // calldatasize_gadget: configure_gadget!(),
            caller_gadget: configure_gadget!(),
            call_value_gadget: configure_gadget!(),
            chainid_gadget: configure_gadget!(),
            // codecopy_gadget: configure_gadget!(),
            codesize_gadget: configure_gadget!(),
            // comparator_gadget: configure_gadget!(),
            // dup_gadget: configure_gadget!(),
            // extcodehash_gadget: configure_gadget!(),
            // extcodesize_gadget: configure_gadget!(),
            // gas_gadget: configure_gadget!(),
            gasprice_gadget: configure_gadget!(),
            // iszero_gadget: configure_gadget!(),
            // jump_gadget: configure_gadget!(),
            // jumpdest_gadget: configure_gadget!(),
            // jumpi_gadget: configure_gadget!(),
            // log_gadget: configure_gadget!(),
            // memory_gadget: configure_gadget!(),
            // msize_gadget: configure_gadget!(),
            // mul_div_mod_gadget: configure_gadget!(),
            // mulmod_gadget: configure_gadget!(),
            // not_gadget: configure_gadget!(),
            origin_gadget: configure_gadget!(),
            // pc_gadget: configure_gadget!(),
            return_revert_gadget: configure_gadget!(),
            // sdiv_smod_gadget: configure_gadget!(),
            selfbalance_gadget: configure_gadget!(),
            // sha3_gadget: configure_gadget!(),
            address_gadget: configure_gadget!(),
            balance_gadget: configure_gadget!(),
            // blockhash_gadget: configure_gadget!(),
            // exp_gadget: configure_gadget!(),
            // sar_gadget: configure_gadget!(),
            // extcodecopy_gadget: configure_gadget!(),
            // returndatasize_gadget: configure_gadget!(),
            // returndatacopy_gadget: configure_gadget!(),
            // create_gadget: configure_gadget!(),
            // create2_gadget: configure_gadget!(),
            // selfdestruct_gadget: configure_gadget!(),
            // shl_shr_gadget: configure_gadget!(),
            // signed_comparator_gadget: configure_gadget!(),
            // signextend_gadget: configure_gadget!(),
            // sload_gadget: configure_gadget!(),
            // sstore_gadget: configure_gadget!(),
            // stop_gadget: configure_gadget!(),
            wasm_end_gadget: configure_gadget!(),
            // wasm_gadget: configure_gadget!(),
            // swap_gadget: configure_gadget!(),
            // block_ctx_u64_gadget: configure_gadget!(),
            // block_ctx_u160_gadget: configure_gadget!(),
            // block_ctx_u256_gadget: configure_gadget!(),
            // error gadgets
<<<<<<< HEAD
            // error_oog_constant: configure_gadget!(),
            // error_oog_static_memory_gadget: configure_gadget!(),
            // error_stack: configure_gadget!(),
            // error_oog_dynamic_memory_gadget: configure_gadget!(),
            // error_oog_log: configure_gadget!(),
            // error_oog_sload: configure_gadget!(),
            // error_oog_sstore: configure_gadget!(),
            // error_oog_call: configure_gadget!(),
            // error_oog_memory_copy: configure_gadget!(),
            // error_oog_account_access: configure_gadget!(),
            // error_oog_sha3: configure_gadget!(),
            // error_oog_ext_codecopy: configure_gadget!(),
            // error_oog_call_code: configure_gadget!(),
            // error_oog_delegate_call: configure_gadget!(),
            // error_oog_exp: configure_gadget!(),
            // error_oog_create2: configure_gadget!(),
            // error_oog_static_call: configure_gadget!(),
            // error_oog_self_destruct: configure_gadget!(),
            // error_oog_code_store: configure_gadget!(),
            // error_insufficient_balance: configure_gadget!(),
            // error_invalid_jump: configure_gadget!(),
            // error_write_protection: configure_gadget!(),
            // error_depth: configure_gadget!(),
            // error_contract_address_collision: configure_gadget!(),
            // error_invalid_creation_code: configure_gadget!(),
            // error_return_data_out_of_bound: configure_gadget!(),
            // invalid_opcode_gadget: configure_gadget!(),

            wasm_bin_gadget: configure_gadget!(),
            wasm_const_gadget: configure_gadget!(),
            wasm_drop_gadget: configure_gadget!(),
            wasm_unary_gadget: configure_gadget!(),

=======
            error_oog_constant: configure_gadget!(),
            error_oog_static_memory_gadget: configure_gadget!(),
            error_stack: configure_gadget!(),
            error_oog_dynamic_memory_gadget: configure_gadget!(),
            error_oog_log: configure_gadget!(),
            error_oog_sload_sstore: configure_gadget!(),
            error_oog_call: configure_gadget!(),
            error_oog_memory_copy: configure_gadget!(),
            error_oog_account_access: configure_gadget!(),
            error_oog_sha3: configure_gadget!(),
            error_oog_ext_codecopy: configure_gadget!(),
            error_oog_exp: configure_gadget!(),
            error_oog_create2: configure_gadget!(),
            error_oog_self_destruct: configure_gadget!(),
            error_oog_code_store: configure_gadget!(),
            error_insufficient_balance: configure_gadget!(),
            error_invalid_jump: configure_gadget!(),
            error_invalid_opcode: configure_gadget!(),
            error_write_protection: configure_gadget!(),
            error_depth: configure_gadget!(),
            error_contract_address_collision: configure_gadget!(),
            error_invalid_creation_code: configure_gadget!(),
            error_return_data_out_of_bound: configure_gadget!(),
>>>>>>> 61e3193d
            // step and presets
            step: step_curr,
            height_map,
            stored_expressions_map,
            instrument,
        };

        Self::configure_lookup(
            meta,
            fixed_table,
            byte_table,
            tx_table,
            rw_table,
            bytecode_table,
            block_table,
            copy_table,
            keccak_table,
            exp_table,
            &challenges,
            &cell_manager,
        );
        config
    }

    pub(crate) fn instrument(&self) -> &Instrument {
        &self.instrument
    }

    #[allow(clippy::too_many_arguments)]
    fn configure_gadget<G: ExecutionGadget<F>>(
        meta: &mut ConstraintSystem<F>,
        advices: [Column<Advice>; STEP_WIDTH],
        q_usable: Selector,
        q_step: Column<Advice>,
        num_rows_until_next_step: Column<Advice>,
        q_step_first: Selector,
        q_step_last: Selector,
        challenges: &Challenges<Expression<F>>,
        step_curr: &Step<F>,
        height_map: &mut HashMap<ExecutionState, usize>,
        stored_expressions_map: &mut HashMap<ExecutionState, Vec<StoredExpression<F>>>,
        instrument: &mut Instrument,
    ) -> G {
        // Configure the gadget with the max height first so we can find out the actual
        // height
        let height = {
            let dummy_step_next = Step::new(meta, advices, MAX_STEP_HEIGHT, true);
            let mut cb = ConstraintBuilder::new(
                step_curr.clone(),
                dummy_step_next,
                challenges,
                G::EXECUTION_STATE,
            );
            G::configure_with_meta::<G>(&mut cb, meta);
            let (_, _, height) = cb.build();
            height
        };

        // Now actually configure the gadget with the correct minimal height
        let step_next = &Step::new(meta, advices, height, true);
        let mut cb = ConstraintBuilder::new(
            step_curr.clone(),
            step_next.clone(),
            challenges,
            G::EXECUTION_STATE,
        );

        let gadget = G::configure_with_meta::<G>(&mut cb, meta);

        Self::configure_gadget_impl(
            meta,
            q_usable,
            q_step,
            num_rows_until_next_step,
            q_step_first,
            q_step_last,
            step_curr,
            step_next,
            height_map,
            stored_expressions_map,
            instrument,
            G::NAME,
            G::EXECUTION_STATE,
            height,
            cb,
        );

        gadget
    }

    #[allow(clippy::too_many_arguments)]
    fn configure_gadget_impl(
        meta: &mut ConstraintSystem<F>,
        q_usable: Selector,
        q_step: Column<Advice>,
        num_rows_until_next_step: Column<Advice>,
        q_step_first: Selector,
        q_step_last: Selector,
        step_curr: &Step<F>,
        step_next: &Step<F>,
        height_map: &mut HashMap<ExecutionState, usize>,
        stored_expressions_map: &mut HashMap<ExecutionState, Vec<StoredExpression<F>>>,
        instrument: &mut Instrument,
        name: &'static str,
        execution_state: ExecutionState,
        height: usize,
        mut cb: ConstraintBuilder<F>,
    ) {
        // Enforce the step height for this opcode
        let num_rows_until_next_step_next = query_expression(meta, |meta| {
            meta.query_advice(num_rows_until_next_step, Rotation::next())
        });
        cb.require_equal(
            "num_rows_until_next_step_next := height - 1",
            num_rows_until_next_step_next,
            (height - 1).expr(),
        );

        instrument.on_gadget_built(execution_state, &cb);

        let (constraints, stored_expressions, _) = cb.build();
        debug_assert!(
            !height_map.contains_key(&execution_state),
            "execution state already configured"
        );

        height_map.insert(execution_state, height);
        debug_assert!(
            !stored_expressions_map.contains_key(&execution_state),
            "execution state already configured"
        );
        stored_expressions_map.insert(execution_state, stored_expressions);

        // Enforce the logic for this opcode
        let sel_step: &dyn Fn(&mut VirtualCells<F>) -> Expression<F> =
            &|meta| meta.query_advice(q_step, Rotation::cur());
        let sel_step_first: &dyn Fn(&mut VirtualCells<F>) -> Expression<F> =
            &|meta| meta.query_selector(q_step_first);
        let sel_step_last: &dyn Fn(&mut VirtualCells<F>) -> Expression<F> =
            &|meta| meta.query_selector(q_step_last);
        let sel_not_step_last: &dyn Fn(&mut VirtualCells<F>) -> Expression<F> = &|meta| {
            meta.query_advice(q_step, Rotation::cur()) * not::expr(meta.query_selector(q_step_last))
        };

        for (selector, constraints) in [
            (sel_step, constraints.step),
            (sel_step_first, constraints.step_first),
            (sel_step_last, constraints.step_last),
            (sel_not_step_last, constraints.not_step_last),
        ] {
            if !constraints.is_empty() {
                meta.create_gate(name, |meta| {
                    let q_usable = meta.query_selector(q_usable);
                    let selector = selector(meta);
                    constraints.into_iter().map(move |(name, constraint)| {
                        (name, q_usable.clone() * selector.clone() * constraint)
                    })
                });
            }
        }

        // Enforce the state transitions for this opcode
<<<<<<< HEAD
        // meta.create_gate("Constrain state machine transitions", |meta| {
        //     let q_usable = meta.query_selector(q_usable);
        //     let q_step = meta.query_advice(q_step, Rotation::cur());
        //     let q_step_last = meta.query_selector(q_step_last);
        //
        //     // ExecutionState transition should be correct.
        //     iter::empty()
        //         .chain(
        //             IntoIterator::into_iter([
        //                 (
        //                     "EndTx can only transit to BeginTx or EndBlock",
        //                     ExecutionState::EndTx,
        //                     vec![ExecutionState::BeginTx, ExecutionState::EndBlock],
        //                 ),
        //                 (
        //                     "EndBlock can only transit to EndBlock",
        //                     ExecutionState::EndBlock,
        //                     vec![ExecutionState::EndBlock],
        //                 ),
        //             ])
        //             .filter(move |(_, from, _)| *from == G::EXECUTION_STATE)
        //             .map(|(_, _, to)| 1.expr() - step_next.execution_state_selector(to)),
        //         )
        //         .chain(
        //             IntoIterator::into_iter([
        //                 (
        //                     "Only EndTx can transit to BeginTx",
        //                     ExecutionState::BeginTx,
        //                     vec![ExecutionState::EndTx],
        //                 ),
        //                 (
        //                     "Only ExecutionState which halts or BeginTx can transit to EndTx",
        //                     ExecutionState::EndTx,
        //                     ExecutionState::iter()
        //                         .filter(ExecutionState::halts)
        //                         .chain(iter::once(ExecutionState::BeginTx))
        //                         .collect(),
        //                 ),
        //                 (
        //                     "Only EndTx or EndBlock can transit to EndBlock",
        //                     ExecutionState::EndBlock,
        //                     vec![ExecutionState::EndTx, ExecutionState::EndBlock],
        //                 ),
        //             ])
        //             .filter(move |(_, _, from)| !from.contains(&G::EXECUTION_STATE))
        //             .map(|(_, to, _)| step_next.execution_state_selector([to])),
        //         )
        //         // Accumulate all state transition checks.
        //         // This can be done because all summed values are enforced to be boolean.
        //         .reduce(|accum, poly| accum + poly)
        //         .map(move |poly| {
        //             q_usable.clone()
        //                 * q_step.clone()
        //                 * (1.expr() - q_step_last.clone())
        //                 * step_curr.execution_state_selector([G::EXECUTION_STATE])
        //                 * poly
        //         })
        // });

        gadget
=======
        meta.create_gate("Constrain state machine transitions", |meta| {
            let q_usable = meta.query_selector(q_usable);
            let q_step = meta.query_advice(q_step, Rotation::cur());
            let q_step_last = meta.query_selector(q_step_last);

            // ExecutionState transition should be correct.
            iter::empty()
                .chain(
                    IntoIterator::into_iter([
                        (
                            "EndTx can only transit to BeginTx or EndBlock",
                            ExecutionState::EndTx,
                            vec![ExecutionState::BeginTx, ExecutionState::EndBlock],
                        ),
                        (
                            "EndBlock can only transit to EndBlock",
                            ExecutionState::EndBlock,
                            vec![ExecutionState::EndBlock],
                        ),
                    ])
                    .filter(move |(_, from, _)| *from == execution_state)
                    .map(|(_, _, to)| 1.expr() - step_next.execution_state_selector(to)),
                )
                .chain(
                    IntoIterator::into_iter([
                        (
                            "Only EndTx can transit to BeginTx",
                            ExecutionState::BeginTx,
                            vec![ExecutionState::EndTx],
                        ),
                        (
                            "Only ExecutionState which halts or BeginTx can transit to EndTx",
                            ExecutionState::EndTx,
                            ExecutionState::iter()
                                .filter(ExecutionState::halts)
                                .chain(iter::once(ExecutionState::BeginTx))
                                .collect(),
                        ),
                        (
                            "Only EndTx or EndBlock can transit to EndBlock",
                            ExecutionState::EndBlock,
                            vec![ExecutionState::EndTx, ExecutionState::EndBlock],
                        ),
                    ])
                    .filter(move |(_, _, from)| !from.contains(&execution_state))
                    .map(|(_, to, _)| step_next.execution_state_selector([to])),
                )
                // Accumulate all state transition checks.
                // This can be done because all summed values are enforced to be boolean.
                .reduce(|accum, poly| accum + poly)
                .map(move |poly| {
                    q_usable.clone()
                        * q_step.clone()
                        * (1.expr() - q_step_last.clone())
                        * step_curr.execution_state_selector([execution_state])
                        * poly
                })
        });
>>>>>>> 61e3193d
    }

    #[allow(clippy::too_many_arguments)]
    fn configure_lookup(
        meta: &mut ConstraintSystem<F>,
        fixed_table: &dyn LookupTable<F>,
        byte_table: &dyn LookupTable<F>,
        tx_table: &dyn LookupTable<F>,
        rw_table: &dyn LookupTable<F>,
        bytecode_table: &dyn LookupTable<F>,
        block_table: &dyn LookupTable<F>,
        copy_table: &dyn LookupTable<F>,
        keccak_table: &dyn LookupTable<F>,
        exp_table: &dyn LookupTable<F>,
        challenges: &Challenges<Expression<F>>,
        cell_manager: &CellManager<F>,
    ) {
        for column in cell_manager.columns().iter() {
            if let CellType::Lookup(table) = column.cell_type {
                let name = format!("{:?}", table);
                meta.lookup_any(Box::leak(name.into_boxed_str()), |meta| {
                    let table_expressions = match table {
                        Table::Fixed => fixed_table,
                        Table::Tx => tx_table,
                        Table::Rw => rw_table,
                        Table::Bytecode => bytecode_table,
                        Table::Block => block_table,
                        Table::Copy => copy_table,
                        Table::Keccak => keccak_table,
                        Table::Exp => exp_table,
                    }
                    .table_exprs(meta);
                    vec![(
                        column.expr(),
                        rlc::expr(&table_expressions, challenges.lookup_input()),
                    )]
                });
            }
        }
        for column in cell_manager.columns().iter() {
            if let CellType::LookupByte = column.cell_type {
                meta.lookup_any("Byte lookup", |meta| {
                    let byte_table_expression = byte_table.table_exprs(meta)[0].clone();
                    vec![(column.expr(), byte_table_expression)]
                });
            }
        }
    }

    /// Assign columns related to step counter
    fn assign_q_step(
        &self,
        region: &mut Region<'_, F>,
        offset: usize,
        height: usize,
    ) -> Result<(), Error> {
        // Name Advice columns
        for idx in 0..height {
            let offset = offset + idx;
            self.q_usable.enable(region, offset)?;
            region.assign_advice(
                || "step selector",
                self.q_step,
                offset,
                || Value::known(if idx == 0 { F::one() } else { F::zero() }),
            )?;
            let value = if idx == 0 {
                F::zero()
            } else {
                F::from((height - idx) as u64)
            };
            region.assign_advice(
                || "step height",
                self.num_rows_until_next_step,
                offset,
                || Value::known(value),
            )?;
            region.assign_advice(
                || "step height inv",
                self.num_rows_inv,
                offset,
                || Value::known(value.invert().unwrap_or(F::zero())),
            )?;
        }
        Ok(())
    }

    /// Assign block
    /// When exact is enabled, assign exact steps in block without padding for
    /// unit test purpose
    pub fn assign_block(
        &self,
        layouter: &mut impl Layouter<F>,
        block: &Block<F>,
        challenges: &Challenges<Value<F>>,
    ) -> Result<(), Error> {
        layouter.assign_region(
            || "Execution step",
            |mut region| {
                let mut offset = 0;

                // Annotate the EVMCircuit columns within it's single region.
                self.annotate_circuit(&mut region);

                self.q_step_first.enable(&mut region, offset)?;

                let dummy_tx = Transaction::default();
                let last_call = block
                    .txs
                    .last()
                    .map(|tx| tx.calls[0].clone())
                    .unwrap_or_else(Call::default);
                let end_block_not_last = &block.end_block_not_last;
                let end_block_last = &block.end_block_last;
                // Collect all steps
                let mut steps = block
                    .txs
                    .iter()
                    .flat_map(|tx| {
                        tx.steps
                            .iter()
                            .map(move |step| (tx, &tx.calls[step.call_index], step))
                    })
                    .chain(std::iter::once((&dummy_tx, &last_call, end_block_not_last)))
                    .peekable();

                let evm_rows = block.circuits_params.max_evm_rows;
                let no_padding = evm_rows == 0;

                // part1: assign real steps
                loop {
                    let (transaction, call, step) = steps.next().expect("should not be empty");
                    let next = steps.peek();
                    if next.is_none() {
                        break;
                    }
                    let height = step.execution_state.get_step_height();

                    // Assign the step witness
                    self.assign_exec_step(
                        &mut region,
                        offset,
                        block,
                        transaction,
                        call,
                        step,
                        height,
                        next.copied(),
                        challenges,
                    )?;

                    // q_step logic
                    self.assign_q_step(&mut region, offset, height)?;

                    offset += height;
                }

                // part2: assign non-last EndBlock steps when padding needed
                if !no_padding {
                    if offset >= evm_rows {
                        log::error!(
                            "evm circuit offset larger than padding: {} > {}",
                            offset,
                            evm_rows
                        );
                        return Err(Error::Synthesis);
                    }
                    let height = ExecutionState::EndBlock.get_step_height();
                    debug_assert_eq!(height, 1);
                    let last_row = evm_rows - 1;
                    log::trace!(
                        "assign non-last EndBlock in range [{},{})",
                        offset,
                        last_row
                    );
                    self.assign_same_exec_step_in_range(
                        &mut region,
                        offset,
                        last_row,
                        block,
                        &dummy_tx,
                        &last_call,
                        end_block_not_last,
                        height,
                        challenges,
                    )?;

                    for row_idx in offset..last_row {
                        self.assign_q_step(&mut region, row_idx, height)?;
                    }
                    offset = last_row;
                }

                // part3: assign the last EndBlock at offset `evm_rows - 1`
                let height = ExecutionState::EndBlock.get_step_height();
                debug_assert_eq!(height, 1);
                log::trace!("assign last EndBlock at offset {}", offset);
                self.assign_exec_step(
                    &mut region,
                    offset,
                    block,
                    &dummy_tx,
                    &last_call,
                    end_block_last,
                    height,
                    None,
                    challenges,
                )?;
                self.assign_q_step(&mut region, offset, height)?;
                // enable q_step_last
                self.q_step_last.enable(&mut region, offset)?;
                offset += height;

                // part4:
                // These are still referenced (but not used) in next rows
                region.assign_advice(
                    || "step height",
                    self.num_rows_until_next_step,
                    offset,
                    || Value::known(F::zero()),
                )?;
                region.assign_advice(
                    || "step height inv",
                    self.q_step,
                    offset,
                    || Value::known(F::zero()),
                )?;

                Ok(())
            },
        )
    }

    fn annotate_circuit(&self, region: &mut Region<F>) {
        let groups = [
            ("EVM_lookup_fixed", FIXED_TABLE_LOOKUPS),
            ("EVM_lookup_tx", TX_TABLE_LOOKUPS),
            ("EVM_lookup_rw", RW_TABLE_LOOKUPS),
            ("EVM_lookup_bytecode", BYTECODE_TABLE_LOOKUPS),
            ("EVM_lookup_block", BLOCK_TABLE_LOOKUPS),
            ("EVM_lookup_copy", COPY_TABLE_LOOKUPS),
            ("EVM_lookup_keccak", KECCAK_TABLE_LOOKUPS),
            ("EVM_lookup_exp", EXP_TABLE_LOOKUPS),
            ("EVM_adv_phase2", N_PHASE2_COLUMNS),
            ("EVM_copy", N_COPY_COLUMNS),
            ("EVM_lookup_byte", N_BYTE_LOOKUPS),
            ("EVM_adv_phase1", N_PHASE1_COLUMNS),
        ];
        let mut group_index = 0;
        let mut index = 0;
        for col in self.advices {
            let (name, length) = groups[group_index];
            region.name_column(|| format!("{}_{}", name, index), col);
            index += 1;
            if index >= length {
                index = 0;
                group_index += 1;
            }
        }

        region.name_column(|| "EVM_q_step", self.q_step);
        region.name_column(|| "EVM_num_rows_inv", self.num_rows_inv);
        region.name_column(|| "EVM_rows_until_next_step", self.num_rows_until_next_step);
        region.name_column(|| "Copy_Constr_const", self.constants);
    }

    #[allow(clippy::too_many_arguments)]
    fn assign_same_exec_step_in_range(
        &self,
        region: &mut Region<'_, F>,
        offset_begin: usize,
        offset_end: usize,
        block: &Block<F>,
        transaction: &Transaction,
        call: &Call,
        step: &ExecStep,
        height: usize,
        challenges: &Challenges<Value<F>>,
    ) -> Result<(), Error> {
        if offset_end <= offset_begin {
            return Ok(());
        }
        assert_eq!(height, 1);
        assert!(step.rw_indices.is_empty());
        assert!(matches!(step.execution_state, ExecutionState::EndBlock));

        // Disable access to next step deliberately for "repeatable" step
        let region = &mut CachedRegion::<'_, '_, F>::new(
            region,
            challenges,
            self.advices.to_vec(),
            1,
            offset_begin,
        );
        self.assign_exec_step_int(region, offset_begin, block, transaction, call, step)?;

        region.replicate_assignment_for_range(
            || format!("repeat {:?} rows", step.execution_state),
            offset_begin + 1,
            offset_end,
        )?;

        Ok(())
    }

    #[allow(clippy::too_many_arguments)]
    fn assign_exec_step(
        &self,
        region: &mut Region<'_, F>,
        offset: usize,
        block: &Block<F>,
        transaction: &Transaction,
        call: &Call,
        step: &ExecStep,
        height: usize,
        next: Option<(&Transaction, &Call, &ExecStep)>,
        challenges: &Challenges<Value<F>>,
    ) -> Result<(), Error> {
        if !matches!(step.execution_state, ExecutionState::EndBlock) {
            log::trace!(
                "assign_exec_step offset: {} state {:?} step: {:?} call: {:?}",
                offset,
                step.execution_state,
                step,
                call
            );
        }
        // Make the region large enough for the current step and the next step.
        // The next step's next step may also be accessed, so make the region large
        // enough for 3 steps.
        let region = &mut CachedRegion::<'_, '_, F>::new(
            region,
            challenges,
            self.advices.to_vec(),
            MAX_STEP_HEIGHT * 3,
            offset,
        );

        // Also set the witness of the next step.
        // These may be used in stored expressions and
        // so their witness values need to be known to be able
        // to correctly calculate the intermediate value.
        if let Some((transaction_next, call_next, step_next)) = next {
            self.assign_exec_step_int(
                region,
                offset + height,
                block,
                transaction_next,
                call_next,
                step_next,
            )?;
        }

        self.assign_exec_step_int(region, offset, block, transaction, call, step)
    }

    fn assign_exec_step_int(
        &self,
        region: &mut CachedRegion<'_, '_, F>,
        offset: usize,
        block: &Block<F>,
        transaction: &Transaction,
        call: &Call,
        step: &ExecStep,
    ) -> Result<(), Error> {
        self.step
            .assign_exec_step(region, offset, block, call, step)?;

        macro_rules! assign_exec_step {
            ($gadget:expr) => {
                $gadget.assign_exec_step(region, offset, block, transaction, call, step)?
            };
        }

        match step.execution_state {
            // internal states
            ExecutionState::BeginTx => assign_exec_step!(self.begin_tx_gadget),
            ExecutionState::EndTx => assign_exec_step!(self.end_tx_gadget),
            ExecutionState::EndBlock => assign_exec_step!(self.end_block_gadget),
            // WASM opcodes
            ExecutionState::WASM_BIN => assign_exec_step!(self.wasm_bin_gadget),
            ExecutionState::WASM_CONST => assign_exec_step!(self.wasm_const_gadget),
            ExecutionState::WASM_DROP => assign_exec_step!(self.wasm_drop_gadget),
            ExecutionState::WASM_UNARY => assign_exec_step!(self.wasm_unary_gadget),
            ExecutionState::WASM_END => assign_exec_step!(self.wasm_end_gadget),
            // opcode
            // ExecutionState::ADDMOD => assign_exec_step!(self.addmod_gadget),
            ExecutionState::ADDRESS => assign_exec_step!(self.address_gadget),
            ExecutionState::BALANCE => assign_exec_step!(self.balance_gadget),
            // ExecutionState::BITWISE => assign_exec_step!(self.bitwise_gadget),
            // ExecutionState::BYTE => assign_exec_step!(self.byte_gadget),
            // ExecutionState::CALL_OP => assign_exec_step!(self.call_op_gadget),
            // ExecutionState::CALLDATACOPY => assign_exec_step!(self.calldatacopy_gadget),
            // ExecutionState::CALLDATALOAD => assign_exec_step!(self.calldataload_gadget),
            // ExecutionState::CALLDATASIZE => assign_exec_step!(self.calldatasize_gadget),
            ExecutionState::CALLER => assign_exec_step!(self.caller_gadget),
            ExecutionState::CALLVALUE => assign_exec_step!(self.call_value_gadget),
            ExecutionState::CHAINID => assign_exec_step!(self.chainid_gadget),
            // ExecutionState::CODECOPY => assign_exec_step!(self.codecopy_gadget),
            ExecutionState::CODESIZE => assign_exec_step!(self.codesize_gadget),
            // ExecutionState::CMP => assign_exec_step!(self.comparator_gadget),
            // ExecutionState::DUP => assign_exec_step!(self.dup_gadget),
            // ExecutionState::EXP => assign_exec_step!(self.exp_gadget),
            // ExecutionState::EXTCODEHASH => assign_exec_step!(self.extcodehash_gadget),
            // ExecutionState::EXTCODESIZE => assign_exec_step!(self.extcodesize_gadget),
            // ExecutionState::GAS => assign_exec_step!(self.gas_gadget),
            ExecutionState::GASPRICE => assign_exec_step!(self.gasprice_gadget),
            // ExecutionState::ISZERO => assign_exec_step!(self.iszero_gadget),
            // ExecutionState::JUMP => assign_exec_step!(self.jump_gadget),
            // ExecutionState::JUMPDEST => assign_exec_step!(self.jumpdest_gadget),
            // ExecutionState::JUMPI => assign_exec_step!(self.jumpi_gadget),
            // ExecutionState::LOG => assign_exec_step!(self.log_gadget),
            // ExecutionState::MEMORY => assign_exec_step!(self.memory_gadget),
            // ExecutionState::MSIZE => assign_exec_step!(self.msize_gadget),
            // ExecutionState::MUL_DIV_MOD => assign_exec_step!(self.mul_div_mod_gadget),
            // ExecutionState::MULMOD => assign_exec_step!(self.mulmod_gadget),
            // ExecutionState::NOT => assign_exec_step!(self.not_gadget),
            ExecutionState::ORIGIN => assign_exec_step!(self.origin_gadget),
            // ExecutionState::PC => assign_exec_step!(self.pc_gadget),
            ExecutionState::RETURN_REVERT => assign_exec_step!(self.return_revert_gadget),
            // ExecutionState::RETURNDATASIZE => assign_exec_step!(self.returndatasize_gadget),
            // ExecutionState::RETURNDATACOPY => assign_exec_step!(self.returndatacopy_gadget),
            // ExecutionState::SAR => assign_exec_step!(self.sar_gadget),
            // ExecutionState::SCMP => assign_exec_step!(self.signed_comparator_gadget),
            // ExecutionState::SDIV_SMOD => assign_exec_step!(self.sdiv_smod_gadget),
            // ExecutionState::BLOCKCTXU64 => assign_exec_step!(self.block_ctx_u64_gadget),
            // ExecutionState::BLOCKCTXU160 => assign_exec_step!(self.block_ctx_u160_gadget),
            // ExecutionState::BLOCKCTXU256 => assign_exec_step!(self.block_ctx_u256_gadget),
            // ExecutionState::BLOCKHASH => assign_exec_step!(self.blockhash_gadget),
            ExecutionState::SELFBALANCE => assign_exec_step!(self.selfbalance_gadget),
            // dummy gadgets
            // ExecutionState::EXTCODECOPY => assign_exec_step!(self.extcodecopy_gadget),
            // ExecutionState::CREATE => assign_exec_step!(self.create_gadget),
            // ExecutionState::CREATE2 => assign_exec_step!(self.create2_gadget),
            // ExecutionState::SELFDESTRUCT => assign_exec_step!(self.selfdestruct_gadget),
            // end of dummy gadgets
            // ExecutionState::SHA3 => assign_exec_step!(self.sha3_gadget),
            // ExecutionState::SHL_SHR => assign_exec_step!(self.shl_shr_gadget),
            // ExecutionState::SIGNEXTEND => assign_exec_step!(self.signextend_gadget),
            // ExecutionState::SLOAD => assign_exec_step!(self.sload_gadget),
            // ExecutionState::SSTORE => assign_exec_step!(self.sstore_gadget),
            // ExecutionState::STOP => assign_exec_step!(self.stop_gadget),
            // ExecutionState::SWAP => assign_exec_step!(self.swap_gadget),
            // dummy errors
<<<<<<< HEAD
            // ExecutionState::ErrorOutOfGasStaticMemoryExpansion => {
            //     assign_exec_step!(self.error_oog_static_memory_gadget)
            // }
            // ExecutionState::ErrorOutOfGasConstant => {
            //     assign_exec_step!(self.error_oog_constant)
            // }
            // ExecutionState::ErrorOutOfGasCALL => {
            //     assign_exec_step!(self.error_oog_call)
            // }
            // ExecutionState::ErrorOutOfGasDynamicMemoryExpansion => {
            //     assign_exec_step!(self.error_oog_dynamic_memory_gadget)
            // }
            // ExecutionState::ErrorOutOfGasLOG => {
            //     assign_exec_step!(self.error_oog_log)
            // }
            // ExecutionState::ErrorOutOfGasSLOAD => {
            //     assign_exec_step!(self.error_oog_sload)
            // }
            // ExecutionState::ErrorOutOfGasSSTORE => {
            //     assign_exec_step!(self.error_oog_sstore)
            // }
            // ExecutionState::ErrorOutOfGasMemoryCopy => {
            //     assign_exec_step!(self.error_oog_memory_copy)
            // }
            // ExecutionState::ErrorOutOfGasAccountAccess => {
            //     assign_exec_step!(self.error_oog_account_access)
            // }
            // ExecutionState::ErrorOutOfGasSHA3 => {
            //     assign_exec_step!(self.error_oog_sha3)
            // }
            // ExecutionState::ErrorOutOfGasEXTCODECOPY => {
            //     assign_exec_step!(self.error_oog_ext_codecopy)
            // }
            // ExecutionState::ErrorOutOfGasCALLCODE => {
            //     assign_exec_step!(self.error_oog_call_code)
            // }
            // ExecutionState::ErrorOutOfGasDELEGATECALL => {
            //     assign_exec_step!(self.error_oog_delegate_call)
            // }
            // ExecutionState::ErrorOutOfGasEXP => {
            //     assign_exec_step!(self.error_oog_exp)
            // }
            // ExecutionState::ErrorOutOfGasCREATE2 => {
            //     assign_exec_step!(self.error_oog_create2)
            // }
            // ExecutionState::ErrorOutOfGasSTATICCALL => {
            //     assign_exec_step!(self.error_oog_static_call)
            // }
            // ExecutionState::ErrorOutOfGasSELFDESTRUCT => {
            //     assign_exec_step!(self.error_oog_self_destruct)
            // }
            // ExecutionState::ErrorOutOfGasCodeStore => {
            //     assign_exec_step!(self.error_oog_code_store)
            // }
            // ExecutionState::ErrorStack => {
            //     assign_exec_step!(self.error_stack)
            // }
            // ExecutionState::ErrorInsufficientBalance => {
            //     assign_exec_step!(self.error_insufficient_balance)
            // }
            // ExecutionState::ErrorInvalidJump => {
            //     assign_exec_step!(self.error_invalid_jump)
            // }
            // ExecutionState::ErrorWriteProtection => {
            //     assign_exec_step!(self.error_write_protection)
            // }
            // ExecutionState::ErrorDepth => {
            //     assign_exec_step!(self.error_depth)
            // }
            // ExecutionState::ErrorContractAddressCollision => {
            //     assign_exec_step!(self.error_contract_address_collision)
            // }
            // ExecutionState::ErrorInvalidCreationCode => {
            //     assign_exec_step!(self.error_invalid_creation_code)
            // }
            // ExecutionState::ErrorReturnDataOutOfBound => {
            //     assign_exec_step!(self.error_return_data_out_of_bound)
            // }
            //
            // ExecutionState::ErrorInvalidOpcode => {
            //     assign_exec_step!(self.invalid_opcode_gadget)
            // }
=======
            ExecutionState::ErrorOutOfGasStaticMemoryExpansion => {
                assign_exec_step!(self.error_oog_static_memory_gadget)
            }
            ExecutionState::ErrorOutOfGasConstant => {
                assign_exec_step!(self.error_oog_constant)
            }
            ExecutionState::ErrorOutOfGasCall => {
                assign_exec_step!(self.error_oog_call)
            }
            ExecutionState::ErrorOutOfGasDynamicMemoryExpansion => {
                assign_exec_step!(self.error_oog_dynamic_memory_gadget)
            }
            ExecutionState::ErrorOutOfGasLOG => {
                assign_exec_step!(self.error_oog_log)
            }
            ExecutionState::ErrorOutOfGasSloadSstore => {
                assign_exec_step!(self.error_oog_sload_sstore)
            }
            ExecutionState::ErrorOutOfGasMemoryCopy => {
                assign_exec_step!(self.error_oog_memory_copy)
            }
            ExecutionState::ErrorOutOfGasAccountAccess => {
                assign_exec_step!(self.error_oog_account_access)
            }
            ExecutionState::ErrorOutOfGasSHA3 => {
                assign_exec_step!(self.error_oog_sha3)
            }
            ExecutionState::ErrorOutOfGasEXTCODECOPY => {
                assign_exec_step!(self.error_oog_ext_codecopy)
            }
            ExecutionState::ErrorOutOfGasEXP => {
                assign_exec_step!(self.error_oog_exp)
            }
            ExecutionState::ErrorOutOfGasCREATE2 => {
                assign_exec_step!(self.error_oog_create2)
            }
            ExecutionState::ErrorOutOfGasSELFDESTRUCT => {
                assign_exec_step!(self.error_oog_self_destruct)
            }

            ExecutionState::ErrorOutOfGasCodeStore => {
                assign_exec_step!(self.error_oog_code_store)
            }
            ExecutionState::ErrorStack => {
                assign_exec_step!(self.error_stack)
            }

            ExecutionState::ErrorInsufficientBalance => {
                assign_exec_step!(self.error_insufficient_balance)
            }
            ExecutionState::ErrorInvalidJump => {
                assign_exec_step!(self.error_invalid_jump)
            }
            ExecutionState::ErrorInvalidOpcode => {
                assign_exec_step!(self.error_invalid_opcode)
            }
            ExecutionState::ErrorWriteProtection => {
                assign_exec_step!(self.error_write_protection)
            }
            ExecutionState::ErrorDepth => {
                assign_exec_step!(self.error_depth)
            }
            ExecutionState::ErrorContractAddressCollision => {
                assign_exec_step!(self.error_contract_address_collision)
            }
            ExecutionState::ErrorInvalidCreationCode => {
                assign_exec_step!(self.error_invalid_creation_code)
            }
            ExecutionState::ErrorReturnDataOutOfBound => {
                assign_exec_step!(self.error_return_data_out_of_bound)
            }
>>>>>>> 61e3193d

            _ => evm_unimplemented!("unimplemented ExecutionState: {:?}", step.execution_state),
        }

        // Fill in the witness values for stored expressions
        let assigned_stored_expressions = self.assign_stored_expressions(region, offset, step)?;

        // enable with `RUST_LOG=debug`
        if log::log_enabled!(log::Level::Debug) {
            let is_padding_step = matches!(step.execution_state, ExecutionState::EndBlock)
                && step.rw_indices.is_empty();
            if !is_padding_step {
                // expensive function call
                Self::check_rw_lookup(
                    &assigned_stored_expressions,
                    step,
                    block,
                    region.challenges(),
                );
            }
        }
        //}
        Ok(())
    }

    fn assign_stored_expressions(
        &self,
        region: &mut CachedRegion<'_, '_, F>,
        offset: usize,
        step: &ExecStep,
    ) -> Result<Vec<(String, F)>, Error> {
        let mut assigned_stored_expressions = Vec::new();
        for stored_expression in self
            .stored_expressions_map
            .get(&step.execution_state)
            .unwrap_or_else(|| panic!("Execution state unknown: {:?}", step.execution_state))
        {
            let assigned = stored_expression.assign(region, offset)?;
            assigned.map(|v| {
                let name = stored_expression.name.clone();
                assigned_stored_expressions.push((name, v));
            });
        }
        Ok(assigned_stored_expressions)
    }

    fn check_rw_lookup(
        assigned_stored_expressions: &[(String, F)],
        step: &ExecStep,
        block: &Block<F>,
        challenges: &Challenges<Value<F>>,
    ) {
        let mut evm_randomness = F::zero();
        challenges.evm_word().map(|v| evm_randomness = v);
        let mut lookup_randomness = F::zero();
        challenges.lookup_input().map(|v| lookup_randomness = v);
        if evm_randomness.is_zero_vartime() || lookup_randomness.is_zero_vartime() {
            // challenges not ready
            return;
        }
        let mut assigned_rw_values = Vec::new();
        // Reversion lookup expressions have different ordering compared to rw table,
        // making it a bit complex to check,
        // so we skip checking reversion lookups.
        for (name, v) in assigned_stored_expressions {
            if name.starts_with("rw lookup ")
                && !name.contains(" with reversion")
                && !v.is_zero_vartime()
                && !assigned_rw_values.contains(&(name.clone(), *v))
            {
                assigned_rw_values.push((name.clone(), *v));
            }
        }

        let rlc_assignments: BTreeSet<_> = step
            .rw_indices
            .iter()
            .map(|rw_idx| block.rws[*rw_idx])
            .map(|rw| {
                rw.table_assignment_aux(evm_randomness)
                    .rlc(lookup_randomness)
            })
            .fold(BTreeSet::<F>::new(), |mut set, value| {
                set.insert(value);
                set
            });

        for (name, value) in assigned_rw_values.iter() {
            if !rlc_assignments.contains(value) {
                log::error!("rw lookup error: name: {}, step: {:?}", *name, step);
            }
        }
        for (idx, assigned_rw_value) in assigned_rw_values.iter().enumerate() {
            let rw_idx = step.rw_indices[idx];
            let rw = block.rws[rw_idx];
            let table_assignments = rw.table_assignment_aux(evm_randomness);
            let rlc = table_assignments.rlc(lookup_randomness);
            if rlc != assigned_rw_value.1 {
                log::error!(
                    "incorrect rw witness. lookup input name: \"{}\"\n{:?}\nrw: {:?}, rw index: {:?}, {}th rw of step {:?}, raw_table {:?}",
                    assigned_rw_value.0,
                    assigned_rw_value.1,
                    rw,
                    rw_idx,
                    idx,
                    step.execution_state,
                    table_assignments,
                );
            }
        }
    }
}<|MERGE_RESOLUTION|>--- conflicted
+++ resolved
@@ -68,11 +68,7 @@
 mod error_oog_static_memory;
 mod error_return_data_oo_bound;
 mod error_stack;
-<<<<<<< HEAD
-=======
 mod error_write_protection;
-mod exp;
->>>>>>> 61e3193d
 mod extcodecopy;
 mod extcodehash;
 mod extcodesize;
@@ -115,23 +111,6 @@
 use begin_tx::BeginTxGadget;
 use end_block::EndBlockGadget;
 use end_tx::EndTxGadget;
-<<<<<<< HEAD
-use wasm_drop::WasmDropGadget;
-use crate::evm_circuit::execution::address::AddressGadget;
-use crate::evm_circuit::execution::balance::BalanceGadget;
-use crate::evm_circuit::execution::caller::CallerGadget;
-use crate::evm_circuit::execution::callvalue::CallValueGadget;
-use crate::evm_circuit::execution::chainid::ChainIdGadget;
-use crate::evm_circuit::execution::codesize::CodesizeGadget;
-use crate::evm_circuit::execution::end::WasmEndGadget;
-use crate::evm_circuit::execution::gasprice::GasPriceGadget;
-use crate::evm_circuit::execution::origin::OriginGadget;
-use crate::evm_circuit::execution::return_revert::ReturnRevertGadget;
-use crate::evm_circuit::execution::selfbalance::SelfbalanceGadget;
-use crate::evm_circuit::execution::wasm_bin::WasmBinGadget;
-use crate::evm_circuit::execution::wasm_const::WasmConstGadget;
-use crate::evm_circuit::execution::wasm_unary::WasmUnaryGadget;
-=======
 use error_invalid_jump::ErrorInvalidJumpGadget;
 use error_invalid_opcode::ErrorInvalidOpcodeGadget;
 use error_oog_call::ErrorOOGCallGadget;
@@ -142,7 +121,6 @@
 use error_return_data_oo_bound::ErrorReturnDataOutOfBoundGadget;
 use error_stack::ErrorStackGadget;
 use error_write_protection::ErrorWriteProtectionGadget;
-use exp::ExponentiationGadget;
 use extcodecopy::ExtcodecopyGadget;
 use extcodehash::ExtcodehashGadget;
 use extcodesize::ExtcodesizeGadget;
@@ -156,26 +134,35 @@
 use memory::MemoryGadget;
 use msize::MsizeGadget;
 use mul_div_mod::MulDivModGadget;
-use mulmod::MulModGadget;
 use opcode_not::NotGadget;
-use origin::OriginGadget;
 use pc::PcGadget;
 use pop::PopGadget;
-use push::PushGadget;
-use return_revert::ReturnRevertGadget;
-use returndatacopy::ReturnDataCopyGadget;
-use returndatasize::ReturnDataSizeGadget;
+// use returndatacopy::ReturnDataCopyGadget;
+// use returndatasize::ReturnDataSizeGadget;
 use sar::SarGadget;
-use sdiv_smod::SignedDivModGadget;
-use selfbalance::SelfbalanceGadget;
-use shl_shr::ShlShrGadget;
+// use sdiv_smod::SignedDivModGadget;
+// use shl_shr::ShlShrGadget;
 use signed_comparator::SignedComparatorGadget;
 use signextend::SignextendGadget;
 use sload::SloadGadget;
 use sstore::SstoreGadget;
 use stop::StopGadget;
 use swap::SwapGadget;
->>>>>>> 61e3193d
+use wasm_drop::WasmDropGadget;
+use address::AddressGadget;
+use balance::BalanceGadget;
+use caller::CallerGadget;
+use callvalue::CallValueGadget;
+use chainid::ChainIdGadget;
+use codesize::CodesizeGadget;
+use dummy::DummyGadget;
+use end::WasmEndGadget;
+use origin::OriginGadget;
+use return_revert::ReturnRevertGadget;
+use selfbalance::SelfbalanceGadget;
+use wasm_bin::WasmBinGadget;
+use wasm_const::WasmConstGadget;
+use wasm_unary::WasmUnaryGadget;
 
 pub(crate) trait ExecutionGadget<F: FieldExt> {
     const NAME: &'static str;
@@ -283,55 +270,14 @@
     // block_ctx_u160_gadget: BlockCtxU160Gadget<F>,
     // block_ctx_u256_gadget: BlockCtxU256Gadget<F>,
     // error gadgets
-<<<<<<< HEAD
-    // error_oog_call: ErrorOOGCallGadget<F>,
-    // error_oog_constant: ErrorOOGConstantGadget<F>,
-    // error_oog_static_memory_gadget:
-    //     DummyGadget<F, 0, 0, { ExecutionState::ErrorOutOfGasStaticMemoryExpansion }>,
-    // error_stack: ErrorStackGadget<F>,
-    // error_oog_dynamic_memory_gadget:
-    //     DummyGadget<F, 0, 0, { ExecutionState::ErrorOutOfGasDynamicMemoryExpansion }>,
-    // error_oog_log: DummyGadget<F, 0, 0, { ExecutionState::ErrorOutOfGasLOG }>,
-    // error_oog_sload: DummyGadget<F, 0, 0, { ExecutionState::ErrorOutOfGasSLOAD }>,
-    // error_oog_sstore: DummyGadget<F, 0, 0, { ExecutionState::ErrorOutOfGasSSTORE }>,
-    // error_oog_memory_copy: DummyGadget<F, 0, 0, { ExecutionState::ErrorOutOfGasMemoryCopy }>,
-    // error_oog_account_access: DummyGadget<F, 0, 0, { ExecutionState::ErrorOutOfGasAccountAccess }>,
-    // error_oog_sha3: DummyGadget<F, 0, 0, { ExecutionState::ErrorOutOfGasSHA3 }>,
-    // error_oog_ext_codecopy: DummyGadget<F, 0, 0, { ExecutionState::ErrorOutOfGasEXTCODECOPY }>,
-    // error_oog_call_code: DummyGadget<F, 0, 0, { ExecutionState::ErrorOutOfGasCALLCODE }>,
-    // error_oog_delegate_call: DummyGadget<F, 0, 0, { ExecutionState::ErrorOutOfGasDELEGATECALL }>,
-    // error_oog_exp: DummyGadget<F, 0, 0, { ExecutionState::ErrorOutOfGasEXP }>,
-    // error_oog_create2: DummyGadget<F, 0, 0, { ExecutionState::ErrorOutOfGasCREATE2 }>,
-    // error_oog_static_call: DummyGadget<F, 0, 0, { ExecutionState::ErrorOutOfGasSTATICCALL }>,
-    // error_oog_self_destruct: DummyGadget<F, 0, 0, { ExecutionState::ErrorOutOfGasSELFDESTRUCT }>,
-    // error_oog_code_store: DummyGadget<F, 0, 0, { ExecutionState::ErrorOutOfGasCodeStore }>,
-    // error_insufficient_balance: DummyGadget<F, 0, 0, { ExecutionState::ErrorInsufficientBalance }>,
-    // error_invalid_jump: ErrorInvalidJumpGadget<F>,
-    // error_depth: DummyGadget<F, 0, 0, { ExecutionState::ErrorDepth }>,
-    // error_write_protection: DummyGadget<F, 0, 0, { ExecutionState::ErrorWriteProtection }>,
-    // error_contract_address_collision:
-    //     DummyGadget<F, 0, 0, { ExecutionState::ErrorContractAddressCollision }>,
-    // error_invalid_creation_code: DummyGadget<F, 0, 0, { ExecutionState::ErrorInvalidCreationCode }>,
-    // error_return_data_out_of_bound:
-    //     DummyGadget<F, 0, 0, { ExecutionState::ErrorReturnDataOutOfBound }>,
-    // invalid_opcode_gadget: DummyGadget<F, 0, 0, { ExecutionState::ErrorInvalidOpcode }>,
-
-    wasm_bin_gadget: WasmBinGadget<F>,
-    wasm_const_gadget: WasmConstGadget<F>,
-    wasm_drop_gadget: WasmDropGadget<F>,
-    wasm_unary_gadget: WasmUnaryGadget<F>,
-    wasm_end_gadget: WasmEndGadget<F>,
-=======
     error_oog_call: ErrorOOGCallGadget<F>,
     error_oog_constant: ErrorOOGConstantGadget<F>,
     error_oog_exp: ErrorOOGExpGadget<F>,
     error_oog_sload_sstore: ErrorOOGSloadSstoreGadget<F>,
-    error_oog_static_memory_gadget:
-        DummyGadget<F, 0, 0, { ExecutionState::ErrorOutOfGasStaticMemoryExpansion }>,
+    error_oog_static_memory_gadget: DummyGadget<F, 0, 0, { ExecutionState::ErrorOutOfGasStaticMemoryExpansion }>,
     error_stack: ErrorStackGadget<F>,
     error_write_protection: ErrorWriteProtectionGadget<F>,
-    error_oog_dynamic_memory_gadget:
-        DummyGadget<F, 0, 0, { ExecutionState::ErrorOutOfGasDynamicMemoryExpansion }>,
+    error_oog_dynamic_memory_gadget: DummyGadget<F, 0, 0, { ExecutionState::ErrorOutOfGasDynamicMemoryExpansion }>,
     error_oog_log: ErrorOOGLogGadget<F>,
     error_oog_memory_copy: DummyGadget<F, 0, 0, { ExecutionState::ErrorOutOfGasMemoryCopy }>,
     error_oog_account_access: DummyGadget<F, 0, 0, { ExecutionState::ErrorOutOfGasAccountAccess }>,
@@ -348,7 +294,12 @@
         DummyGadget<F, 0, 0, { ExecutionState::ErrorContractAddressCollision }>,
     error_invalid_creation_code: DummyGadget<F, 0, 0, { ExecutionState::ErrorInvalidCreationCode }>,
     error_return_data_out_of_bound: ErrorReturnDataOutOfBoundGadget<F>,
->>>>>>> 61e3193d
+
+    wasm_bin_gadget: WasmBinGadget<F>,
+    wasm_const_gadget: WasmConstGadget<F>,
+    wasm_drop_gadget: WasmDropGadget<F>,
+    wasm_unary_gadget: WasmUnaryGadget<F>,
+    wasm_end_gadget: WasmEndGadget<F>,
 }
 
 impl<F: Field> ExecutionConfig<F> {
@@ -580,41 +531,6 @@
             // block_ctx_u160_gadget: configure_gadget!(),
             // block_ctx_u256_gadget: configure_gadget!(),
             // error gadgets
-<<<<<<< HEAD
-            // error_oog_constant: configure_gadget!(),
-            // error_oog_static_memory_gadget: configure_gadget!(),
-            // error_stack: configure_gadget!(),
-            // error_oog_dynamic_memory_gadget: configure_gadget!(),
-            // error_oog_log: configure_gadget!(),
-            // error_oog_sload: configure_gadget!(),
-            // error_oog_sstore: configure_gadget!(),
-            // error_oog_call: configure_gadget!(),
-            // error_oog_memory_copy: configure_gadget!(),
-            // error_oog_account_access: configure_gadget!(),
-            // error_oog_sha3: configure_gadget!(),
-            // error_oog_ext_codecopy: configure_gadget!(),
-            // error_oog_call_code: configure_gadget!(),
-            // error_oog_delegate_call: configure_gadget!(),
-            // error_oog_exp: configure_gadget!(),
-            // error_oog_create2: configure_gadget!(),
-            // error_oog_static_call: configure_gadget!(),
-            // error_oog_self_destruct: configure_gadget!(),
-            // error_oog_code_store: configure_gadget!(),
-            // error_insufficient_balance: configure_gadget!(),
-            // error_invalid_jump: configure_gadget!(),
-            // error_write_protection: configure_gadget!(),
-            // error_depth: configure_gadget!(),
-            // error_contract_address_collision: configure_gadget!(),
-            // error_invalid_creation_code: configure_gadget!(),
-            // error_return_data_out_of_bound: configure_gadget!(),
-            // invalid_opcode_gadget: configure_gadget!(),
-
-            wasm_bin_gadget: configure_gadget!(),
-            wasm_const_gadget: configure_gadget!(),
-            wasm_drop_gadget: configure_gadget!(),
-            wasm_unary_gadget: configure_gadget!(),
-
-=======
             error_oog_constant: configure_gadget!(),
             error_oog_static_memory_gadget: configure_gadget!(),
             error_stack: configure_gadget!(),
@@ -638,7 +554,12 @@
             error_contract_address_collision: configure_gadget!(),
             error_invalid_creation_code: configure_gadget!(),
             error_return_data_out_of_bound: configure_gadget!(),
->>>>>>> 61e3193d
+
+            wasm_bin_gadget: configure_gadget!(),
+            wasm_const_gadget: configure_gadget!(),
+            wasm_drop_gadget: configure_gadget!(),
+            wasm_unary_gadget: configure_gadget!(),
+
             // step and presets
             step: step_curr,
             height_map,
@@ -801,7 +722,6 @@
         }
 
         // Enforce the state transitions for this opcode
-<<<<<<< HEAD
         // meta.create_gate("Constrain state machine transitions", |meta| {
         //     let q_usable = meta.query_selector(q_usable);
         //     let q_step = meta.query_advice(q_step, Rotation::cur());
@@ -822,7 +742,7 @@
         //                     vec![ExecutionState::EndBlock],
         //                 ),
         //             ])
-        //             .filter(move |(_, from, _)| *from == G::EXECUTION_STATE)
+        //             .filter(move |(_, from, _)| *from == execution_state)
         //             .map(|(_, _, to)| 1.expr() - step_next.execution_state_selector(to)),
         //         )
         //         .chain(
@@ -846,7 +766,7 @@
         //                     vec![ExecutionState::EndTx, ExecutionState::EndBlock],
         //                 ),
         //             ])
-        //             .filter(move |(_, _, from)| !from.contains(&G::EXECUTION_STATE))
+        //             .filter(move |(_, _, from)| !from.contains(&execution_state))
         //             .map(|(_, to, _)| step_next.execution_state_selector([to])),
         //         )
         //         // Accumulate all state transition checks.
@@ -856,72 +776,10 @@
         //             q_usable.clone()
         //                 * q_step.clone()
         //                 * (1.expr() - q_step_last.clone())
-        //                 * step_curr.execution_state_selector([G::EXECUTION_STATE])
+        //                 * step_curr.execution_state_selector([execution_state])
         //                 * poly
         //         })
         // });
-
-        gadget
-=======
-        meta.create_gate("Constrain state machine transitions", |meta| {
-            let q_usable = meta.query_selector(q_usable);
-            let q_step = meta.query_advice(q_step, Rotation::cur());
-            let q_step_last = meta.query_selector(q_step_last);
-
-            // ExecutionState transition should be correct.
-            iter::empty()
-                .chain(
-                    IntoIterator::into_iter([
-                        (
-                            "EndTx can only transit to BeginTx or EndBlock",
-                            ExecutionState::EndTx,
-                            vec![ExecutionState::BeginTx, ExecutionState::EndBlock],
-                        ),
-                        (
-                            "EndBlock can only transit to EndBlock",
-                            ExecutionState::EndBlock,
-                            vec![ExecutionState::EndBlock],
-                        ),
-                    ])
-                    .filter(move |(_, from, _)| *from == execution_state)
-                    .map(|(_, _, to)| 1.expr() - step_next.execution_state_selector(to)),
-                )
-                .chain(
-                    IntoIterator::into_iter([
-                        (
-                            "Only EndTx can transit to BeginTx",
-                            ExecutionState::BeginTx,
-                            vec![ExecutionState::EndTx],
-                        ),
-                        (
-                            "Only ExecutionState which halts or BeginTx can transit to EndTx",
-                            ExecutionState::EndTx,
-                            ExecutionState::iter()
-                                .filter(ExecutionState::halts)
-                                .chain(iter::once(ExecutionState::BeginTx))
-                                .collect(),
-                        ),
-                        (
-                            "Only EndTx or EndBlock can transit to EndBlock",
-                            ExecutionState::EndBlock,
-                            vec![ExecutionState::EndTx, ExecutionState::EndBlock],
-                        ),
-                    ])
-                    .filter(move |(_, _, from)| !from.contains(&execution_state))
-                    .map(|(_, to, _)| step_next.execution_state_selector([to])),
-                )
-                // Accumulate all state transition checks.
-                // This can be done because all summed values are enforced to be boolean.
-                .reduce(|accum, poly| accum + poly)
-                .map(move |poly| {
-                    q_usable.clone()
-                        * q_step.clone()
-                        * (1.expr() - q_step_last.clone())
-                        * step_curr.execution_state_selector([execution_state])
-                        * poly
-                })
-        });
->>>>>>> 61e3193d
     }
 
     #[allow(clippy::too_many_arguments)]
@@ -1366,90 +1224,6 @@
             // ExecutionState::STOP => assign_exec_step!(self.stop_gadget),
             // ExecutionState::SWAP => assign_exec_step!(self.swap_gadget),
             // dummy errors
-<<<<<<< HEAD
-            // ExecutionState::ErrorOutOfGasStaticMemoryExpansion => {
-            //     assign_exec_step!(self.error_oog_static_memory_gadget)
-            // }
-            // ExecutionState::ErrorOutOfGasConstant => {
-            //     assign_exec_step!(self.error_oog_constant)
-            // }
-            // ExecutionState::ErrorOutOfGasCALL => {
-            //     assign_exec_step!(self.error_oog_call)
-            // }
-            // ExecutionState::ErrorOutOfGasDynamicMemoryExpansion => {
-            //     assign_exec_step!(self.error_oog_dynamic_memory_gadget)
-            // }
-            // ExecutionState::ErrorOutOfGasLOG => {
-            //     assign_exec_step!(self.error_oog_log)
-            // }
-            // ExecutionState::ErrorOutOfGasSLOAD => {
-            //     assign_exec_step!(self.error_oog_sload)
-            // }
-            // ExecutionState::ErrorOutOfGasSSTORE => {
-            //     assign_exec_step!(self.error_oog_sstore)
-            // }
-            // ExecutionState::ErrorOutOfGasMemoryCopy => {
-            //     assign_exec_step!(self.error_oog_memory_copy)
-            // }
-            // ExecutionState::ErrorOutOfGasAccountAccess => {
-            //     assign_exec_step!(self.error_oog_account_access)
-            // }
-            // ExecutionState::ErrorOutOfGasSHA3 => {
-            //     assign_exec_step!(self.error_oog_sha3)
-            // }
-            // ExecutionState::ErrorOutOfGasEXTCODECOPY => {
-            //     assign_exec_step!(self.error_oog_ext_codecopy)
-            // }
-            // ExecutionState::ErrorOutOfGasCALLCODE => {
-            //     assign_exec_step!(self.error_oog_call_code)
-            // }
-            // ExecutionState::ErrorOutOfGasDELEGATECALL => {
-            //     assign_exec_step!(self.error_oog_delegate_call)
-            // }
-            // ExecutionState::ErrorOutOfGasEXP => {
-            //     assign_exec_step!(self.error_oog_exp)
-            // }
-            // ExecutionState::ErrorOutOfGasCREATE2 => {
-            //     assign_exec_step!(self.error_oog_create2)
-            // }
-            // ExecutionState::ErrorOutOfGasSTATICCALL => {
-            //     assign_exec_step!(self.error_oog_static_call)
-            // }
-            // ExecutionState::ErrorOutOfGasSELFDESTRUCT => {
-            //     assign_exec_step!(self.error_oog_self_destruct)
-            // }
-            // ExecutionState::ErrorOutOfGasCodeStore => {
-            //     assign_exec_step!(self.error_oog_code_store)
-            // }
-            // ExecutionState::ErrorStack => {
-            //     assign_exec_step!(self.error_stack)
-            // }
-            // ExecutionState::ErrorInsufficientBalance => {
-            //     assign_exec_step!(self.error_insufficient_balance)
-            // }
-            // ExecutionState::ErrorInvalidJump => {
-            //     assign_exec_step!(self.error_invalid_jump)
-            // }
-            // ExecutionState::ErrorWriteProtection => {
-            //     assign_exec_step!(self.error_write_protection)
-            // }
-            // ExecutionState::ErrorDepth => {
-            //     assign_exec_step!(self.error_depth)
-            // }
-            // ExecutionState::ErrorContractAddressCollision => {
-            //     assign_exec_step!(self.error_contract_address_collision)
-            // }
-            // ExecutionState::ErrorInvalidCreationCode => {
-            //     assign_exec_step!(self.error_invalid_creation_code)
-            // }
-            // ExecutionState::ErrorReturnDataOutOfBound => {
-            //     assign_exec_step!(self.error_return_data_out_of_bound)
-            // }
-            //
-            // ExecutionState::ErrorInvalidOpcode => {
-            //     assign_exec_step!(self.invalid_opcode_gadget)
-            // }
-=======
             ExecutionState::ErrorOutOfGasStaticMemoryExpansion => {
                 assign_exec_step!(self.error_oog_static_memory_gadget)
             }
@@ -1521,7 +1295,6 @@
             ExecutionState::ErrorReturnDataOutOfBound => {
                 assign_exec_step!(self.error_return_data_out_of_bound)
             }
->>>>>>> 61e3193d
 
             _ => evm_unimplemented!("unimplemented ExecutionState: {:?}", step.execution_state),
         }
