--- conflicted
+++ resolved
@@ -142,6 +142,7 @@
 use callop::CallOpGadget;
 use codecopy::CodeCopyGadget;
 use extcodesize::ExtcodesizeGadget;
+use crate::evm_circuit::execution::error_oog_call::ErrorOOGCallGadget;
 use crate::evm_circuit::execution::wasm_local::WasmLocalGadget;
 
 pub(crate) trait ExecutionGadget<F: FieldExt> {
@@ -193,166 +194,73 @@
     end_block_gadget: Box<EndBlockGadget<F>>,
     end_tx_gadget: Box<EndTxGadget<F>>,
     // opcode gadgets
-<<<<<<< HEAD
-    // addmod_gadget: AddModGadget<F>,
-    address_gadget: AddressGadget<F>,
-    balance_gadget: BalanceGadget<F>,
-    // bitwise_gadget: BitwiseGadget<F>,
-    // byte_gadget: ByteGadget<F>,
-    call_op_gadget: CallOpGadget<F>,
-    call_value_gadget: CallValueGadget<F>,
-    // calldatacopy_gadget: CallDataCopyGadget<F>,
-    // calldataload_gadget: CallDataLoadGadget<F>,
-    // calldatasize_gadget: CallDataSizeGadget<F>,
-    caller_gadget: CallerGadget<F>,
-    chainid_gadget: ChainIdGadget<F>,
-    codecopy_gadget: CodeCopyGadget<F>,
-    codesize_gadget: CodesizeGadget<F>,
-    // comparator_gadget: ComparatorGadget<F>,
-    // dup_gadget: DupGadget<F>,
-    // exp_gadget: ExponentiationGadget<F>,
-    // extcodehash_gadget: ExtcodehashGadget<F>,
-    extcodesize_gadget: ExtcodesizeGadget<F>,
-    // extcodecopy_gadget: ExtcodecopyGadget<F>,
-    // gas_gadget: GasGadget<F>,
-    gasprice_gadget: GasPriceGadget<F>,
-    // iszero_gadget: IsZeroGadget<F>,
-    // jump_gadget: JumpGadget<F>,
-    // jumpdest_gadget: JumpdestGadget<F>,
-    // jumpi_gadget: JumpiGadget<F>,
-    // log_gadget: LogGadget<F>,
-    // memory_gadget: MemoryGadget<F>,
-    // msize_gadget: MsizeGadget<F>,
-    // mul_div_mod_gadget: MulDivModGadget<F>,
-    // mulmod_gadget: MulModGadget<F>,
-    // not_gadget: NotGadget<F>,
-    origin_gadget: OriginGadget<F>,
-    // pc_gadget: PcGadget<F>,
-    return_revert_gadget: ReturnRevertGadget<F>,
-    // sar_gadget: SarGadget<F>,
-    // sdiv_smod_gadget: SignedDivModGadget<F>,
-    selfbalance_gadget: SelfbalanceGadget<F>,
-    // sha3_gadget: Sha3Gadget<F>,
-    // shl_shr_gadget: ShlShrGadget<F>,
-    // returndatasize_gadget: ReturnDataSizeGadget<F>,
-    // returndatacopy_gadget: ReturnDataCopyGadget<F>,
-    // create_gadget: DummyGadget<F, 3, 1, { ExecutionState::CREATE }>,
-    // create2_gadget: DummyGadget<F, 4, 1, { ExecutionState::CREATE2 }>,
-    // selfdestruct_gadget: DummyGadget<F, 1, 0, { ExecutionState::SELFDESTRUCT }>,
-    // signed_comparator_gadget: SignedComparatorGadget<F>,
-    // signextend_gadget: SignextendGadget<F>,
-    // sload_gadget: SloadGadget<F>,
-    // sstore_gadget: SstoreGadget<F>,
-    // stop_gadget: StopGadget<F>,
-    // wasm_gadget: WasmGadget<F>,
-    // swap_gadget: SwapGadget<F>,
-    // blockhash_gadget: BlockHashGadget<F>,
-    // block_ctx_u64_gadget: BlockCtxU64Gadget<F>,
-    // block_ctx_u160_gadget: BlockCtxU160Gadget<F>,
-    // block_ctx_u256_gadget: BlockCtxU256Gadget<F>,
-    // error gadgets
-    // error_oog_call: ErrorOOGCallGadget<F>,
-    error_oog_constant: ErrorOOGConstantGadget<F>,
-    error_oog_exp: ErrorOOGExpGadget<F>,
-    error_oog_sload_sstore: ErrorOOGSloadSstoreGadget<F>,
-    error_oog_static_memory_gadget: DummyGadget<F, 0, 0, { ExecutionState::ErrorOutOfGasStaticMemoryExpansion }>,
-    error_stack: ErrorStackGadget<F>,
-    error_write_protection: ErrorWriteProtectionGadget<F>,
-    error_oog_dynamic_memory_gadget: DummyGadget<F, 0, 0, { ExecutionState::ErrorOutOfGasDynamicMemoryExpansion }>,
-    error_oog_log: ErrorOOGLogGadget<F>,
-    error_oog_memory_copy: DummyGadget<F, 0, 0, { ExecutionState::ErrorOutOfGasMemoryCopy }>,
-    error_oog_account_access: DummyGadget<F, 0, 0, { ExecutionState::ErrorOutOfGasAccountAccess }>,
-    error_oog_sha3: DummyGadget<F, 0, 0, { ExecutionState::ErrorOutOfGasSHA3 }>,
-    error_oog_ext_codecopy: DummyGadget<F, 0, 0, { ExecutionState::ErrorOutOfGasEXTCODECOPY }>,
-    error_oog_create2: DummyGadget<F, 0, 0, { ExecutionState::ErrorOutOfGasCREATE2 }>,
-    error_oog_self_destruct: DummyGadget<F, 0, 0, { ExecutionState::ErrorOutOfGasSELFDESTRUCT }>,
-    error_oog_code_store: DummyGadget<F, 0, 0, { ExecutionState::ErrorOutOfGasCodeStore }>,
-    error_insufficient_balance: DummyGadget<F, 0, 0, { ExecutionState::ErrorInsufficientBalance }>,
-    error_invalid_jump: ErrorInvalidJumpGadget<F>,
-    error_invalid_opcode: ErrorInvalidOpcodeGadget<F>,
-    error_depth: DummyGadget<F, 0, 0, { ExecutionState::ErrorDepth }>,
-    error_contract_address_collision:
-        DummyGadget<F, 0, 0, { ExecutionState::ErrorContractAddressCollision }>,
-    error_invalid_creation_code: DummyGadget<F, 0, 0, { ExecutionState::ErrorInvalidCreationCode }>,
-    error_return_data_out_of_bound: ErrorReturnDataOutOfBoundGadget<F>,
-
-    wasm_bin_gadget: WasmBinGadget<F>,
-    wasm_const_gadget: WasmConstGadget<F>,
-    wasm_drop_gadget: WasmDropGadget<F>,
-    wasm_global_gadget: WasmGlobalGadget<F>,
-    wasm_local_gadget: WasmLocalGadget<F>,
-    wasm_unary_gadget: WasmUnaryGadget<F>,
-    wasm_end_gadget: WasmEndGadget<F>,
-=======
-    add_sub_gadget: Box<AddSubGadget<F>>,
-    addmod_gadget: Box<AddModGadget<F>>,
+    // add_sub_gadget: Box<AddSubGadget<F>>,
+    // addmod_gadget: Box<AddModGadget<F>>,
     address_gadget: Box<AddressGadget<F>>,
     balance_gadget: Box<BalanceGadget<F>>,
-    bitwise_gadget: Box<BitwiseGadget<F>>,
-    byte_gadget: Box<ByteGadget<F>>,
+    // bitwise_gadget: Box<BitwiseGadget<F>>,
+    // byte_gadget: Box<ByteGadget<F>>,
     call_op_gadget: Box<CallOpGadget<F>>,
     call_value_gadget: Box<CallValueGadget<F>>,
-    calldatacopy_gadget: Box<CallDataCopyGadget<F>>,
-    calldataload_gadget: Box<CallDataLoadGadget<F>>,
-    calldatasize_gadget: Box<CallDataSizeGadget<F>>,
+    // calldatacopy_gadget: Box<CallDataCopyGadget<F>>,
+    // calldataload_gadget: Box<CallDataLoadGadget<F>>,
+    // calldatasize_gadget: Box<CallDataSizeGadget<F>>,
     caller_gadget: Box<CallerGadget<F>>,
     chainid_gadget: Box<ChainIdGadget<F>>,
     codecopy_gadget: Box<CodeCopyGadget<F>>,
     codesize_gadget: Box<CodesizeGadget<F>>,
-    comparator_gadget: Box<ComparatorGadget<F>>,
-    dup_gadget: Box<DupGadget<F>>,
-    exp_gadget: Box<ExponentiationGadget<F>>,
-    extcodehash_gadget: Box<ExtcodehashGadget<F>>,
+    // comparator_gadget: Box<ComparatorGadget<F>>,
+    // dup_gadget: Box<DupGadget<F>>,
+    // exp_gadget: Box<ExponentiationGadget<F>>,
+    // extcodehash_gadget: Box<ExtcodehashGadget<F>>,
     extcodesize_gadget: Box<ExtcodesizeGadget<F>>,
-    extcodecopy_gadget: Box<ExtcodecopyGadget<F>>,
-    gas_gadget: Box<GasGadget<F>>,
+    // extcodecopy_gadget: Box<ExtcodecopyGadget<F>>,
+    // gas_gadget: Box<GasGadget<F>>,
     gasprice_gadget: Box<GasPriceGadget<F>>,
-    iszero_gadget: Box<IsZeroGadget<F>>,
-    jump_gadget: Box<JumpGadget<F>>,
-    jumpdest_gadget: Box<JumpdestGadget<F>>,
-    jumpi_gadget: Box<JumpiGadget<F>>,
-    log_gadget: Box<LogGadget<F>>,
-    memory_gadget: Box<MemoryGadget<F>>,
-    msize_gadget: Box<MsizeGadget<F>>,
-    mul_div_mod_gadget: Box<MulDivModGadget<F>>,
-    mulmod_gadget: Box<MulModGadget<F>>,
-    not_gadget: Box<NotGadget<F>>,
+    // iszero_gadget: Box<IsZeroGadget<F>>,
+    // jump_gadget: Box<JumpGadget<F>>,
+    // jumpdest_gadget: Box<JumpdestGadget<F>>,
+    // jumpi_gadget: Box<JumpiGadget<F>>,
+    // log_gadget: Box<LogGadget<F>>,
+    // memory_gadget: Box<MemoryGadget<F>>,
+    // msize_gadget: Box<MsizeGadget<F>>,
+    // mul_div_mod_gadget: Box<MulDivModGadget<F>>,
+    // mulmod_gadget: Box<MulModGadget<F>>,
+    // not_gadget: Box<NotGadget<F>>,
     origin_gadget: Box<OriginGadget<F>>,
-    pc_gadget: Box<PcGadget<F>>,
-    pop_gadget: Box<PopGadget<F>>,
-    push_gadget: Box<PushGadget<F>>,
+    // pc_gadget: Box<PcGadget<F>>,
+    // pop_gadget: Box<PopGadget<F>>,
+    // push_gadget: Box<PushGadget<F>>,
     return_revert_gadget: Box<ReturnRevertGadget<F>>,
-    sar_gadget: Box<SarGadget<F>>,
-    sdiv_smod_gadget: Box<SignedDivModGadget<F>>,
+    // sar_gadget: Box<SarGadget<F>>,
+    // sdiv_smod_gadget: Box<SignedDivModGadget<F>>,
     selfbalance_gadget: Box<SelfbalanceGadget<F>>,
-    sha3_gadget: Box<Sha3Gadget<F>>,
-    shl_shr_gadget: Box<ShlShrGadget<F>>,
-    returndatasize_gadget: Box<ReturnDataSizeGadget<F>>,
-    returndatacopy_gadget: Box<ReturnDataCopyGadget<F>>,
-    create_gadget: Box<DummyGadget<F, 3, 1, { ExecutionState::CREATE }>>,
-    create2_gadget: Box<DummyGadget<F, 4, 1, { ExecutionState::CREATE2 }>>,
-    selfdestruct_gadget: Box<DummyGadget<F, 1, 0, { ExecutionState::SELFDESTRUCT }>>,
-    signed_comparator_gadget: Box<SignedComparatorGadget<F>>,
-    signextend_gadget: Box<SignextendGadget<F>>,
-    sload_gadget: Box<SloadGadget<F>>,
-    sstore_gadget: Box<SstoreGadget<F>>,
-    stop_gadget: Box<StopGadget<F>>,
-    swap_gadget: Box<SwapGadget<F>>,
-    blockhash_gadget: Box<BlockHashGadget<F>>,
-    block_ctx_u64_gadget: Box<BlockCtxU64Gadget<F>>,
-    block_ctx_u160_gadget: Box<BlockCtxU160Gadget<F>>,
-    block_ctx_u256_gadget: Box<BlockCtxU256Gadget<F>>,
+    // sha3_gadget: Box<Sha3Gadget<F>>,
+    // shl_shr_gadget: Box<ShlShrGadget<F>>,
+    // returndatasize_gadget: Box<ReturnDataSizeGadget<F>>,
+    // returndatacopy_gadget: Box<ReturnDataCopyGadget<F>>,
+    // create_gadget: Box<DummyGadget<F, 3, 1, { ExecutionState::CREATE }>>,
+    // create2_gadget: Box<DummyGadget<F, 4, 1, { ExecutionState::CREATE2 }>>,
+    // selfdestruct_gadget: Box<DummyGadget<F, 1, 0, { ExecutionState::SELFDESTRUCT }>>,
+    // signed_comparator_gadget: Box<SignedComparatorGadget<F>>,
+    // signextend_gadget: Box<SignextendGadget<F>>,
+    // sload_gadget: Box<SloadGadget<F>>,
+    // sstore_gadget: Box<SstoreGadget<F>>,
+    // stop_gadget: Box<StopGadget<F>>,
+    // swap_gadget: Box<SwapGadget<F>>,
+    // blockhash_gadget: Box<BlockHashGadget<F>>,
+    // block_ctx_u64_gadget: Box<BlockCtxU64Gadget<F>>,
+    // block_ctx_u160_gadget: Box<BlockCtxU160Gadget<F>>,
+    // block_ctx_u256_gadget: Box<BlockCtxU256Gadget<F>>,
     // error gadgets
     error_oog_call: Box<ErrorOOGCallGadget<F>>,
     error_oog_constant: Box<ErrorOOGConstantGadget<F>>,
     error_oog_exp: Box<ErrorOOGExpGadget<F>>,
     error_oog_sload_sstore: Box<ErrorOOGSloadSstoreGadget<F>>,
-    error_oog_static_memory_gadget:
-        Box<DummyGadget<F, 0, 0, { ExecutionState::ErrorOutOfGasStaticMemoryExpansion }>>,
+    error_oog_static_memory_gadget: Box<DummyGadget<F, 0, 0, { ExecutionState::ErrorOutOfGasStaticMemoryExpansion }>>,
     error_stack: Box<ErrorStackGadget<F>>,
     error_write_protection: Box<ErrorWriteProtectionGadget<F>>,
-    error_oog_dynamic_memory_gadget:
-        Box<DummyGadget<F, 0, 0, { ExecutionState::ErrorOutOfGasDynamicMemoryExpansion }>>,
+    error_oog_dynamic_memory_gadget: Box<DummyGadget<F, 0, 0, { ExecutionState::ErrorOutOfGasDynamicMemoryExpansion }>>,
     error_oog_log: Box<ErrorOOGLogGadget<F>>,
     error_oog_memory_copy: Box<DummyGadget<F, 0, 0, { ExecutionState::ErrorOutOfGasMemoryCopy }>>,
     error_oog_account_access:
@@ -373,7 +281,14 @@
     error_invalid_creation_code:
         Box<DummyGadget<F, 0, 0, { ExecutionState::ErrorInvalidCreationCode }>>,
     error_return_data_out_of_bound: Box<ErrorReturnDataOutOfBoundGadget<F>>,
->>>>>>> 56e097cf
+
+    wasm_bin_gadget: Box<WasmBinGadget<F>>,
+    wasm_const_gadget: Box<WasmConstGadget<F>>,
+    wasm_drop_gadget: Box<WasmDropGadget<F>>,
+    wasm_global_gadget: Box<WasmGlobalGadget<F>>,
+    wasm_local_gadget: Box<WasmLocalGadget<F>>,
+    wasm_unary_gadget: Box<WasmUnaryGadget<F>>,
+    wasm_end_gadget: Box<WasmEndGadget<F>>,
 }
 
 impl<F: Field> ExecutionConfig<F> {
@@ -619,7 +534,7 @@
             error_oog_dynamic_memory_gadget: configure_gadget!(),
             error_oog_log: configure_gadget!(),
             error_oog_sload_sstore: configure_gadget!(),
-            // error_oog_call: configure_gadget!(),
+            error_oog_call: configure_gadget!(),
             error_oog_memory_copy: configure_gadget!(),
             error_oog_account_access: configure_gadget!(),
             error_oog_sha3: configure_gadget!(),
@@ -1464,16 +1379,11 @@
                 set
             });
 
-<<<<<<< HEAD
+        // Check that every rw_lookup assigned from the execution steps in the EVM
+        // Circuit is in the set of rw operations generated by the step.
         for (idx, value) in assigned_rw_values.iter().enumerate() {
             if !rlc_assignments.contains(&value.1) {
                 log::error!("rw lookup error: idx: {}, name: {}, step: {:?}", idx, value.0, step);
-=======
-        // Check that every rw_lookup assigned from the execution steps in the EVM
-        // Circuit is in the set of rw operations generated by the step.
-        for (name, value) in assigned_rw_values.iter() {
-            if !rlc_assignments.contains(value) {
-                log::error!("rw lookup error: name: {}, step: {:?}", *name, step);
             }
         }
         // Check that the number of rw operations generated from the bus-mapping
@@ -1481,7 +1391,7 @@
         // plus the number of rw lookups done by the copy circuit.
         if step.rw_indices.len() != assigned_rw_values.len() + step.copy_rw_counter_delta as usize {
             log::error!(
-                "step.rw_indices.len: {} != assigned_rw_values.len: {} + step.copy_rw_counter_delta: {} in step: {:?}", 
+                "step.rw_indices.len: {} != assigned_rw_values.len: {} + step.copy_rw_counter_delta: {} in step: {:?}",
                 step.rw_indices.len(),
                 assigned_rw_values.len(),
                 step.copy_rw_counter_delta,
@@ -1524,26 +1434,7 @@
                     idx,
                     step.execution_state,
                     rw);
->>>>>>> 56e097cf
-            }
-        }
-        // for (idx, assigned_rw_value) in assigned_rw_values.iter().enumerate() {
-        //     let rw_idx = step.rw_indices[idx];
-        //     let rw = block.rws[rw_idx];
-        //     let table_assignments = rw.table_assignment_aux(evm_randomness);
-        //     let rlc = table_assignments.rlc(lookup_randomness);
-        //     if rlc != assigned_rw_value.1 {
-        //         log::error!(
-        //             "incorrect rw witness. lookup input name: \"{}\"\n{:?}\nrw: {:?}, rw index: {:?}, {}th rw of step {:?}, raw_table {:?}",
-        //             assigned_rw_value.0, // 1
-        //             assigned_rw_value.1, // 2
-        //             rw, // 3
-        //             rw_idx, // 4
-        //             idx, // 5
-        //             step.execution_state, // 6
-        //             table_assignments, // 7
-        //         );
-        //     }
-        // }
+            }
+        }
     }
 }