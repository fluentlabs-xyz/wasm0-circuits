//! Table definitions used cross-circuits

use crate::copy_circuit::number_or_hash_to_field;
use crate::evm_circuit::util::rlc;
use crate::exp_circuit::{OFFSET_INCREMENT, ROWS_PER_STEP};
use crate::impl_expr;
use crate::util::build_tx_log_address;
use crate::util::Challenges;
use crate::witness::{
    Block, BlockContext, Bytecode, MptUpdateRow, MptUpdates, Rw, RwMap, RwRow, Transaction,
};
use bus_mapping::circuit_input_builder::{CopyDataType, CopyEvent, CopyStep, ExpEvent};
use core::iter::once;
use eth_types::{Field, ToLittleEndian, ToScalar, Word, U256};
use gadgets::binary_number::{BinaryNumberChip, BinaryNumberConfig};
use gadgets::util::{split_u256, split_u256_limb64};
use halo2_proofs::{
    arithmetic::FieldExt,
    circuit::{Region, Value},
    plonk::{Advice, Column, ConstraintSystem, Error},
};
use halo2_proofs::{circuit::Layouter, plonk::*, poly::Rotation};
use itertools::Itertools;
use keccak256::plain::Keccak;
use std::array;
use strum_macros::{EnumCount, EnumIter};

/// Trait used to define lookup tables
pub trait LookupTable<F: Field> {
    /// Returns the list of ALL the table columns following the table order.
    fn columns(&self) -> Vec<Column<Any>>;

    /// Returns the list of ALL the table advice columns following the table
    /// order.
    fn advice_columns(&self) -> Vec<Column<Advice>> {
        self.columns()
            .iter()
            .map(|&col| col.try_into())
            .filter_map(|res| res.ok())
            .collect()
    }

    /// Returns the String annotations associated to each column of the table.
    fn annotations(&self) -> Vec<String>;

    /// Return the list of expressions used to define the lookup table.
    fn table_exprs(&self, meta: &mut VirtualCells<F>) -> Vec<Expression<F>> {
        self.columns()
            .iter()
            .map(|&column| meta.query_any(column, Rotation::cur()))
            .collect()
    }

    /// Annotates a lookup table by passing annotations for each of it's
    /// columns.
    fn annotate_columns(&self, cs: &mut ConstraintSystem<F>) {
        self.columns()
            .iter()
            .zip(self.annotations().iter())
            .for_each(|(&col, ann)| cs.annotate_lookup_any_column(col, || ann))
    }

    /// Annotates columns of a table embedded within a circuit region.
    fn annotate_columns_in_region(&self, region: &mut Region<F>) {
        self.columns()
            .iter()
            .zip(self.annotations().iter())
            .for_each(|(&col, ann)| region.name_column(|| ann, col))
    }
}

impl<F: Field, C: Into<Column<Any>> + Copy, const W: usize> LookupTable<F> for [C; W] {
    fn table_exprs(&self, meta: &mut VirtualCells<F>) -> Vec<Expression<F>> {
        self.iter()
            .map(|column| meta.query_any(*column, Rotation::cur()))
            .collect()
    }

    fn columns(&self) -> Vec<Column<Any>> {
        self.iter().map(|&col| col.into()).collect()
    }

    fn annotations(&self) -> Vec<String> {
        vec![]
    }
}

/// Tag used to identify each field in the transaction in a row of the
/// transaction table.
#[derive(Clone, Copy, Debug, PartialEq, Eq)]
pub enum TxFieldTag {
    /// Unused tag
    Null = 0,
    /// Nonce
    Nonce,
    /// Gas
    Gas,
    /// GasPrice
    GasPrice,
    /// CallerAddress
    CallerAddress,
    /// CalleeAddress
    CalleeAddress,
    /// IsCreate
    IsCreate,
    /// Value
    Value,
    /// CallDataLength
    CallDataLength,
    /// Gas cost for transaction call data (4 for byte == 0, 16 otherwise)
    CallDataGasCost,
    /// TxSignHash: Hash of the transaction without the signature, used for
    /// signing.
    TxSignHash,
    /// CallData
    CallData,
}
impl_expr!(TxFieldTag);

/// Alias for TxFieldTag used by EVM Circuit
pub type TxContextFieldTag = TxFieldTag;

/// Table that contains the fields of all Transactions in a block
#[derive(Clone, Debug)]
pub struct TxTable {
    /// Tx ID
    pub tx_id: Column<Advice>,
    /// Tag (TxContextFieldTag)
    pub tag: Column<Fixed>,
    /// Index for Tag = CallData
    pub index: Column<Advice>,
    /// Value
    pub value: Column<Advice>,
}

impl TxTable {
    /// Construct a new TxTable
    pub fn construct<F: Field>(meta: &mut ConstraintSystem<F>) -> Self {
        Self {
            tx_id: meta.advice_column(),
            tag: meta.fixed_column(),
            index: meta.advice_column(),
            value: meta.advice_column_in(SecondPhase),
        }
    }

    /// Assign the `TxTable` from a list of block `Transaction`s, followig the
    /// same layout that the Tx Circuit uses.
    pub fn load<F: Field>(
        &self,
        layouter: &mut impl Layouter<F>,
        txs: &[Transaction],
        max_txs: usize,
        max_calldata: usize,
        challenges: &Challenges<Value<F>>,
    ) -> Result<(), Error> {
        assert!(
            txs.len() <= max_txs,
            "txs.len() <= max_txs: txs.len()={}, max_txs={}",
            txs.len(),
            max_txs
        );
        let sum_txs_calldata = txs.iter().map(|tx| tx.call_data.len()).sum();
        assert!(
            sum_txs_calldata <= max_calldata,
            "sum_txs_calldata <= max_calldata: sum_txs_calldata={}, max_calldata={}",
            sum_txs_calldata,
            max_calldata,
        );

        fn assign_row<F: Field>(
            region: &mut Region<'_, F>,
            offset: usize,
            advice_columns: &[Column<Advice>],
            tag: &Column<Fixed>,
            row: &[Value<F>; 4],
            msg: &str,
        ) -> Result<(), Error> {
            for (index, column) in advice_columns.iter().enumerate() {
                region.assign_advice(
                    || format!("tx table {} row {}", msg, offset),
                    *column,
                    offset,
                    || row[if index > 0 { index + 1 } else { index }],
                )?;
            }
            region.assign_fixed(
                || format!("tx table {} row {}", msg, offset),
                *tag,
                offset,
                || row[1],
            )?;
            Ok(())
        }

        layouter.assign_region(
            || "tx table",
            |mut region| {
                let mut offset = 0;
                let advice_columns = [self.tx_id, self.index, self.value];
                assign_row(
                    &mut region,
                    offset,
                    &advice_columns,
                    &self.tag,
                    &[(); 4].map(|_| Value::known(F::zero())),
                    "all-zero",
                )?;
                offset += 1;

                // Tx Table contains an initial region that has a size parametrized by max_txs
                // with all the tx data except for calldata, and then a second
                // region that has a size parametrized by max_calldata with all
                // the tx calldata.  This is required to achieve a constant fixed column tag
                // regardless of the number of input txs or the calldata size of each tx.
                let mut calldata_assignments: Vec<[Value<F>; 4]> = Vec::new();
                // Assign Tx data (all tx fields except for calldata)
                let padding_txs: Vec<_> = (txs.len()..max_txs)
                    .map(|i| Transaction {
                        id: i + 1,
                        ..Default::default()
                    })
                    .collect();
                for tx in txs.iter().chain(padding_txs.iter()) {
                    let [tx_data, tx_calldata] = tx.table_assignments(*challenges);
                    for row in tx_data {
                        assign_row(&mut region, offset, &advice_columns, &self.tag, &row, "")?;
                        offset += 1;
                    }
                    calldata_assignments.extend(tx_calldata.iter());
                }
                // Assign Tx calldata
                let padding_calldata = (sum_txs_calldata..max_calldata).map(|_| {
                    [
                        Value::known(F::zero()),
                        Value::known(F::from(TxContextFieldTag::CallData as u64)),
                        Value::known(F::zero()),
                        Value::known(F::zero()),
                    ]
                });
                for row in calldata_assignments.into_iter().chain(padding_calldata) {
                    assign_row(&mut region, offset, &advice_columns, &self.tag, &row, "")?;
                    offset += 1;
                }
                Ok(())
            },
        )
    }
}

impl<F: Field> LookupTable<F> for TxTable {
    fn columns(&self) -> Vec<Column<Any>> {
        vec![
            self.tx_id.into(),
            self.tag.into(),
            self.index.into(),
            self.value.into(),
        ]
    }

    fn annotations(&self) -> Vec<String> {
        vec![
            String::from("tx_id"),
            String::from("tag"),
            String::from("index"),
            String::from("value"),
        ]
    }

    fn table_exprs(&self, meta: &mut VirtualCells<F>) -> Vec<Expression<F>> {
        vec![
            meta.query_advice(self.tx_id, Rotation::cur()),
            meta.query_fixed(self.tag, Rotation::cur()),
            meta.query_advice(self.index, Rotation::cur()),
            meta.query_advice(self.value, Rotation::cur()),
        ]
    }
}

/// Tag to identify the operation type in a RwTable row
#[derive(Clone, Copy, Debug, PartialEq, Eq, Hash, EnumIter)]
pub enum RwTableTag {
    /// Start (used for padding)
    Start = 1,
    /// Stack operation
    Stack,
    /// Memory operation
    Memory,
    /// Account Storage operation
    AccountStorage,
    /// Tx Access List Account operation
    TxAccessListAccount,
    /// Tx Access List Account Storage operation
    TxAccessListAccountStorage,
    /// Tx Refund operation
    TxRefund,
    /// Account operation
    Account,
    /// Call Context operation
    CallContext,
    /// Tx Log operation
    TxLog,
    /// Tx Receipt operation
    TxReceipt,
}
impl_expr!(RwTableTag);

impl RwTableTag {
    /// Returns true if the RwTable operation is reversible
    pub fn is_reversible(self) -> bool {
        matches!(
            self,
            RwTableTag::TxAccessListAccount
                | RwTableTag::TxAccessListAccountStorage
                | RwTableTag::TxRefund
                | RwTableTag::Account
                | RwTableTag::AccountStorage
        )
    }
}

impl From<RwTableTag> for usize {
    fn from(t: RwTableTag) -> Self {
        t as usize
    }
}

/// Tag for an AccountField in RwTable
#[derive(Clone, Copy, Debug, EnumIter, Hash, PartialEq, Eq, PartialOrd, Ord)]
pub enum AccountFieldTag {
    /// Nonce field
    Nonce = 1,
    /// Balance field
    Balance,
    /// CodeHash field
    CodeHash,
    /// NonExisting field
    NonExisting,
}
impl_expr!(AccountFieldTag);

/// Tag for a TxLogField in RwTable
#[derive(Clone, Copy, Debug, PartialEq, Eq, EnumIter)]
pub enum TxLogFieldTag {
    /// Address field
    Address = 1,
    /// Topic field
    Topic,
    /// Data field
    Data,
}
impl_expr!(TxLogFieldTag);

/// Tag for a TxReceiptField in RwTable
#[derive(Clone, Copy, Debug, PartialEq, Eq, EnumIter, EnumCount)]
pub enum TxReceiptFieldTag {
    /// Tx result
    PostStateOrStatus = 1,
    /// CumulativeGasUsed in the tx
    CumulativeGasUsed,
    /// Number of logs in the tx
    LogLength,
}
impl_expr!(TxReceiptFieldTag);

/// Tag for a CallContextField in RwTable
#[derive(Clone, Copy, Debug, PartialEq, Eq, EnumIter)]
pub enum CallContextFieldTag {
    /// RwCounterEndOfReversion
    RwCounterEndOfReversion = 1,
    /// CallerId
    CallerId,
    /// TxId
    TxId,
    /// Depth
    Depth,
    /// CallerAddress
    CallerAddress,
    /// CalleeAddress
    CalleeAddress,
    /// CallDataOffset
    CallDataOffset,
    /// CallDataLength
    CallDataLength,
    /// ReturnDataOffset
    ReturnDataOffset,
    /// ReturnDataLength
    ReturnDataLength,
    /// Value
    Value,
    /// IsSuccess
    IsSuccess,
    /// IsPersistent
    IsPersistent,
    /// IsStatic
    IsStatic,

    /// LastCalleeId
    LastCalleeId,
    /// LastCalleeReturnDataOffset
    LastCalleeReturnDataOffset,
    /// LastCalleeReturnDataLength
    LastCalleeReturnDataLength,

    /// IsRoot
    IsRoot,
    /// IsCreate
    IsCreate,
    /// CodeHash
    CodeHash,
    /// ProgramCounter
    ProgramCounter,
    /// StackPointer
    StackPointer,
    /// GasLeft
    GasLeft,
    /// MemorySize
    MemorySize,
    /// ReversibleWriteCounter
    ReversibleWriteCounter,
}
impl_expr!(CallContextFieldTag);

/// The RwTable shared between EVM Circuit and State Circuit, which contains
/// traces of the EVM state operations.
#[derive(Clone, Copy, Debug)]
pub struct RwTable {
    /// Read Write Counter
    pub rw_counter: Column<Advice>,
    /// Is Write
    pub is_write: Column<Advice>,
    /// Tag
    pub tag: Column<Advice>,
    /// Key1 (Id)
    pub id: Column<Advice>,
    /// Key2 (Address)
    pub address: Column<Advice>,
    /// Key3 (FieldTag)
    pub field_tag: Column<Advice>,
    /// Key3 (StorageKey)
    pub storage_key: Column<Advice>,
    /// Value
    pub value: Column<Advice>,
    /// Value Previous
    pub value_prev: Column<Advice>,
    /// Aux1
    pub aux1: Column<Advice>,
    /// Aux2 (Committed Value)
    pub aux2: Column<Advice>,
}

impl<F: Field> LookupTable<F> for RwTable {
    fn columns(&self) -> Vec<Column<Any>> {
        vec![
            self.rw_counter.into(),
            self.is_write.into(),
            self.tag.into(),
            self.id.into(),
            self.address.into(),
            self.field_tag.into(),
            self.storage_key.into(),
            self.value.into(),
            self.value_prev.into(),
            self.aux1.into(),
            self.aux2.into(),
        ]
    }

    fn annotations(&self) -> Vec<String> {
        vec![
            String::from("rw_counter"),
            String::from("is_write"),
            String::from("tag"),
            String::from("id"),
            String::from("address"),
            String::from("field_tag"),
            String::from("storage_key"),
            String::from("value"),
            String::from("value_prev"),
            String::from("aux1"),
            String::from("aux2"),
        ]
    }
}
impl RwTable {
    /// Construct a new RwTable
    pub fn construct<F: FieldExt>(meta: &mut ConstraintSystem<F>) -> Self {
        Self {
            rw_counter: meta.advice_column(),
            is_write: meta.advice_column(),
            tag: meta.advice_column(),
            id: meta.advice_column(),
            address: meta.advice_column(),
            field_tag: meta.advice_column(),
            storage_key: meta.advice_column_in(SecondPhase),
            value: meta.advice_column_in(SecondPhase),
            value_prev: meta.advice_column_in(SecondPhase),
            // It seems that aux1 for the moment is not using randomness
            // TODO check in a future review
            aux1: meta.advice_column_in(SecondPhase),
            aux2: meta.advice_column_in(SecondPhase),
        }
    }
    fn assign<F: Field>(
        &self,
        region: &mut Region<'_, F>,
        offset: usize,
        row: &RwRow<Value<F>>,
    ) -> Result<(), Error> {
        for (column, value) in [
            (self.rw_counter, row.rw_counter),
            (self.is_write, row.is_write),
            (self.tag, row.tag),
            (self.id, row.id),
            (self.address, row.address),
            (self.field_tag, row.field_tag),
            (self.storage_key, row.storage_key),
            (self.value, row.value),
            (self.value_prev, row.value_prev),
            (self.aux1, row.aux1),
            (self.aux2, row.aux2),
        ] {
            region.assign_advice(|| "assign rw row on rw table", column, offset, || value)?;
        }
        Ok(())
    }

    /// Assign the `RwTable` from a `RwMap`, following the same
    /// table layout that the State Circuit uses.
    pub fn load<F: Field>(
        &self,
        layouter: &mut impl Layouter<F>,
        rws: &[Rw],
        n_rows: usize,
        challenges: Value<F>,
    ) -> Result<(), Error> {
        layouter.assign_region(
            || "rw table",
            |mut region| self.load_with_region(&mut region, rws, n_rows, challenges),
        )
    }

    pub(crate) fn load_with_region<F: Field>(
        &self,
        region: &mut Region<'_, F>,
        rws: &[Rw],
        n_rows: usize,
        challenges: Value<F>,
    ) -> Result<(), Error> {
        let (rows, _) = RwMap::table_assignments_prepad(rws, n_rows);
        for (offset, row) in rows.iter().enumerate() {
            self.assign(region, offset, &row.table_assignment(challenges))?;
        }
        Ok(())
    }
}

/// The types of proofs in the MPT table
<<<<<<< HEAD
#[derive(Clone, Copy)]
=======
#[derive(Clone, Copy, Debug)]
>>>>>>> 61e3193d
pub enum ProofType {
    /// Nonce updated
    NonceChanged = AccountFieldTag::Nonce as isize,
    /// Balance updated
    BalanceChanged = AccountFieldTag::Balance as isize,
    /// Code hash exists
    CodeHashExists = AccountFieldTag::CodeHash as isize,
    /// Account does not exist
    AccountDoesNotExist = AccountFieldTag::NonExisting as isize,
    /// Storage updated
    StorageChanged,
    /// Storage does not exist
    StorageDoesNotExist,
}
impl_expr!(ProofType);

impl From<AccountFieldTag> for ProofType {
    fn from(tag: AccountFieldTag) -> Self {
        match tag {
            AccountFieldTag::Nonce => Self::NonceChanged,
            AccountFieldTag::Balance => Self::BalanceChanged,
            AccountFieldTag::CodeHash => Self::CodeHashExists,
            AccountFieldTag::NonExisting => Self::AccountDoesNotExist,
        }
    }
}

/// The MptTable shared between MPT Circuit and State Circuit
#[derive(Clone, Copy, Debug)]
pub struct MptTable([Column<Advice>; 7]);

impl<F: Field> LookupTable<F> for MptTable {
    fn columns(&self) -> Vec<Column<Any>> {
        self.0.iter().map(|&col| col.into()).collect()
    }

    fn annotations(&self) -> Vec<String> {
        vec![
            String::from("address"),
            String::from("storage_key"),
            String::from("proof_type"),
            String::from("new_root"),
            String::from("old_root"),
            String::from("new_value"),
            String::from("old_value"),
        ]
    }
}

impl MptTable {
    /// Construct a new MptTable
    pub(crate) fn construct<F: FieldExt>(meta: &mut ConstraintSystem<F>) -> Self {
        Self([
            meta.advice_column(),               // Address
            meta.advice_column_in(SecondPhase), // Storage key
            meta.advice_column(),               // Proof type
            meta.advice_column_in(SecondPhase), // New root
            meta.advice_column_in(SecondPhase), // Old root
            meta.advice_column_in(SecondPhase), // New value
            meta.advice_column_in(SecondPhase), // Old value
        ])
    }

    pub(crate) fn assign<F: Field>(
        &self,
        region: &mut Region<'_, F>,
        offset: usize,
        row: &MptUpdateRow<Value<F>>,
    ) -> Result<(), Error> {
        for (column, value) in self.0.iter().zip_eq(row.values()) {
            region.assign_advice(|| "assign mpt table row value", *column, offset, || *value)?;
        }
        Ok(())
    }

    pub(crate) fn load<F: Field>(
        &self,
        layouter: &mut impl Layouter<F>,
        updates: &MptUpdates,
        randomness: Value<F>,
    ) -> Result<(), Error> {
        layouter.assign_region(
            || "mpt table",
            |mut region| self.load_with_region(&mut region, updates, randomness),
        )
    }

    pub(crate) fn load_with_region<F: Field>(
        &self,
        region: &mut Region<'_, F>,
        updates: &MptUpdates,
        randomness: Value<F>,
    ) -> Result<(), Error> {
        for (offset, row) in updates.table_assignments(randomness).iter().enumerate() {
            self.assign(region, offset, row)?;
        }
        Ok(())
    }
}

/// Tag to identify the field in a Bytecode Table row
#[derive(Clone, Copy, Debug)]
pub enum BytecodeFieldTag {
    /// Header field
    Header,
    /// Byte field
    Byte,
}
impl_expr!(BytecodeFieldTag);

/// Table with Bytecode indexed by its Code Hash
#[derive(Clone, Debug)]
pub struct BytecodeTable {
    /// Code Hash
    pub code_hash: Column<Advice>,
    /// Tag
    pub tag: Column<Advice>,
    /// Index
    pub index: Column<Advice>,
    /// Is Code is true when the byte is not an argument to a PUSH* instruction.
    pub is_code: Column<Advice>,
    /// Value
    pub value: Column<Advice>,
}

impl BytecodeTable {
    /// Construct a new BytecodeTable
    pub fn construct<F: Field>(meta: &mut ConstraintSystem<F>) -> Self {
        let [tag, index, is_code, value] = array::from_fn(|_| meta.advice_column());
        let code_hash = meta.advice_column_in(SecondPhase);
        Self {
            code_hash,
            tag,
            index,
            is_code,
            value,
        }
    }

    /// Assign the `BytecodeTable` from a list of bytecodes, followig the same
    /// table layout that the Bytecode Circuit uses.
    pub fn load<'a, F: Field>(
        &self,
        layouter: &mut impl Layouter<F>,
        bytecodes: impl IntoIterator<Item = &'a Bytecode> + Clone,
        challenges: &Challenges<Value<F>>,
    ) -> Result<(), Error> {
        layouter.assign_region(
            || "bytecode table",
            |mut region| {
                let mut offset = 0;
                for column in <BytecodeTable as LookupTable<F>>::advice_columns(self) {
                    region.assign_advice(
                        || "bytecode table all-zero row",
                        column,
                        offset,
                        || Value::known(F::zero()),
                    )?;
                }
                offset += 1;

                let bytecode_table_columns =
                    <BytecodeTable as LookupTable<F>>::advice_columns(self);
                for bytecode in bytecodes.clone() {
                    for row in bytecode.table_assignments(challenges) {
                        for (&column, value) in bytecode_table_columns.iter().zip_eq(row) {
                            region.assign_advice(
                                || format!("bytecode table row {}", offset),
                                column,
                                offset,
                                || value,
                            )?;
                        }
                        offset += 1;
                    }
                }
                Ok(())
            },
        )
    }
}

impl<F: Field> LookupTable<F> for BytecodeTable {
    fn columns(&self) -> Vec<Column<Any>> {
        vec![
            self.code_hash.into(),
            self.tag.into(),
            self.index.into(),
            self.is_code.into(),
            self.value.into(),
        ]
    }

    fn annotations(&self) -> Vec<String> {
        vec![
            String::from("code_hash"),
            String::from("tag"),
            String::from("index"),
            String::from("is_code"),
            String::from("value"),
        ]
    }
}

/// Tag to identify the field in a Block Table row
// Keep the sequence consistent with OpcodeId for scalar
#[derive(Clone, Copy, Debug)]
pub enum BlockContextFieldTag {
    /// Coinbase field
    Coinbase = 1,
    /// Timestamp field
    Timestamp,
    /// Number field
    Number,
    /// Difficulty field
    Difficulty,
    /// Gas Limit field
    GasLimit,
    /// Base Fee field
    BaseFee = 8,
    /// Block Hash field
    BlockHash,
    /// Chain ID field.  Although this is not a field in the block header, we
    /// add it here for convenience.
    ChainId,
}
impl_expr!(BlockContextFieldTag);

/// Table with Block header fields
#[derive(Clone, Debug)]
pub struct BlockTable {
    /// Tag
    pub tag: Column<Advice>,
    /// Index
    pub index: Column<Advice>,
    /// Value
    pub value: Column<Advice>,
}

impl BlockTable {
    /// Construct a new BlockTable
    pub fn construct<F: Field>(meta: &mut ConstraintSystem<F>) -> Self {
        Self {
            tag: meta.advice_column(),
            index: meta.advice_column(),
            value: meta.advice_column_in(SecondPhase),
        }
    }

    /// Assign the `BlockTable` from a `BlockContext`.
    pub fn load<F: Field>(
        &self,
        layouter: &mut impl Layouter<F>,
        block: &BlockContext,
        randomness: Value<F>,
    ) -> Result<(), Error> {
        layouter.assign_region(
            || "block table",
            |mut region| {
                let mut offset = 0;
                for column in <BlockTable as LookupTable<F>>::advice_columns(self) {
                    region.assign_advice(
                        || "block table all-zero row",
                        column,
                        offset,
                        || Value::known(F::zero()),
                    )?;
                }
                offset += 1;

                let block_table_columns = <BlockTable as LookupTable<F>>::advice_columns(self);
                for row in block.table_assignments(randomness) {
                    for (&column, value) in block_table_columns.iter().zip_eq(row) {
                        region.assign_advice(
                            || format!("block table row {}", offset),
                            column,
                            offset,
                            || value,
                        )?;
                    }
                    offset += 1;
                }

                Ok(())
            },
        )
    }
}

impl<F: Field> LookupTable<F> for BlockTable {
    fn columns(&self) -> Vec<Column<Any>> {
        vec![self.tag.into(), self.index.into(), self.value.into()]
    }

    fn annotations(&self) -> Vec<String> {
        vec![
            String::from("tag"),
            String::from("index"),
            String::from("value"),
        ]
    }
}

/// Keccak Table, used to verify keccak hashing from RLC'ed input.
#[derive(Clone, Debug)]
pub struct KeccakTable {
    /// True when the row is enabled
    pub is_enabled: Column<Advice>,
    /// Byte array input as `RLC(reversed(input))`
    pub input_rlc: Column<Advice>, // RLC of input bytes
    /// Byte array input length
    pub input_len: Column<Advice>,
    /// RLC of the hash result
    pub output_rlc: Column<Advice>, // RLC of hash of input bytes
}

impl<F: Field> LookupTable<F> for KeccakTable {
    fn columns(&self) -> Vec<Column<Any>> {
        vec![
            self.is_enabled.into(),
            self.input_rlc.into(),
            self.input_len.into(),
            self.output_rlc.into(),
        ]
    }

    fn annotations(&self) -> Vec<String> {
        vec![
            String::from("is_enabled"),
            String::from("input_rlc"),
            String::from("input_len"),
            String::from("output_rlc"),
        ]
    }
}

impl KeccakTable {
    /// Construct a new KeccakTable
    pub fn construct<F: Field>(meta: &mut ConstraintSystem<F>) -> Self {
        Self {
            is_enabled: meta.advice_column(),
            input_rlc: meta.advice_column_in(SecondPhase),
            input_len: meta.advice_column(),
            output_rlc: meta.advice_column_in(SecondPhase),
        }
    }

    /// Generate the keccak table assignments from a byte array input.
    pub fn assignments<F: Field>(
        input: &[u8],
        challenges: &Challenges<Value<F>>,
    ) -> Vec<[Value<F>; 4]> {
        let input_rlc = challenges
            .keccak_input()
            .map(|challenge| rlc::value(input.iter().rev(), challenge));
        let input_len = F::from(input.len() as u64);
        let mut keccak = Keccak::default();
        keccak.update(input);
        let output = keccak.digest();
        let output_rlc = challenges.evm_word().map(|challenge| {
            rlc::value(
                &Word::from_big_endian(output.as_slice()).to_le_bytes(),
                challenge,
            )
        });

        vec![[
            Value::known(F::one()),
            input_rlc,
            Value::known(input_len),
            output_rlc,
        ]]
    }

    /// Assign a table row for keccak table
    pub fn assign_row<F: Field>(
        &self,
        region: &mut Region<F>,
        offset: usize,
        values: [Value<F>; 4],
    ) -> Result<(), Error> {
        for (&column, value) in <KeccakTable as LookupTable<F>>::advice_columns(self)
            .iter()
            .zip(values.iter())
        {
            region.assign_advice(|| format!("assign {}", offset), column, offset, || *value)?;
        }
        Ok(())
    }

    /// Provide this function for the case that we want to consume a keccak
    /// table but without running the full keccak circuit
    pub fn dev_load<'a, F: Field>(
        &self,
        layouter: &mut impl Layouter<F>,
        inputs: impl IntoIterator<Item = &'a Vec<u8>> + Clone,
        challenges: &Challenges<Value<F>>,
    ) -> Result<(), Error> {
        layouter.assign_region(
            || "keccak table",
            |mut region| {
                let mut offset = 0;
                for column in <KeccakTable as LookupTable<F>>::advice_columns(self) {
                    region.assign_advice(
                        || "keccak table all-zero row",
                        column,
                        offset,
                        || Value::known(F::zero()),
                    )?;
                }
                offset += 1;

                let keccak_table_columns = <KeccakTable as LookupTable<F>>::advice_columns(self);
                for input in inputs.clone() {
                    for row in Self::assignments(input, challenges) {
                        // let mut column_index = 0;
                        for (&column, value) in keccak_table_columns.iter().zip_eq(row) {
                            region.assign_advice(
                                || format!("keccak table row {}", offset),
                                column,
                                offset,
                                || value,
                            )?;
                        }
                        offset += 1;
                    }
                }
                Ok(())
            },
        )
    }

    /// returns matchings between the circuit columns passed as parameters and
    /// the table collumns
    pub fn match_columns(
        &self,
        value_rlc: Column<Advice>,
        length: Column<Advice>,
        code_hash: Column<Advice>,
    ) -> Vec<(Column<Advice>, Column<Advice>)> {
        vec![
            (value_rlc, self.input_rlc),
            (length, self.input_len),
            (code_hash, self.output_rlc),
        ]
    }
}

/// Copy Table, used to verify copies of byte chunks between Memory, Bytecode,
/// TxLogs and TxCallData.
#[derive(Clone, Copy, Debug)]
pub struct CopyTable {
    /// Whether the row is the first read-write pair for a copy event.
    pub is_first: Column<Advice>,
    /// The relevant ID for the read-write row, represented as a random linear
    /// combination. The ID may be one of the below:
    /// 1. Call ID/Caller ID for CopyDataType::Memory
    /// 2. RLC encoding of bytecode hash for CopyDataType::Bytecode
    /// 3. Transaction ID for CopyDataType::TxCalldata, CopyDataType::TxLog
    pub id: Column<Advice>,
    /// The source/destination address for this copy step.  Can be memory
    /// address, byte index in the bytecode, tx call data, and tx log data.
    pub addr: Column<Advice>,
    /// The end of the source buffer for the copy event.  Any data read from an
    /// address greater than or equal to this value will be 0.
    pub src_addr_end: Column<Advice>,
    /// The number of bytes left to be copied.
    pub bytes_left: Column<Advice>,
    /// An accumulator value in the RLC representation. This is used for
    /// specific purposes, for instance, when `tag == CopyDataType::RlcAcc`.
    /// Having an additional column for the `rlc_acc` simplifies the lookup
    /// to copy table.
    pub rlc_acc: Column<Advice>,
    /// The associated read-write counter for this row.
    pub rw_counter: Column<Advice>,
    /// Decrementing counter denoting reverse read-write counter.
    pub rwc_inc_left: Column<Advice>,
    /// Binary chip to constrain the copy table conditionally depending on the
    /// current row's tag, whether it is Bytecode, Memory, TxCalldata or
    /// TxLog.
    pub tag: BinaryNumberConfig<CopyDataType, 3>,
}

type CopyTableRow<F> = [(Value<F>, &'static str); 8];
type CopyCircuitRow<F> = [(Value<F>, &'static str); 4];

impl CopyTable {
    /// Construct a new CopyTable
    pub fn construct<F: Field>(meta: &mut ConstraintSystem<F>, q_enable: Column<Fixed>) -> Self {
        Self {
            is_first: meta.advice_column(),
            id: meta.advice_column_in(SecondPhase),
            tag: BinaryNumberChip::configure(meta, q_enable, None),
            addr: meta.advice_column(),
            src_addr_end: meta.advice_column(),
            bytes_left: meta.advice_column(),
            rlc_acc: meta.advice_column_in(SecondPhase),
            rw_counter: meta.advice_column(),
            rwc_inc_left: meta.advice_column(),
        }
    }

    /// Generate the copy table and copy circuit assignments from a copy event.
    pub fn assignments<F: Field>(
        copy_event: &CopyEvent,
        challenges: Challenges<Value<F>>,
    ) -> Vec<(CopyDataType, CopyTableRow<F>, CopyCircuitRow<F>)> {
        let mut assignments = Vec::new();
        // rlc_acc
        let rlc_acc = if copy_event.dst_type == CopyDataType::RlcAcc {
            let values = copy_event
                .bytes
                .iter()
                .map(|(value, _)| *value)
                .collect::<Vec<u8>>();
            challenges
                .keccak_input()
                .map(|keccak_input| rlc::value(values.iter().rev(), keccak_input))
        } else {
            Value::known(F::zero())
        };
        let mut value_acc = Value::known(F::zero());
        for (step_idx, (is_read_step, copy_step)) in copy_event
            .bytes
            .iter()
            .flat_map(|(value, is_code)| {
                let read_step = CopyStep {
                    value: *value,
                    is_code: if copy_event.src_type == CopyDataType::Bytecode {
                        Some(*is_code)
                    } else {
                        None
                    },
                };
                let write_step = CopyStep {
                    value: *value,
                    is_code: if copy_event.dst_type == CopyDataType::Bytecode {
                        Some(*is_code)
                    } else {
                        None
                    },
                };
                once((true, read_step)).chain(once((false, write_step)))
            })
            .enumerate()
        {
            // is_first
            let is_first = Value::known(if step_idx == 0 { F::one() } else { F::zero() });
            // is last
            let is_last = if step_idx == copy_event.bytes.len() * 2 - 1 {
                Value::known(F::one())
            } else {
                Value::known(F::zero())
            };

            // id
            let id = if is_read_step {
                number_or_hash_to_field(&copy_event.src_id, challenges.evm_word())
            } else {
                number_or_hash_to_field(&copy_event.dst_id, challenges.evm_word())
            };

            // tag binary bumber chip
            let tag = if is_read_step {
                copy_event.src_type
            } else {
                copy_event.dst_type
            };

            // addr
            let copy_step_addr: u64 =
                if is_read_step {
                    copy_event.src_addr
                } else {
                    copy_event.dst_addr
                } + (u64::try_from(step_idx).unwrap() - if is_read_step { 0 } else { 1 }) / 2u64;

            let addr = if tag == CopyDataType::TxLog {
                Value::known(
                    build_tx_log_address(
                        copy_step_addr,
                        TxLogFieldTag::Data,
                        copy_event.log_id.unwrap(),
                    )
                    .to_scalar()
                    .unwrap(),
                )
            } else {
                Value::known(F::from(copy_step_addr))
            };

            // bytes_left
            let bytes_left = u64::try_from(copy_event.bytes.len() * 2 - step_idx).unwrap() / 2;
            // value
            let value = if copy_event.dst_type == CopyDataType::RlcAcc {
                if is_read_step {
                    Value::known(F::from(copy_step.value as u64))
                } else {
                    value_acc = value_acc * challenges.keccak_input()
                        + Value::known(F::from(copy_step.value as u64));
                    value_acc
                }
            } else {
                Value::known(F::from(copy_step.value as u64))
            };
            // is_pad
            let is_pad = Value::known(F::from(
                is_read_step && copy_step_addr >= copy_event.src_addr_end,
            ));

            // is_code
            let is_code = Value::known(copy_step.is_code.map_or(F::zero(), |v| F::from(v)));

            assignments.push((
                tag,
                [
                    (is_first, "is_first"),
                    (id, "id"),
                    (addr, "addr"),
                    (
                        Value::known(F::from(copy_event.src_addr_end)),
                        "src_addr_end",
                    ),
                    (Value::known(F::from(bytes_left)), "bytes_left"),
                    (rlc_acc, "rlc_acc"),
                    (
                        Value::known(F::from(copy_event.rw_counter(step_idx))),
                        "rw_counter",
                    ),
                    (
                        Value::known(F::from(copy_event.rw_counter_increase_left(step_idx))),
                        "rwc_inc_left",
                    ),
                ],
                [
                    (is_last, "is_last"),
                    (value, "value"),
                    (is_pad, "is_pad"),
                    (is_code, "is_code"),
                ],
            ));
        }
        assignments
    }

    /// Assign the `CopyTable` from a `Block`.
    pub fn load<F: Field>(
        &self,
        layouter: &mut impl Layouter<F>,
        block: &Block<F>,
        challenges: &Challenges<Value<F>>,
    ) -> Result<(), Error> {
        layouter.assign_region(
            || "copy table",
            |mut region| {
                let mut offset = 0;
                for column in <CopyTable as LookupTable<F>>::advice_columns(self) {
                    region.assign_advice(
                        || "copy table all-zero row",
                        column,
                        offset,
                        || Value::known(F::zero()),
                    )?;
                }
                offset += 1;

                let tag_chip = BinaryNumberChip::construct(self.tag);
                let copy_table_columns = <CopyTable as LookupTable<F>>::advice_columns(self);
                for copy_event in block.copy_events.iter() {
                    for (tag, row, _) in Self::assignments(copy_event, *challenges) {
                        for (&column, (value, label)) in copy_table_columns.iter().zip_eq(row) {
                            region.assign_advice(
                                || format!("{} at row: {}", label, offset),
                                column,
                                offset,
                                || value,
                            )?;
                        }
                        tag_chip.assign(&mut region, offset, &tag)?;
                        offset += 1;
                    }
                }

                Ok(())
            },
        )
    }
}

impl<F: Field> LookupTable<F> for CopyTable {
    fn columns(&self) -> Vec<Column<Any>> {
        vec![
            self.is_first.into(),
            self.id.into(),
            self.addr.into(),
            self.src_addr_end.into(),
            self.bytes_left.into(),
            self.rlc_acc.into(),
            self.rw_counter.into(),
            self.rwc_inc_left.into(),
        ]
    }

    fn annotations(&self) -> Vec<String> {
        vec![
            String::from("is_first"),
            String::from("id"),
            String::from("addr"),
            String::from("src_addr_end"),
            String::from("bytes_left"),
            String::from("rlc_acc"),
            String::from("rw_counter"),
            String::from("rwc_inc_left"),
        ]
    }

    fn table_exprs(&self, meta: &mut VirtualCells<F>) -> Vec<Expression<F>> {
        vec![
            meta.query_advice(self.is_first, Rotation::cur()),
            meta.query_advice(self.id, Rotation::cur()), // src_id
            self.tag.value(Rotation::cur())(meta),       // src_tag
            meta.query_advice(self.id, Rotation::next()), // dst_id
            self.tag.value(Rotation::next())(meta),      // dst_tag
            meta.query_advice(self.addr, Rotation::cur()), // src_addr
            meta.query_advice(self.src_addr_end, Rotation::cur()), // src_addr_end
            meta.query_advice(self.addr, Rotation::next()), // dst_addr
            meta.query_advice(self.bytes_left, Rotation::cur()), // length
            meta.query_advice(self.rlc_acc, Rotation::cur()), // rlc_acc
            meta.query_advice(self.rw_counter, Rotation::cur()), // rw_counter
            meta.query_advice(self.rwc_inc_left, Rotation::cur()), // rwc_inc_left
        ]
    }
}

/// Lookup table within the Exponentiation circuit.
#[derive(Clone, Copy, Debug)]
pub struct ExpTable {
    /// Whether the row is the start of a step.
    pub is_step: Column<Fixed>,
    /// An identifier for every exponentiation trace, at the moment this is the
    /// read-write counter at the time of the lookups done to the
    /// exponentiation table.
    pub identifier: Column<Advice>,
    /// Whether this row is the last row in the exponentiation operation's
    /// trace.
    pub is_last: Column<Advice>,
    /// The integer base of the exponentiation.
    pub base_limb: Column<Advice>,
    /// The integer exponent of the exponentiation.
    pub exponent_lo_hi: Column<Advice>,
    /// The intermediate result of exponentiation by squaring.
    pub exponentiation_lo_hi: Column<Advice>,
}

impl ExpTable {
    /// Construct the Exponentiation table.
    pub fn construct<F: Field>(meta: &mut ConstraintSystem<F>) -> Self {
        Self {
            is_step: meta.fixed_column(),
            identifier: meta.advice_column(),
            is_last: meta.advice_column(),
            base_limb: meta.advice_column(),
            exponent_lo_hi: meta.advice_column(),
            exponentiation_lo_hi: meta.advice_column(),
        }
    }

    /// Given an exponentiation event and randomness, get assignments to the
    /// exponentiation table.
    pub fn assignments<F: Field>(exp_event: &ExpEvent) -> Vec<[F; 5]> {
        let mut assignments = Vec::new();
        let base_limbs = split_u256_limb64(&exp_event.base);
        let identifier = F::from(exp_event.identifier as u64);
        let mut exponent = exp_event.exponent;
        for (step_idx, exp_step) in exp_event.steps.iter().rev().enumerate() {
            let is_last = if step_idx == exp_event.steps.len() - 1 {
                F::one()
            } else {
                F::zero()
            };
            let (exp_lo, exp_hi) = split_u256(&exp_step.d);
            let (exponent_lo, exponent_hi) = split_u256(&exponent);

            // row 1
            assignments.push([
                identifier,
                is_last,
                base_limbs[0].as_u64().into(),
                exponent_lo
                    .to_scalar()
                    .expect("exponent should fit to scalar"),
                exp_lo
                    .to_scalar()
                    .expect("exponentiation lo should fit to scalar"),
            ]);
            // row 2
            assignments.push([
                identifier,
                F::zero(),
                base_limbs[1].as_u64().into(),
                exponent_hi
                    .to_scalar()
                    .expect("exponent hi should fit to scalar"),
                exp_hi
                    .to_scalar()
                    .expect("exponentiation hi should fit to scalar"),
            ]);
            // row 3
            assignments.push([
                identifier,
                F::zero(),
                base_limbs[2].as_u64().into(),
                F::zero(),
                F::zero(),
            ]);
            // row 4
            assignments.push([
                identifier,
                F::zero(),
                base_limbs[3].as_u64().into(),
                F::zero(),
                F::zero(),
            ]);
            for _ in ROWS_PER_STEP..OFFSET_INCREMENT {
                assignments.push([F::zero(), F::zero(), F::zero(), F::zero(), F::zero()]);
            }

            // update intermediate exponent.
            let (exponent_div2, remainder) = exponent.div_mod(U256::from(2));
            if remainder.is_zero() {
                // exponent is even
                exponent = exponent_div2;
            } else {
                // exponent is odd
                exponent = exponent - 1;
            }
        }
        assignments
    }

    /// Assign witness data from a block to the exponentiation table.
    pub fn load<F: Field>(
        &self,
        layouter: &mut impl Layouter<F>,
        block: &Block<F>,
    ) -> Result<(), Error> {
        layouter.assign_region(
            || "exponentiation table",
            |mut region| {
                let mut offset = 0;
                let exp_table_columns = <ExpTable as LookupTable<F>>::advice_columns(self);
                for exp_event in block.exp_events.iter() {
                    for row in Self::assignments::<F>(exp_event) {
                        for (&column, value) in exp_table_columns.iter().zip_eq(row) {
                            region.assign_advice(
                                || format!("exponentiation table row {}", offset),
                                column,
                                offset,
                                || Value::known(value),
                            )?;
                        }
                        let is_step = if offset % OFFSET_INCREMENT == 0 {
                            F::one()
                        } else {
                            F::zero()
                        };
                        region.assign_fixed(
                            || format!("exponentiation table row {}", offset),
                            self.is_step,
                            offset,
                            || Value::known(is_step),
                        )?;
                        offset += 1;
                    }
                }

                // pad an empty row
                let row = [F::from_u128(0); 5];
                for (column, value) in exp_table_columns.iter().zip_eq(row) {
                    region.assign_advice(
                        || format!("exponentiation table row {}", offset),
                        *column,
                        offset,
                        || Value::known(value),
                    )?;
                }

                Ok(())
            },
        )
    }
}

impl<F: Field> LookupTable<F> for ExpTable {
    fn columns(&self) -> Vec<Column<Any>> {
        vec![
            self.is_step.into(),
            self.identifier.into(),
            self.is_last.into(),
            self.base_limb.into(),
            self.exponent_lo_hi.into(),
            self.exponentiation_lo_hi.into(),
        ]
    }

    fn annotations(&self) -> Vec<String> {
        vec![
            String::from("is_step"),
            String::from("identifier"),
            String::from("is_last"),
            String::from("base_limb"),
            String::from("exponent_lo_hi"),
            String::from("exponentiation_lo_hi"),
        ]
    }

    fn table_exprs(&self, meta: &mut VirtualCells<F>) -> Vec<Expression<F>> {
        vec![
            meta.query_fixed(self.is_step, Rotation::cur()),
            meta.query_advice(self.identifier, Rotation::cur()),
            meta.query_advice(self.is_last, Rotation::cur()),
            meta.query_advice(self.base_limb, Rotation::cur()),
            meta.query_advice(self.base_limb, Rotation::next()),
            meta.query_advice(self.base_limb, Rotation(2)),
            meta.query_advice(self.base_limb, Rotation(3)),
            meta.query_advice(self.exponent_lo_hi, Rotation::cur()),
            meta.query_advice(self.exponent_lo_hi, Rotation::next()),
            meta.query_advice(self.exponentiation_lo_hi, Rotation::cur()),
            meta.query_advice(self.exponentiation_lo_hi, Rotation::next()),
        ]
    }
}<|MERGE_RESOLUTION|>--- conflicted
+++ resolved
@@ -556,11 +556,7 @@
 }
 
 /// The types of proofs in the MPT table
-<<<<<<< HEAD
-#[derive(Clone, Copy)]
-=======
 #[derive(Clone, Copy, Debug)]
->>>>>>> 61e3193d
 pub enum ProofType {
     /// Nonce updated
     NonceChanged = AccountFieldTag::Nonce as isize,
