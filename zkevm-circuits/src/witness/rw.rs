--- conflicted
+++ resolved
@@ -388,18 +388,13 @@
         }
     }
 
-<<<<<<< HEAD
-    pub(crate) fn stack_value(&self) -> StackWord {
-=======
-    pub fn stack_value(&self) -> Word {
->>>>>>> fbcfd0f0
+    pub fn stack_value(&self) -> StackWord {
         match self {
             Self::Stack { value, .. } => *value,
             _ => unreachable!("{:?}", self),
         }
     }
 
-<<<<<<< HEAD
     pub(crate) fn local_value(&self) -> (StackWord, usize) {
         match self {
             Self::Stack { value, local_index, .. } => (*value, *local_index),
@@ -414,10 +409,7 @@
         }
     }
 
-    pub(crate) fn log_value(&self) -> Word {
-=======
     pub fn log_value(&self) -> Word {
->>>>>>> fbcfd0f0
         match self {
             Self::TxLog { value, .. } => *value,
             _ => unreachable!("{:?}", self),
