//! The EVM circuit implementation.

#![allow(missing_docs)]

use halo2_proofs::{
    circuit::{Cell, Layouter, SimpleFloorPlanner, Value},
    plonk::*,
};

mod execution;
mod wasm;
pub mod param;
pub(crate) mod step;
pub mod table;
pub(crate) mod util;

#[cfg(any(feature = "test", test))]
pub(crate) mod test;
#[cfg(any(feature = "test", test, feature = "test-circuits"))]
pub use self::EvmCircuit as TestEvmCircuit;

pub use crate::witness;
use crate::{
    evm_circuit::param::{MAX_STEP_HEIGHT, STEP_STATE_HEIGHT},
    table::{
        BlockTable, BytecodeTable, CopyTable, ExpTable, KeccakTable, LookupTable, RwTable, TxTable,
    },
    util::{SubCircuit, SubCircuitConfig},
};
use bus_mapping::evm::OpcodeId;
use eth_types::Field;
// TODO: "we should use feature flag here"
// use execution::ExecutionConfig;
use wasm::ExecutionConfig;
use itertools::Itertools;
use strum::IntoEnumIterator;
use table::FixedTableTag;
use witness::Block;

/// EvmCircuitConfig implements verification of execution trace of a block.
#[derive(Clone, Debug)]
pub struct EvmCircuitConfig<F> {
    fixed_table: [Column<Fixed>; 4],
    byte_table: [Column<Fixed>; 1],
    pub(crate) execution: Box<ExecutionConfig<F>>,
    // External tables
    tx_table: TxTable,
    rw_table: RwTable,
    bytecode_table: BytecodeTable,
    block_table: BlockTable,
    copy_table: CopyTable,
    keccak_table: KeccakTable,
    exp_table: ExpTable,
    // phantom: PhantomData<F>,
}

/// Circuit configuration arguments
pub struct EvmCircuitConfigArgs<F: Field> {
    /// Challenge
    pub challenges: crate::util::Challenges<Expression<F>>,
    /// TxTable
    pub tx_table: TxTable,
    /// RwTable
    pub rw_table: RwTable,
    /// BytecodeTable
    pub bytecode_table: BytecodeTable,
    /// BlockTable
    pub block_table: BlockTable,
    /// CopyTable
    pub copy_table: CopyTable,
    /// KeccakTable
    pub keccak_table: KeccakTable,
    /// ExpTable
    pub exp_table: ExpTable,
}

/// Circuit exported cells after synthesis, used for subcircuit
#[derive(Clone, Debug)]
pub struct EvmCircuitExports<V> {
    /// withdraw root
    pub withdraw_root: (Cell, Value<V>),
}

impl<F: Field> SubCircuitConfig<F> for EvmCircuitConfig<F> {
    type ConfigArgs = EvmCircuitConfigArgs<F>;

    /// Configure EvmCircuitConfig
    #[allow(clippy::too_many_arguments)]
    fn new(
        meta: &mut ConstraintSystem<F>,
        Self::ConfigArgs {
            challenges,
            tx_table,
            rw_table,
            bytecode_table,
            block_table,
            copy_table,
            keccak_table,
            exp_table,
        }: Self::ConfigArgs,
    ) -> Self {
        let fixed_table = [(); 4].map(|_| meta.fixed_column());
        let byte_table = [(); 1].map(|_| meta.fixed_column());
        let execution = Box::new(ExecutionConfig::configure(
            meta,
            challenges,
            &fixed_table,
            &byte_table,
            &tx_table,
            &rw_table,
            &bytecode_table,
            &block_table,
            &copy_table,
            &keccak_table,
            &exp_table,
        ));

        meta.annotate_lookup_any_column(byte_table[0], || "byte_range");
        fixed_table.iter().enumerate().for_each(|(idx, &col)| {
            meta.annotate_lookup_any_column(col, || format!("fix_table_{}", idx))
        });
        tx_table.annotate_columns(meta);
        rw_table.annotate_columns(meta);
        bytecode_table.annotate_columns(meta);
        block_table.annotate_columns(meta);
        copy_table.annotate_columns(meta);
        keccak_table.annotate_columns(meta);
        exp_table.annotate_columns(meta);

        Self {
            fixed_table,
            byte_table,
            execution,
            tx_table,
            rw_table,
            bytecode_table,
            block_table,
            copy_table,
            keccak_table,
            exp_table,
            // phantom: Default::default(),
        }
    }
}

impl<F: Field> EvmCircuitConfig<F> {
    /// Load fixed table
    pub fn load_fixed_table(
        &self,
        layouter: &mut impl Layouter<F>,
        fixed_table_tags: Vec<FixedTableTag>,
    ) -> Result<(), Error> {
        layouter.assign_region(
            || "fixed table",
            |mut region| {
                for (offset, row) in std::iter::once([F::zero(); 4])
                    .chain(fixed_table_tags.iter().flat_map(|tag| tag.build()))
                    .enumerate()
                {
                    for (column, value) in self.fixed_table.iter().zip_eq(row) {
                        region.assign_fixed(|| "", *column, offset, || Value::known(value))?;
                    }
                }

                Ok(())
            },
        )
    }

    /// Load byte table
    pub fn load_byte_table(&self, layouter: &mut impl Layouter<F>) -> Result<(), Error> {
        layouter.assign_region(
            || "byte table",
            |mut region| {
                for offset in 0..256 {
                    region.assign_fixed(
                        || "",
                        self.byte_table[0],
                        offset,
                        || Value::known(F::from(offset as u64)),
                    )?;
                }

                Ok(())
            },
        )
    }
}

/// Tx Circuit for verifying transaction signatures
#[derive(Clone, Default, Debug)]
pub struct EvmCircuit<F: Field> {
    /// Block
    pub block: Option<Block<F>>,
    fixed_table_tags: Vec<FixedTableTag>,
    pub(crate) exports: std::cell::RefCell<Option<EvmCircuitExports<Assigned<F>>>>,
}

impl<F: Field> EvmCircuit<F> {
    /// Return a new EvmCircuit
    pub fn new(block: Block<F>) -> Self {
        Self {
            block: Some(block),
            fixed_table_tags: FixedTableTag::iter().collect(),
            ..Default::default()
        }
    }

    pub fn new_dev(block: Block<F>, fixed_table_tags: Vec<FixedTableTag>) -> Self {
        Self {
            block: Some(block),
            fixed_table_tags,
            ..Default::default()
        }
    }

    /// Calculate which rows are "actually" used in the circuit
    pub fn get_active_rows(block: &Block<F>) -> (Vec<usize>, Vec<usize>) {
        let max_offset = Self::get_num_rows_required(block);
        // some gates are enabled on all rows
        let gates_row_ids = (0..max_offset).collect();
        // lookups are enabled at "q_step" rows and byte lookup rows
        let lookup_row_ids = (0..max_offset).collect();
        (gates_row_ids, lookup_row_ids)
    }

    pub fn get_num_rows_required_no_padding(block: &Block<F>) -> usize {
        // Start at 1 so we can be sure there is an unused `next` row available
        let mut num_rows = 1;
        for transaction in &block.txs {
            for step in &transaction.steps {
                num_rows += step.execution_state.get_step_height();
            }
        }
        num_rows += 1; // EndBlock
        num_rows
    }

    pub fn get_num_rows_required(block: &Block<F>) -> usize {
        let evm_rows = block.circuits_params.max_evm_rows;
        if evm_rows == 0 {
            Self::get_min_num_rows_required(block)
        } else {
            // It must have at least one unused row.
            block.circuits_params.max_evm_rows + 1
        }
    }

    pub fn get_min_num_rows_required(block: &Block<F>) -> usize {
        let mut num_rows = 0;
        for transaction in &block.txs {
            for step in &transaction.steps {
                num_rows += step.execution_state.get_step_height();
            }
        }

        // It must have one row for EndBlock and at least one unused one
        num_rows + 2
    }
}

impl<F: Field> SubCircuit<F> for EvmCircuit<F> {
    type Config = EvmCircuitConfig<F>;

    fn unusable_rows() -> usize {
        // Most columns are queried at MAX_STEP_HEIGHT + STEP_STATE_HEIGHT distinct rotations, so
        // returns (MAX_STEP_HEIGHT + STEP_STATE_HEIGHT + 3) unusable rows.
        MAX_STEP_HEIGHT + STEP_STATE_HEIGHT + 3
    }

    fn new_from_block(block: &witness::Block<F>) -> Self {
        Self::new(block.clone())
    }

    /// Return the minimum number of rows required to prove the block
    fn min_num_rows_block(block: &witness::Block<F>) -> (usize, usize) {
        let num_rows_required_for_execution_steps: usize =
            Self::get_num_rows_required_no_padding(block);
        let num_rows_required_for_fixed_table: usize = detect_fixed_table_tags(block)
            .iter()
            .map(|tag| tag.build::<F>().count())
            .sum();
        (
            num_rows_required_for_execution_steps,
            std::cmp::max(
                block.circuits_params.max_evm_rows,
                std::cmp::max(
                    num_rows_required_for_fixed_table,
                    num_rows_required_for_execution_steps,
                ),
            ),
        )
    }

    /// Make the assignments to the EvmCircuit
    fn synthesize_sub(
        &self,
        config: &Self::Config,
        challenges: &crate::util::Challenges<Value<F>>,
        layouter: &mut impl Layouter<F>,
    ) -> Result<(), Error> {
        let block = self.block.as_ref().unwrap();

        config.load_fixed_table(layouter, self.fixed_table_tags.clone())?;
        config.load_byte_table(layouter)?;
<<<<<<< HEAD
        config.execution.assign_block(layouter, block, challenges)
        // Ok(())
=======
        let export = config.execution.assign_block(layouter, block, challenges)?;
        self.exports.borrow_mut().replace(export);
        Ok(())
>>>>>>> fbcfd0f0
    }
}

/// create fixed_table_tags needed given witness block
pub(crate) fn detect_fixed_table_tags<F: Field>(block: &Block<F>) -> Vec<FixedTableTag> {
    let need_bitwise_lookup = block.txs.iter().any(|tx| {
        tx.steps.iter().any(|step| {
            matches!(
                step.opcode,
                Some(OpcodeId::AND)
                    | Some(OpcodeId::OR)
                    | Some(OpcodeId::XOR)
                    | Some(OpcodeId::NOT)
            )
        })
    });
    FixedTableTag::iter()
        .filter(|t| {
            !matches!(
                t,
                FixedTableTag::BitwiseAnd | FixedTableTag::BitwiseOr | FixedTableTag::BitwiseXor
            ) || need_bitwise_lookup
        })
        .collect()
}

#[cfg(all(feature = "disabled", test))]
pub(crate) mod cached {
    use super::*;
    use halo2_proofs::halo2curves::bn256::Fr;
    use lazy_static::lazy_static;

    struct Cache {
        cs: ConstraintSystem<Fr>,
        config: (EvmCircuitConfig<Fr>, Challenges),
    }

    lazy_static! {
        /// Cached values of the ConstraintSystem after the EVM Circuit configuration and the EVM
        /// Circuit configuration.  These values are calculated just once.
        static ref CACHE: Cache = {
            let mut meta = ConstraintSystem::<Fr>::default();
            let config = EvmCircuit::<Fr>::configure(&mut meta);
            Cache { cs: meta, config }
        };
    }

    /// Wrapper over the EvmCircuit that behaves the same way and also
    /// implements the halo2 Circuit trait, but reuses the precalculated
    /// results of the configuration which are cached in the public variable
    /// `CACHE`.  This wrapper is useful for testing because it allows running
    /// many unit tests while reusing the configuration step of the circuit.
    pub struct EvmCircuitCached(EvmCircuit<Fr>);

    impl Circuit<Fr> for EvmCircuitCached {
        type Config = (EvmCircuitConfig<Fr>, Challenges);
        type FloorPlanner = SimpleFloorPlanner;

        fn without_witnesses(&self) -> Self {
            Self(self.0.without_witnesses())
        }

        fn configure(meta: &mut ConstraintSystem<Fr>) -> Self::Config {
            *meta = CACHE.cs.clone();
            CACHE.config.clone()
        }

        fn synthesize(
            &self,
            config: Self::Config,
            layouter: impl Layouter<Fr>,
        ) -> Result<(), Error> {
            self.0.synthesize(config, layouter)
        }
    }

    impl EvmCircuitCached {
        pub fn get_test_cicuit_from_block(block: Block<Fr>) -> Self {
            Self(EvmCircuit::<Fr>::get_test_cicuit_from_block(block))
        }
    }
}

// Always exported because of `EXECUTION_STATE_HEIGHT_MAP`

#[cfg(not(feature = "onephase"))]
use crate::util::Challenges;
#[cfg(feature = "onephase")]
use crate::util::MockChallenges as Challenges;

impl<F: Field> Circuit<F> for EvmCircuit<F> {
    type Config = (EvmCircuitConfig<F>, Challenges);
    type FloorPlanner = SimpleFloorPlanner;

    fn without_witnesses(&self) -> Self {
        Self::default()
    }

    fn configure(meta: &mut ConstraintSystem<F>) -> Self::Config {
        let challenges = Challenges::construct(meta);
        let challenges_expr = challenges.exprs(meta);
        let rw_table = RwTable::construct(meta);
        let tx_table = TxTable::construct(meta);
        let bytecode_table = BytecodeTable::construct(meta);
        let block_table = BlockTable::construct(meta);
        let q_copy_table = meta.fixed_column();
        let copy_table = CopyTable::construct(meta, q_copy_table);
        let keccak_table = KeccakTable::construct(meta);
        let exp_table = ExpTable::construct(meta);
        (
            EvmCircuitConfig::new(
                meta,
                EvmCircuitConfigArgs {
                    challenges: challenges_expr,
                    tx_table,
                    rw_table,
                    bytecode_table,
                    block_table,
                    copy_table,
                    keccak_table,
                    exp_table,
                },
            ),
            challenges,
        )
    }

    fn synthesize(
        &self,
        config: Self::Config,
        mut layouter: impl Layouter<F>,
    ) -> Result<(), Error> {
        let block = self.block.as_ref().unwrap();

        let (config, challenges) = config;
        let challenges = challenges.values(&layouter);

        config.tx_table.load(
            &mut layouter,
            &block.txs,
            block.circuits_params.max_txs,
            block.circuits_params.max_calldata,
            block.chain_id.as_u64(),
            &challenges,
        )?;
        block.rws.check_rw_counter_sanity();
        config.rw_table.load(
            &mut layouter,
            &block.rws.table_assignments(),
            block.circuits_params.max_rws,
            challenges.evm_word(),
        )?;
        config
            .bytecode_table
            .dev_load(&mut layouter, block.bytecodes.values(), &challenges)?;
        config
            .block_table
            .dev_load(&mut layouter, &block.context, &block.txs, 1, &challenges)?;
        config
            .copy_table
            .dev_load(&mut layouter, block, &challenges)?;
        config
            .keccak_table
            .dev_load(&mut layouter, &block.sha3_inputs, &challenges)?;
        config.exp_table.dev_load(&mut layouter, block)?;

        self.synthesize_sub(&config, &challenges, &mut layouter)
    }
}

#[cfg(test)]
mod evm_circuit_stats {
    use crate::{
        evm_circuit::{
            param::{
                LOOKUP_CONFIG, N_BYTE_LOOKUPS, N_COPY_COLUMNS, N_PHASE1_COLUMNS, N_PHASE2_COLUMNS,
                N_PHASE2_COPY_COLUMNS,
            },
            step::ExecutionState,
            EvmCircuit,
        },
        stats::print_circuit_stats_by_states,
        test_util::CircuitTestBuilder,
        util::{unusable_rows, SubCircuit},
        witness::block_convert,
    };
    use bus_mapping::{circuit_input_builder::CircuitsParams, mocks::BlockData};
    use cli_table::{print_stdout, Cell, Style, Table};
    use eth_types::{bytecode, evm_types::OpcodeId, geth_types::GethData, ToWord};
    use halo2_proofs::{
        dev::MockProver,
        halo2curves::bn256::Fr,
        plonk::{Circuit, ConstraintSystem},
    };
    use itertools::Itertools;
    use mock::{
        test_ctx::{
            helpers::{account_0_code_account_1_no_code, tx_from_1_to_0},
            TestContext,
        },
        MOCK_ACCOUNTS,
    };

    #[test]
    fn evm_circuit_unusable_rows() {
        assert_eq!(
            EvmCircuit::<Fr>::unusable_rows(),
            unusable_rows::<Fr, EvmCircuit::<Fr>>(),
        )
    }

    #[test]
    pub fn empty_evm_circuit_no_padding() {
        CircuitTestBuilder::new_from_test_ctx(
            TestContext::<0, 0>::new(None, |_| {}, |_, _| {}, |b, _| b).unwrap(),
        )
        .run();
    }

    #[test]
    pub fn empty_evm_circuit_with_padding() {
        CircuitTestBuilder::new_from_test_ctx(
            TestContext::<0, 0>::new(None, |_| {}, |_, _| {}, |b, _| b).unwrap(),
        )
        .block_modifier(Box::new(|block| {
            block.circuits_params.max_evm_rows = (1 << 18) - 100
        }))
        .run();
    }

    /// Prints the stats of EVM circuit per execution state.  See
    /// `print_circuit_stats_by_states` for more details.
    ///
    /// Run with:
    /// `cargo test -p zkevm-circuits --release --all-features
    /// get_evm_states_stats -- --nocapture --ignored`
    #[ignore]
    #[test]
    fn get_evm_states_stats() {
        print_circuit_stats_by_states(
            |state| {
                !matches!(
                    state,
                    ExecutionState::ErrorInvalidOpcode | ExecutionState::SELFDESTRUCT
                )
            },
            |opcode| match opcode {
                OpcodeId::RETURNDATACOPY => {
                    bytecode! {
                    PUSH1(0x00) // retLength
                    PUSH1(0x00) // retOffset
                    PUSH1(0x00) // argsLength
                    PUSH1(0x00) // argsOffset
                    PUSH1(0x00) // value
                    PUSH32(MOCK_ACCOUNTS[3].to_word())
                    PUSH32(0x1_0000) // gas
                    CALL
                    PUSH2(0x01) // size
                    PUSH2(0x00) // offset
                    PUSH2(0x00) // destOffset
                    }
                }
                _ => bytecode! {
                    PUSH2(0x40)
                    PUSH2(0x50)
                },
            },
            |_, state, _| state.get_step_height_option().unwrap(),
        );
    }

    /// This function prints to stdout a table with the top X ExecutionState
    /// cell consumers of each EVM Cell type.
    ///
    /// Run with:
    /// `cargo test -p zkevm-circuits --release get_exec_steps_occupancy
    /// --features test -- --nocapture --ignored`
    #[ignore]
    #[test]
    fn get_exec_steps_occupancy() {
        let mut meta = ConstraintSystem::<Fr>::default();
        let circuit = EvmCircuit::configure(&mut meta);

        let report = circuit.0.execution.instrument().clone().analyze();
        macro_rules! gen_report {
            ($report:expr, $($id:ident, $cols:expr), +) => {
                $(
                let row_report = report
                    .iter()
                    .sorted_by(|a, b| a.$id.utilization.partial_cmp(&b.$id.utilization).unwrap())
                    .rev()
                    .take(10)
                    .map(|exec| {
                        vec![
                            format!("{:?}", exec.state),
                            format!("{:?}", exec.$id.available_cells),
                            format!("{:?}", exec.$id.unused_cells),
                            format!("{:?}", exec.$id.used_cells),
                            format!("{:?}", exec.$id.top_height),
                            format!("{:?}", exec.$id.used_columns),
                            format!("{:?}", exec.$id.utilization),
                        ]
                    })
                    .collect::<Vec<Vec<String>>>();

                let table = row_report.table().title(vec![
                    format!("{:?}", stringify!($id)).cell().bold(true),
                    format!("total_available_cells").cell().bold(true),
                    format!("unused_cells").cell().bold(true),
                    format!("cells").cell().bold(true),
                    format!("top_height").cell().bold(true),
                    format!("used columns (Max: {:?})", $cols).cell().bold(true),
                    format!("Utilization").cell().bold(true),
                ]);
                print_stdout(table).unwrap();
                )*
            };
        }

        gen_report!(
            report,
            storage_1,
            N_PHASE1_COLUMNS,
            storage_2,
            N_PHASE2_COLUMNS,
            storage_perm,
            N_COPY_COLUMNS,
            storage_perm_2,
            N_PHASE2_COPY_COLUMNS,
            byte_lookup,
            N_BYTE_LOOKUPS,
            fixed_table,
            LOOKUP_CONFIG[0].1,
            tx_table,
            LOOKUP_CONFIG[1].1,
            rw_table,
            LOOKUP_CONFIG[2].1,
            bytecode_table,
            LOOKUP_CONFIG[3].1,
            block_table,
            LOOKUP_CONFIG[4].1,
            copy_table,
            LOOKUP_CONFIG[5].1,
            keccak_table,
            LOOKUP_CONFIG[6].1,
            exp_table,
            LOOKUP_CONFIG[7].1
        );
    }

    #[ignore = "need to make table dev_load padding to fix this"]
    #[test]
    fn variadic_size_check() {
        let params = CircuitsParams {
            max_evm_rows: 1 << 12,
            max_keccak_rows: 1 << 12,
            max_bytecode: 1 << 12,
            ..Default::default()
        };
        // Empty
        let block: GethData = TestContext::<0, 0>::new(None, |_| {}, |_, _| {}, |b, _| b)
            .unwrap()
            .into();
        let mut builder = BlockData::new_from_geth_data_with_params(block.clone(), params)
            .new_circuit_input_builder();
        builder
            .handle_block(&block.eth_block, &block.geth_traces)
            .unwrap();
        let block = block_convert::<Fr>(&builder.block, &builder.code_db).unwrap();
        let k = block.get_test_degree();

        let circuit = EvmCircuit::<Fr>::get_test_cicuit_from_block(block);
        let prover1 = MockProver::<Fr>::run(k, &circuit, vec![]).unwrap();

        let code = bytecode! {
            STOP
        };
        let block: GethData = TestContext::<2, 1>::new(
            None,
            account_0_code_account_1_no_code(code),
            tx_from_1_to_0,
            |b, _| b,
        )
        .unwrap()
        .into();
        let mut builder = BlockData::new_from_geth_data_with_params(block.clone(), params)
            .new_circuit_input_builder();
        builder
            .handle_block(&block.eth_block, &block.geth_traces)
            .unwrap();
        let block = block_convert::<Fr>(&builder.block, &builder.code_db).unwrap();
        let k = block.get_test_degree();
        let circuit = EvmCircuit::<Fr>::get_test_cicuit_from_block(block);
        let prover2 = MockProver::<Fr>::run(k, &circuit, vec![]).unwrap();

        assert_eq!(prover1.fixed(), prover2.fixed());
        assert_eq!(prover1.permutation(), prover2.permutation());
    }
}<|MERGE_RESOLUTION|>--- conflicted
+++ resolved
@@ -1,14 +1,20 @@
 //! The EVM circuit implementation.
 
 #![allow(missing_docs)]
-
 use halo2_proofs::{
     circuit::{Cell, Layouter, SimpleFloorPlanner, Value},
     plonk::*,
 };
 
-mod execution;
-mod wasm;
+// TODO: "use feature flags here"
+
+// mod execution;
+pub mod wasm;
+
+mod execution {
+    pub use crate::evm_circuit::wasm::*;
+}
+
 pub mod param;
 pub(crate) mod step;
 pub mod table;
@@ -29,9 +35,7 @@
 };
 use bus_mapping::evm::OpcodeId;
 use eth_types::Field;
-// TODO: "we should use feature flag here"
-// use execution::ExecutionConfig;
-use wasm::ExecutionConfig;
+use execution::ExecutionConfig;
 use itertools::Itertools;
 use strum::IntoEnumIterator;
 use table::FixedTableTag;
@@ -51,7 +55,6 @@
     copy_table: CopyTable,
     keccak_table: KeccakTable,
     exp_table: ExpTable,
-    // phantom: PhantomData<F>,
 }
 
 /// Circuit configuration arguments
@@ -138,7 +141,6 @@
             copy_table,
             keccak_table,
             exp_table,
-            // phantom: Default::default(),
         }
     }
 }
@@ -303,14 +305,9 @@
 
         config.load_fixed_table(layouter, self.fixed_table_tags.clone())?;
         config.load_byte_table(layouter)?;
-<<<<<<< HEAD
-        config.execution.assign_block(layouter, block, challenges)
-        // Ok(())
-=======
         let export = config.execution.assign_block(layouter, block, challenges)?;
         self.exports.borrow_mut().replace(export);
         Ok(())
->>>>>>> fbcfd0f0
     }
 }
 
@@ -497,7 +494,7 @@
         util::{unusable_rows, SubCircuit},
         witness::block_convert,
     };
-    use bus_mapping::{circuit_input_builder::CircuitsParams, mocks::BlockData};
+    use bus_mapping::{circuit_input_builder::CircuitsParams, mock::BlockData};
     use cli_table::{print_stdout, Cell, Style, Table};
     use eth_types::{bytecode, evm_types::OpcodeId, geth_types::GethData, ToWord};
     use halo2_proofs::{
