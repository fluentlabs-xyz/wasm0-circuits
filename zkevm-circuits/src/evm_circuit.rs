//! The EVM circuit implementation.

#![allow(missing_docs)]

use halo2_proofs::{
    circuit::{Layouter, SimpleFloorPlanner, Value},
    plonk::*,
};

mod execution;
pub mod param;
pub(crate) mod step;
pub(crate) mod util;

pub mod table;

pub use crate::witness;
use crate::{
    table::{
        BlockTable, BytecodeTable, CopyTable, ExpTable, KeccakTable, LookupTable, RwTable, TxTable,
    },
    util::{Challenges, SubCircuit, SubCircuitConfig},
};
use bus_mapping::evm::OpcodeId;
use eth_types::Field;
use execution::ExecutionConfig;
use itertools::Itertools;
use strum::IntoEnumIterator;
use table::FixedTableTag;
use witness::Block;

/// EvmCircuitConfig implements verification of execution trace of a block.
#[derive(Clone, Debug)]
pub struct EvmCircuitConfig<F> {
    fixed_table: [Column<Fixed>; 4],
    byte_table: [Column<Fixed>; 1],
    pub(crate) execution: Box<ExecutionConfig<F>>,
    // External tables
    tx_table: TxTable,
    rw_table: RwTable,
    bytecode_table: BytecodeTable,
    block_table: BlockTable,
    copy_table: CopyTable,
    keccak_table: KeccakTable,
    exp_table: ExpTable,
    // phantom: PhantomData<F>,
}

/// Circuit configuration arguments
pub struct EvmCircuitConfigArgs<F: Field> {
    /// Challenge
    pub challenges: Challenges<Expression<F>>,
    /// TxTable
    pub tx_table: TxTable,
    /// RwTable
    pub rw_table: RwTable,
    /// BytecodeTable
    pub bytecode_table: BytecodeTable,
    /// BlockTable
    pub block_table: BlockTable,
    /// CopyTable
    pub copy_table: CopyTable,
    /// KeccakTable
    pub keccak_table: KeccakTable,
    /// ExpTable
    pub exp_table: ExpTable,
}

impl<F: Field> SubCircuitConfig<F> for EvmCircuitConfig<F> {
    type ConfigArgs = EvmCircuitConfigArgs<F>;

    /// Configure EvmCircuitConfig
    #[allow(clippy::too_many_arguments)]
    fn new(
        meta: &mut ConstraintSystem<F>,
        Self::ConfigArgs {
            challenges,
            tx_table,
            rw_table,
            bytecode_table,
            block_table,
            copy_table,
            keccak_table,
            exp_table,
        }: Self::ConfigArgs,
    ) -> Self {
        let fixed_table = [(); 4].map(|_| meta.fixed_column());
        let byte_table = [(); 1].map(|_| meta.fixed_column());
        let execution = Box::new(ExecutionConfig::configure(
            meta,
            challenges,
            &fixed_table,
            &byte_table,
            &tx_table,
            &rw_table,
            &bytecode_table,
            &block_table,
            &copy_table,
            &keccak_table,
            &exp_table,
        ));

        meta.annotate_lookup_any_column(byte_table[0], || "byte_range");
        fixed_table.iter().enumerate().for_each(|(idx, &col)| {
            meta.annotate_lookup_any_column(col, || format!("fix_table_{}", idx))
        });
        tx_table.annotate_columns(meta);
        rw_table.annotate_columns(meta);
        bytecode_table.annotate_columns(meta);
        block_table.annotate_columns(meta);
        copy_table.annotate_columns(meta);
        keccak_table.annotate_columns(meta);
        exp_table.annotate_columns(meta);

        Self {
            fixed_table,
            byte_table,
            execution,
            tx_table,
            rw_table,
            bytecode_table,
            block_table,
            copy_table,
            keccak_table,
            exp_table,
            // phantom: Default::default(),
        }
    }
}

impl<F: Field> EvmCircuitConfig<F> {
    /// Load fixed table
    pub fn load_fixed_table(
        &self,
        layouter: &mut impl Layouter<F>,
        fixed_table_tags: Vec<FixedTableTag>,
    ) -> Result<(), Error> {
        layouter.assign_region(
            || "fixed table",
            |mut region| {
                for (offset, row) in std::iter::once([F::zero(); 4])
                    .chain(fixed_table_tags.iter().flat_map(|tag| tag.build()))
                    .enumerate()
                {
                    for (column, value) in self.fixed_table.iter().zip_eq(row) {
                        region.assign_fixed(|| "", *column, offset, || Value::known(value))?;
                    }
                }

                Ok(())
            },
        )
    }

    /// Load byte table
    pub fn load_byte_table(&self, layouter: &mut impl Layouter<F>) -> Result<(), Error> {
        layouter.assign_region(
            || "byte table",
            |mut region| {
                for offset in 0..256 {
                    region.assign_fixed(
                        || "",
                        self.byte_table[0],
                        offset,
                        || Value::known(F::from(offset as u64)),
                    )?;
                }

                Ok(())
            },
        )
    }
}

/// Tx Circuit for verifying transaction signatures
#[derive(Clone, Default, Debug)]
pub struct EvmCircuit<F: Field> {
    /// Block
    pub block: Option<Block<F>>,
    fixed_table_tags: Vec<FixedTableTag>,
}

impl<F: Field> EvmCircuit<F> {
    /// Return a new EvmCircuit
    pub fn new(block: Block<F>) -> Self {
        Self {
            block: Some(block),
            fixed_table_tags: FixedTableTag::iter().collect(),
        }
    }

    pub fn new_dev(block: Block<F>, fixed_table_tags: Vec<FixedTableTag>) -> Self {
        Self {
            block: Some(block),
            fixed_table_tags,
        }
    }

    /// Calculate which rows are "actually" used in the circuit
    pub fn get_active_rows(block: &Block<F>) -> (Vec<usize>, Vec<usize>) {
        let max_offset = Self::get_num_rows_required(block);
        // some gates are enabled on all rows
        let gates_row_ids = (0..max_offset).collect();
        // lookups are enabled at "q_step" rows and byte lookup rows
        let lookup_row_ids = (0..max_offset).collect();
        (gates_row_ids, lookup_row_ids)
    }

    pub fn get_num_rows_required(block: &Block<F>) -> usize {
        let evm_rows = block.circuits_params.max_evm_rows;
        if evm_rows == 0 {
            Self::get_min_num_rows_required(block)
        } else {
            // It must have at least one unused row.
            block.circuits_params.max_evm_rows + 1
        }
    }

    pub fn get_min_num_rows_required(block: &Block<F>) -> usize {
        let mut num_rows = 0;
        for transaction in &block.txs {
            for step in &transaction.steps {
                num_rows += step.execution_state.get_step_height();
            }
        }

        // It must have one row for EndBlock and at least one unused one
        num_rows + 2
    }
}

impl<F: Field> SubCircuit<F> for EvmCircuit<F> {
    type Config = EvmCircuitConfig<F>;

    fn new_from_block(block: &witness::Block<F>) -> Self {
        Self::new(block.clone())
    }

    /// Return the minimum number of rows required to prove the block
    fn min_num_rows_block(block: &witness::Block<F>) -> (usize, usize) {
        let num_rows_required_for_execution_steps: usize = Self::get_num_rows_required(block);
        let num_rows_required_for_fixed_table: usize = detect_fixed_table_tags(block)
            .iter()
            .map(|tag| tag.build::<F>().count())
            .sum();
        (
            std::cmp::max(
                num_rows_required_for_execution_steps,
                num_rows_required_for_fixed_table,
            ),
            block.circuits_params.max_evm_rows,
        )
    }

    /// Make the assignments to the EvmCircuit
    fn synthesize_sub(
        &self,
        config: &Self::Config,
        challenges: &Challenges<Value<F>>,
        layouter: &mut impl Layouter<F>,
    ) -> Result<(), Error> {
        let block = self.block.as_ref().unwrap();

        config.load_fixed_table(layouter, self.fixed_table_tags.clone())?;
        config.load_byte_table(layouter)?;
        config.execution.assign_block(layouter, block, challenges)
        // Ok(())
    }
}

/// create fixed_table_tags needed given witness block
pub(crate) fn detect_fixed_table_tags<F: Field>(block: &Block<F>) -> Vec<FixedTableTag> {
    let need_bitwise_lookup = block.txs.iter().any(|tx| {
        tx.steps.iter().any(|step| {
            matches!(
                step.opcode,
                Some(OpcodeId::AND)
                    | Some(OpcodeId::OR)
                    | Some(OpcodeId::XOR)
                    | Some(OpcodeId::NOT)
            )
        })
    });
    FixedTableTag::iter()
        .filter(|t| {
            !matches!(
                t,
                FixedTableTag::BitwiseAnd | FixedTableTag::BitwiseOr | FixedTableTag::BitwiseXor
            ) || need_bitwise_lookup
        })
        .collect()
}

#[cfg(any(feature = "test", test))]
pub(crate) mod cached {
    use super::*;
    use halo2_proofs::halo2curves::bn256::Fr;
    use lazy_static::lazy_static;

    struct Cache {
        cs: ConstraintSystem<Fr>,
        config: (EvmCircuitConfig<Fr>, Challenges),
    }

    lazy_static! {
        /// Cached values of the ConstraintSystem after the EVM Circuit configuration and the EVM
        /// Circuit configuration.  These values are calculated just once.
        static ref CACHE: Cache = {
            let mut meta = ConstraintSystem::<Fr>::default();
            let config = EvmCircuit::<Fr>::configure(&mut meta);
            Cache { cs: meta, config }
        };
    }

    /// Wrapper over the EvmCircuit that behaves the same way and also
    /// implements the halo2 Circuit trait, but reuses the precalculated
    /// results of the configuration which are cached in the public variable
    /// `CACHE`.  This wrapper is useful for testing because it allows running
    /// many unit tests while reusing the configuration step of the circuit.
    pub struct EvmCircuitCached(EvmCircuit<Fr>);

    impl Circuit<Fr> for EvmCircuitCached {
        type Config = (EvmCircuitConfig<Fr>, Challenges);
        type FloorPlanner = SimpleFloorPlanner;

        fn without_witnesses(&self) -> Self {
            Self(self.0.without_witnesses())
        }

        fn configure(meta: &mut ConstraintSystem<Fr>) -> Self::Config {
            *meta = CACHE.cs.clone();
            CACHE.config.clone()
        }

        fn synthesize(
            &self,
            config: Self::Config,
            layouter: impl Layouter<Fr>,
        ) -> Result<(), Error> {
            self.0.synthesize(config, layouter)
        }
    }

    impl EvmCircuitCached {
        pub fn get_test_cicuit_from_block(block: Block<Fr>) -> Self {
            Self(EvmCircuit::<Fr>::get_test_cicuit_from_block(block))
        }
    }
}

// Always exported because of `EXECUTION_STATE_HEIGHT_MAP`
impl<F: Field> Circuit<F> for EvmCircuit<F> {
    type Config = (EvmCircuitConfig<F>, Challenges);
    type FloorPlanner = SimpleFloorPlanner;

    fn without_witnesses(&self) -> Self {
        Self::default()
    }

    fn configure(meta: &mut ConstraintSystem<F>) -> Self::Config {
        let tx_table = TxTable::construct(meta);
        let rw_table = RwTable::construct(meta);
        let bytecode_table = BytecodeTable::construct(meta);
        let block_table = BlockTable::construct(meta);
        let q_copy_table = meta.fixed_column();
        let copy_table = CopyTable::construct(meta, q_copy_table);
        let keccak_table = KeccakTable::construct(meta);
        let exp_table = ExpTable::construct(meta);
        let challenges = Challenges::construct(meta);
        let challenges_expr = challenges.exprs(meta);

        (
            EvmCircuitConfig::new(
                meta,
                EvmCircuitConfigArgs {
                    challenges: challenges_expr,
                    tx_table,
                    rw_table,
                    bytecode_table,
                    block_table,
                    copy_table,
                    keccak_table,
                    exp_table,
                },
            ),
            challenges,
        )
    }

    fn synthesize(
        &self,
        config: Self::Config,
        mut layouter: impl Layouter<F>,
    ) -> Result<(), Error> {
        let block = self.block.as_ref().unwrap();

        let (config, challenges) = config;
        let challenges = challenges.values(&mut layouter);

        config.tx_table.load(
            &mut layouter,
            &block.txs,
            block.circuits_params.max_txs,
            block.circuits_params.max_calldata,
            &challenges,
        )?;
        block.rws.check_rw_counter_sanity();
        config.rw_table.load(
            &mut layouter,
            &block.rws.table_assignments(),
            block.circuits_params.max_rws,
            challenges.evm_word(),
        )?;
        config
            .bytecode_table
            .load(&mut layouter, block.bytecodes.values(), &challenges)?;
        config
            .block_table
            .load(&mut layouter, &block.context, challenges.evm_word())?;
        config.copy_table.load(&mut layouter, block, &challenges)?;
        config
            .keccak_table
            .dev_load(&mut layouter, &block.sha3_inputs, &challenges)?;
        config.exp_table.load(&mut layouter, block)?;

        self.synthesize_sub(&config, &challenges, &mut layouter)
    }
}

#[cfg(any(feature = "test", test))]
pub mod test {
    use super::*;
    use crate::evm_circuit::witness::Block;

    use eth_types::{Field, Word};
    use rand::{
        distributions::uniform::{SampleRange, SampleUniform},
        random, thread_rng, Rng,
    };

    pub(crate) fn rand_range<T, R>(range: R) -> T
    where
        T: SampleUniform,
        R: SampleRange<T>,
    {
        thread_rng().gen_range(range)
    }

    pub(crate) fn rand_bytes(n: usize) -> Vec<u8> {
        (0..n).map(|_| random()).collect()
    }

    pub(crate) fn rand_bytes_array<const N: usize>() -> [u8; N] {
        [(); N].map(|_| random())
    }

    pub(crate) fn rand_word() -> Word {
        Word::from_big_endian(&rand_bytes_array::<32>())
    }

    impl<F: Field> EvmCircuit<F> {
        pub fn get_test_cicuit_from_block(block: Block<F>) -> Self {
            let fixed_table_tags = detect_fixed_table_tags(&block);
            EvmCircuit::<F>::new_dev(block, fixed_table_tags)
        }
    }
}

#[cfg(test)]
mod evm_circuit_stats {
    use crate::{
        evm_circuit::{
            param::{
                LOOKUP_CONFIG, N_BYTE_LOOKUPS, N_COPY_COLUMNS, N_PHASE1_COLUMNS, N_PHASE2_COLUMNS,
            },
            step::ExecutionState,
            EvmCircuit,
        },
        stats::print_circuit_stats_by_states,
        test_util::CircuitTestBuilder,
        witness::block_convert,
    };
<<<<<<< HEAD
    use crate::stats::print_circuit_stats_by_states;
    use crate::test_util::CircuitTestBuilder;
    use crate::witness::block_convert;
    use bus_mapping::circuit_input_builder::CircuitsParams;
    use bus_mapping::mocks::BlockData;
=======
    use bus_mapping::{circuit_input_builder::CircuitsParams, mock::BlockData};
>>>>>>> 56e097cf
    use cli_table::{print_stdout, Cell, Style, Table};
    use eth_types::{bytecode, evm_types::OpcodeId, geth_types::GethData, ToWord};
    use halo2_proofs::{
        dev::MockProver,
        halo2curves::bn256::Fr,
        plonk::{Circuit, ConstraintSystem},
    };
    use itertools::Itertools;
    use mock::{
        test_ctx::{
            helpers::{account_0_code_account_1_no_code, tx_from_1_to_0},
            TestContext,
        },
        MOCK_ACCOUNTS,
    };

    #[test]
    pub fn empty_evm_circuit_no_padding() {
        CircuitTestBuilder::new_from_test_ctx(
            TestContext::<0, 0>::new(None, |_| {}, |_, _| {}, |b, _| b).unwrap(),
        )
        .run();
    }

    #[test]
    pub fn empty_evm_circuit_with_padding() {
        CircuitTestBuilder::new_from_test_ctx(
            TestContext::<0, 0>::new(None, |_| {}, |_, _| {}, |b, _| b).unwrap(),
        )
        .block_modifier(Box::new(|block| {
            block.circuits_params.max_evm_rows = (1 << 18) - 100
        }))
        .run();
    }

    /// Prints the stats of EVM circuit per execution state.  See
    /// `print_circuit_stats_by_states` for more details.
    ///
    /// Run with:
    /// `cargo test -p zkevm-circuits --release --all-features
    /// get_evm_states_stats -- --nocapture --ignored`
    #[ignore]
    #[test]
    fn get_evm_states_stats() {
        print_circuit_stats_by_states(
            |state| {
                // TODO: Enable CREATE/CREATE2 once they are supported
                !matches!(
                    state,
                    ExecutionState::ErrorInvalidOpcode
                        | ExecutionState::CREATE
                        | ExecutionState::CREATE2
                        | ExecutionState::SELFDESTRUCT
                )
            },
            |opcode| match opcode {
                OpcodeId::RETURNDATACOPY => {
                    bytecode! {
                    PUSH1(0x00) // retLength
                    PUSH1(0x00) // retOffset
                    PUSH1(0x00) // argsLength
                    PUSH1(0x00) // argsOffset
                    PUSH1(0x00) // value
                    PUSH32(MOCK_ACCOUNTS[3].to_word())
                    PUSH32(0x1_0000) // gas
                    CALL
                    PUSH2(0x01) // size
                    PUSH2(0x00) // offset
                    PUSH2(0x00) // destOffset
                    }
                }
                _ => bytecode! {
                    PUSH2(0x40)
                    PUSH2(0x50)
                },
            },
            |_, state, _| state.get_step_height_option().unwrap(),
        );
    }

    /// This function prints to stdout a table with the top X ExecutionState
    /// cell consumers of each EVM Cell type.
    ///
    /// Run with:
    /// `cargo test -p zkevm-circuits --release get_exec_steps_occupancy
    /// --features test -- --nocapture --ignored`
    #[ignore]
    #[test]
    fn get_exec_steps_occupancy() {
        let mut meta = ConstraintSystem::<Fr>::default();
        let circuit = EvmCircuit::configure(&mut meta);

        let report = circuit.0.execution.instrument().clone().analyze();
        macro_rules! gen_report {
            ($report:expr, $($id:ident, $cols:expr), +) => {
                $(
                let row_report = report
                    .iter()
                    .sorted_by(|a, b| a.$id.utilization.partial_cmp(&b.$id.utilization).unwrap())
                    .rev()
                    .take(10)
                    .map(|exec| {
                        vec![
                            format!("{:?}", exec.state),
                            format!("{:?}", exec.$id.available_cells),
                            format!("{:?}", exec.$id.unused_cells),
                            format!("{:?}", exec.$id.used_cells),
                            format!("{:?}", exec.$id.top_height),
                            format!("{:?}", exec.$id.used_columns),
                            format!("{:?}", exec.$id.utilization),
                        ]
                    })
                    .collect::<Vec<Vec<String>>>();

                let table = row_report.table().title(vec![
                    format!("{:?}", stringify!($id)).cell().bold(true),
                    format!("total_available_cells").cell().bold(true),
                    format!("unused_cells").cell().bold(true),
                    format!("cells").cell().bold(true),
                    format!("top_height").cell().bold(true),
                    format!("used columns (Max: {:?})", $cols).cell().bold(true),
                    format!("Utilization").cell().bold(true),
                ]);
                print_stdout(table).unwrap();
                )*
            };
        }

        gen_report!(
            report,
            storage_1,
            N_PHASE1_COLUMNS,
            storage_2,
            N_PHASE2_COLUMNS,
            storage_perm,
            N_COPY_COLUMNS,
            byte_lookup,
            N_BYTE_LOOKUPS,
            fixed_table,
            LOOKUP_CONFIG[0].1,
            tx_table,
            LOOKUP_CONFIG[1].1,
            rw_table,
            LOOKUP_CONFIG[2].1,
            bytecode_table,
            LOOKUP_CONFIG[3].1,
            block_table,
            LOOKUP_CONFIG[4].1,
            copy_table,
            LOOKUP_CONFIG[5].1,
            keccak_table,
            LOOKUP_CONFIG[6].1,
            exp_table,
            LOOKUP_CONFIG[7].1
        );
    }
    #[test]
    fn variadic_size_check() {
        let params = CircuitsParams {
            max_evm_rows: 1 << 12,
            ..Default::default()
        };
        // Empty
        let block: GethData = TestContext::<0, 0>::new(None, |_| {}, |_, _| {}, |b, _| b)
            .unwrap()
            .into();
        let mut builder = BlockData::new_from_geth_data_with_params(block.clone(), params)
            .new_circuit_input_builder();
        builder
            .handle_block(&block.eth_block, &block.geth_traces)
            .unwrap();
        let block = block_convert::<Fr>(&builder.block, &builder.code_db).unwrap();
        let k = block.get_test_degree();

        let circuit = EvmCircuit::<Fr>::get_test_cicuit_from_block(block);
        let prover1 = MockProver::<Fr>::run(k, &circuit, vec![]).unwrap();

        let code = bytecode! {
            STOP
        };
        let block: GethData = TestContext::<2, 1>::new(
            None,
            account_0_code_account_1_no_code(code),
            tx_from_1_to_0,
            |b, _| b,
        )
        .unwrap()
        .into();
        let mut builder = BlockData::new_from_geth_data_with_params(block.clone(), params)
            .new_circuit_input_builder();
        builder
            .handle_block(&block.eth_block, &block.geth_traces)
            .unwrap();
        let block = block_convert::<Fr>(&builder.block, &builder.code_db).unwrap();
        let k = block.get_test_degree();
        let circuit = EvmCircuit::<Fr>::get_test_cicuit_from_block(block);
        let prover2 = MockProver::<Fr>::run(k, &circuit, vec![]).unwrap();

        assert_eq!(prover1.fixed(), prover2.fixed());
        assert_eq!(prover1.permutation(), prover2.permutation());
    }
}<|MERGE_RESOLUTION|>--- conflicted
+++ resolved
@@ -480,15 +480,7 @@
         test_util::CircuitTestBuilder,
         witness::block_convert,
     };
-<<<<<<< HEAD
-    use crate::stats::print_circuit_stats_by_states;
-    use crate::test_util::CircuitTestBuilder;
-    use crate::witness::block_convert;
-    use bus_mapping::circuit_input_builder::CircuitsParams;
-    use bus_mapping::mocks::BlockData;
-=======
-    use bus_mapping::{circuit_input_builder::CircuitsParams, mock::BlockData};
->>>>>>> 56e097cf
+    use bus_mapping::{circuit_input_builder::CircuitsParams, mocks::BlockData};
     use cli_table::{print_stdout, Cell, Style, Table};
     use eth_types::{bytecode, evm_types::OpcodeId, geth_types::GethData, ToWord};
     use halo2_proofs::{
