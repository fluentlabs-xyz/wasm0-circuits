--- conflicted
+++ resolved
@@ -486,10 +486,9 @@
             .collect()
         });
 
-<<<<<<< HEAD
         // meta.lookup_any("Bytecode lookup", |meta| {
         //     let cond = meta.query_fixed(q_enable, Rotation::cur())
-        //         * tag.value_equals(CopyDataType::Bytecode, Rotation::cur())(meta)
+        //         * meta.query_advice(is_bytecode, Rotation::cur())
         //         * not::expr(meta.query_advice(is_pad, Rotation::cur()));
         //     vec![
         //         1.expr(),
@@ -504,25 +503,6 @@
         //     .map(|(arg, table)| (cond.clone() * arg, table))
         //     .collect()
         // });
-=======
-        meta.lookup_any("Bytecode lookup", |meta| {
-            let cond = meta.query_fixed(q_enable, Rotation::cur())
-                * meta.query_advice(is_bytecode, Rotation::cur())
-                * not::expr(meta.query_advice(is_pad, Rotation::cur()));
-            vec![
-                1.expr(),
-                meta.query_advice(id, Rotation::cur()),
-                BytecodeFieldTag::Byte.expr(),
-                meta.query_advice(addr, Rotation::cur()),
-                meta.query_advice(is_code, Rotation::cur()),
-                meta.query_advice(value, Rotation::cur()),
-            ]
-            .into_iter()
-            .zip_eq(bytecode_table.table_exprs(meta).into_iter())
-            .map(|(arg, table)| (cond.clone() * arg, table))
-            .collect()
-        });
->>>>>>> 6c6865f6
 
         meta.lookup_any("Tx calldata lookup", |meta| {
             let cond = meta.query_fixed(q_enable, Rotation::cur())
