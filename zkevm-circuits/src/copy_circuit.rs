--- conflicted
+++ resolved
@@ -900,12 +900,8 @@
     };
     use bus_mapping::{
         circuit_input_builder::{CircuitInputBuilder, CircuitsParams},
-<<<<<<< HEAD
+        evm::{gen_sha3_code, MemoryKind},
         mocks::BlockData,
-=======
-        evm::{gen_sha3_code, MemoryKind},
-        mock::BlockData,
->>>>>>> 56e097cf
     };
     use eth_types::{bytecode, geth_types::GethData, ToWord, Word};
     use halo2_proofs::{
