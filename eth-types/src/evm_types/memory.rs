//! Doc this
<<<<<<< HEAD
use crate::{Address, Error, StackWord, U256};
use crate::{DebugByte, ToBigEndian, Word};
use core::ops::{Add, AddAssign, Index, IndexMut, Mul, MulAssign, Range, Sub, SubAssign};
use core::str::FromStr;
=======
use crate::{DebugByte, Error, ToBigEndian, Word};
use core::{
    ops::{Add, AddAssign, Index, IndexMut, Mul, MulAssign, Range, Sub, SubAssign},
    str::FromStr,
};
>>>>>>> 56e097cf
use itertools::Itertools;
use serde::{Serialize, Serializer};
use std::fmt;

/// Represents a `MemoryAddress` of the EVM.
#[derive(Clone, Copy, Eq, PartialEq, PartialOrd, Ord)]
pub struct MemoryAddress(pub usize);

impl fmt::Debug for MemoryAddress {
    fn fmt(&self, f: &mut fmt::Formatter<'_>) -> fmt::Result {
        f.write_fmt(format_args!("0x{:06x}", self.0))
    }
}

impl MemoryAddress {
    /// Returns the zero address for Memory targets.
    pub const fn zero() -> MemoryAddress {
        MemoryAddress(0usize)
    }

    /// Return the little-endian byte representation of the word as a 32-byte
    /// array.
    pub fn to_le_bytes(self) -> [u8; 32] {
        let mut array = [0u8; 32];
        let bytes = self.0.to_le_bytes();
        array[..bytes.len()].copy_from_slice(&bytes[0..bytes.len()]);

        array
    }

    /// Return the big-endian byte representation of the word as a 32-byte
    /// array.
    pub fn to_be_bytes(self) -> [u8; 32] {
        let mut array = [0u8; 32];
        let bytes = self.0.to_be_bytes();
        array[32 - bytes.len()..].copy_from_slice(&bytes[0..bytes.len()]);

        array
    }

    /// Generate a MemoryAddress from the provided set of little-endian bytes.
    pub fn from_le_bytes<T: AsRef<[u8]>>(bytes: T) -> Result<Self, Error> {
        if bytes.as_ref().len() > core::mem::size_of::<usize>() {
            return Err(Error::InvalidMemoryPointer);
        }
        let mut array = [0u8; core::mem::size_of::<usize>()];
        array[..].copy_from_slice(&bytes.as_ref()[..core::mem::size_of::<usize>()]);
        Ok(MemoryAddress::from(usize::from_le_bytes(array)))
    }

    /// Generate a MemoryAddress from the provided set of big-endian bytes.
    pub fn from_be_bytes<T: AsRef<[u8]>>(bytes: T) -> Result<Self, Error> {
        if bytes.as_ref().len() > core::mem::size_of::<usize>() {
            return Err(Error::InvalidMemoryPointer);
        }
        let mut array = [0u8; core::mem::size_of::<usize>()];
        array[..].copy_from_slice(&bytes.as_ref()[..core::mem::size_of::<usize>()]);
        Ok(MemoryAddress::from(usize::from_be_bytes(array)))
    }

    /// Apply a function to the contained value.
    pub fn map<F: FnOnce(usize) -> usize>(&self, f: F) -> Self {
        Self(f(self.0))
    }
}

impl TryFrom<StackWord> for MemoryAddress {
    type Error = Error;

    fn try_from(word: StackWord) -> Result<Self, Self::Error> {
        if word.bits() > core::mem::size_of::<usize>() * 8 {
            return Err(Error::WordToMemAddr);
        }
        Ok(MemoryAddress(word.as_usize()))
    }
}

impl TryFrom<Word> for MemoryAddress {
    type Error = Error;

    fn try_from(word: Word) -> Result<Self, Self::Error> {
        if word.bits() > core::mem::size_of::<usize>() * 8 {
            return Err(Error::WordToMemAddr);
        }
        Ok(MemoryAddress(word.as_usize()))
    }
}

impl_from_usize_wrappers!(
    MemoryAddress = MemoryAddress,
    (u8, u16, u32, u64, usize, i32, i64)
);

impl FromStr for MemoryAddress {
    type Err = Error;

    fn from_str(s: &str) -> Result<Self, Self::Err> {
        Ok(MemoryAddress(
            usize::from_str_radix(s, 16).map_err(|_| Error::MemAddressParsing)?,
        ))
    }
}

impl Add<&MemoryAddress> for &MemoryAddress {
    type Output = MemoryAddress;

    fn add(self, rhs: &MemoryAddress) -> Self::Output {
        MemoryAddress(self.0 + rhs.0)
    }
}

define_add_variants!(
    LHS = MemoryAddress,
    RHS = MemoryAddress,
    Output = MemoryAddress
);

impl<'b> AddAssign<&'b MemoryAddress> for MemoryAddress {
    fn add_assign(&mut self, _rhs: &'b MemoryAddress) {
        *self = *self + _rhs;
    }
}

define_add_assign_variants!(LHS = MemoryAddress, RHS = MemoryAddress);

impl Sub<&MemoryAddress> for &MemoryAddress {
    type Output = MemoryAddress;

    fn sub(self, rhs: &MemoryAddress) -> Self::Output {
        MemoryAddress(self.0 - rhs.0)
    }
}

define_sub_variants!(
    LHS = MemoryAddress,
    RHS = MemoryAddress,
    Output = MemoryAddress
);

impl<'b> SubAssign<&'b MemoryAddress> for MemoryAddress {
    fn sub_assign(&mut self, _rhs: &'b MemoryAddress) {
        *self = *self - _rhs;
    }
}

define_sub_assign_variants!(LHS = MemoryAddress, RHS = MemoryAddress);

impl Mul<&MemoryAddress> for &MemoryAddress {
    type Output = MemoryAddress;

    fn mul(self, rhs: &MemoryAddress) -> Self::Output {
        MemoryAddress(self.0 * rhs.0)
    }
}

define_mul_variants!(
    LHS = MemoryAddress,
    RHS = MemoryAddress,
    Output = MemoryAddress
);

impl<'b> MulAssign<&'b MemoryAddress> for MemoryAddress {
    fn mul_assign(&mut self, _rhs: &'b MemoryAddress) {
        *self = *self * _rhs;
    }
}

define_mul_assign_variants!(LHS = MemoryAddress, RHS = MemoryAddress);

/// Represents a snapshot of the EVM memory state at a certain
/// execution step height.
#[derive(Clone, Eq, PartialEq)]
pub struct Memory(pub Vec<u8>, pub u32);

impl fmt::Debug for Memory {
    fn fmt(&self, f: &mut fmt::Formatter<'_>) -> fmt::Result {
        if f.alternate() {
            // When formatting with "{:#?}" provide a pretty hex dump
            f.write_str("[\n")?;
            for (index, b) in self.0.chunks(16).enumerate() {
                f.write_fmt(format_args!("\t{:08x}  ", index * 16))?;
                f.write_fmt(format_args!(
                    "{:02x} {:02x} {:02x} {:02x} ",
                    b[0], b[1], b[2], b[3]
                ))?;
                f.write_fmt(format_args!(
                    "{:02x} {:02x} {:02x} {:02x}  ",
                    b[4], b[5], b[6], b[7]
                ))?;
                f.write_fmt(format_args!(
                    "{:02x} {:02x} {:02x} {:02x} ",
                    b[8], b[9], b[10], b[11]
                ))?;
                f.write_fmt(format_args!(
                    "{:02x} {:02x} {:02x} {:02x} ",
                    b[12], b[13], b[14], b[15]
                ))?;
                f.write_str("\n")?;
            }
            f.write_str("]")
        } else {
            f.debug_list()
                .entries(self.0.iter().map(|b| DebugByte(*b)))
                .finish()
        }
    }
}

impl Memory {
    pub fn from_bytes_with_offset(bytes: Vec<u8>, offset: u32) -> Self {
        Self(bytes, offset)
    }

    pub fn read_buffer<'a>(&self, offset: u64, dst: *mut u8, length: u32) -> Result<(), Error> {
        let (sum, overflow) = offset.overflowing_add(length as u64);
        if overflow || sum > self.0.len() as u64 {
            return Err(Error::OutOfMemory);
        }
        unsafe {
            std::ptr::copy(self.0.as_ptr().add(offset as usize), dst, length as usize);
        }
        Ok(())
    }

    pub fn read_address(&self, offset: StackWord) -> Result<Address, Error> {
        let mut res = Address::zero();
        self.read_buffer(offset.as_u64(), res.as_mut_ptr(), 20)?;
        Ok(res)
    }

    pub fn read_u8(&self, offset: StackWord) -> Result<u8, Error> {
        let mut res = 0u8;
        self.read_buffer(offset.as_u64(), &mut res as *mut u8, 1)?;
        Ok(res)
    }

    pub fn read_u256(&self, offset: StackWord) -> Result<Word, Error> {
        let mut res = [0u8; 32];
        self.read_buffer(offset.as_u64(), res.as_mut_ptr(), 32)?;
        Ok(U256::from_big_endian(&res))
    }

    pub fn read_u32(&self, offset: StackWord) -> Result<StackWord, Error> {
        let mut res = [0u8; 4];
        self.read_buffer(offset.as_u64(), res.as_mut_ptr(), 4)?;
        Ok(StackWord::from_big_endian(&res))
    }

    pub fn extends_with(&mut self, memory: &Memory) {
        let offset = memory.1 as usize;
        let length = memory.0.len();
        if offset + length > self.0.len() {
            self.0.extend(vec![0].repeat((offset + length) as usize));
        }
        let from = memory.0.as_slice();
        let ptr = self.0.as_mut_ptr();
        unsafe {
            std::ptr::copy(from.as_ptr(), ptr.add(offset), length);
        }
    }
}

impl Default for Memory {
    fn default() -> Self {
        Self::new()
    }
}

impl From<Vec<u8>> for Memory {
    fn from(vec: Vec<u8>) -> Self {
        Memory(vec, 0)
    }
}

impl From<Vec<Word>> for Memory {
    fn from(vec: Vec<Word>) -> Self {
        Memory(vec.iter().flat_map(|word| word.to_be_bytes()).collect(), 0)
    }
}

impl Index<Range<usize>> for Memory {
    type Output = [u8];

    fn index(&self, index: Range<usize>) -> &Self::Output {
        self.0.index(index)
    }
}

impl IndexMut<Range<usize>> for Memory {
    fn index_mut(&mut self, index: Range<usize>) -> &mut Self::Output {
        self.0.index_mut(index)
    }
}

impl<A: Into<MemoryAddress>> Index<A> for Memory {
    type Output = u8;

    fn index(&self, index: A) -> &Self::Output {
        // MemoryAddress is in base 16. Therefore since the vec is not, we need
        // to shift the addr.
        &self.0[index.into().0 >> 5]
    }
}

impl<A: Into<MemoryAddress>> IndexMut<A> for Memory {
    fn index_mut(&mut self, index: A) -> &mut Self::Output {
        &mut self.0[index.into().0 >> 5]
    }
}

impl Serialize for Memory {
    fn serialize<S>(&self, serializer: S) -> Result<S::Ok, S::Error>
        where
            S: Serializer,
    {
        let encoded = hex::encode(&self.0);
        serializer.serialize_str(encoded.as_str())
    }
}

define_range_index_variants!(
    IN_RANGE = usize,
    OUT_RANGE = MemoryAddress,
    STRUCT_CONTAINER = Memory,
    INDEX_OUTPUT = [u8]
);

impl Memory {
    /// Generate an new empty instance of EVM memory.
    pub const fn new() -> Memory {
        Memory(Vec::new(), 0)
    }

    /// Returns true if memory contains no elements.
    pub fn is_empty(&self) -> bool {
        self.0.is_empty()
    }

    /// Returns the number of elements in the memory.
    pub fn len(&self) -> usize {
        self.0.len()
    }

    /// Pushes a set of bytes or an [`Word`] in the last `Memory` position.
    pub fn push<T: AsRef<[u8]>>(&mut self, input: T) {
        self.0.extend(input.as_ref())
    }

    /// Returns the last memory address written at this execution step height.
    pub fn last_filled_addr(&self) -> MemoryAddress {
        self.0.len().into()
    }

    /// Reads an entire [`Word`] which starts at the provided [`MemoryAddress`]
    /// `addr` and finnishes at `addr + 32`.
    pub fn read_word(&self, addr: MemoryAddress) -> Word {
        Word::from_big_endian(&self.read_chunk(addr, MemoryAddress::from(32)))
    }

    /// Reads an chunk of memory[offset..offset+length]. Zeros will be padded if
    /// index out of range.
    pub fn read_chunk(&self, offset: MemoryAddress, length: MemoryAddress) -> Vec<u8> {
        let chunk = if self.0.len() < offset.0 {
            &[]
        } else {
            &self.0[offset.0..]
        };
        let chunk = if chunk.len() < length.0 {
            // Expand chunk to expected size
            chunk.iter().cloned().pad_using(length.0, |_| 0).collect()
        } else {
            chunk[..length.0].to_vec()
        };
        chunk
    }

    /// Returns the size of memory in word.
    pub fn word_size(&self) -> usize {
        self.0.len() / 32
    }

    /// Resize the memory for at least length and align to 32 bytes.
    pub fn extend_at_least(&mut self, minimal_length: usize) {
        let memory_size = (minimal_length + 31) / 32 * 32;
        if memory_size > self.0.len() {
            self.0.resize(memory_size, 0);
        }
    }

    /// Copy source data to memory. Used in (ext)codecopy/calldatacopy.
    pub fn copy_from(&mut self, dst_offset: u64, data: &[u8], data_offset: u64, length: usize) {
        // https://github.com/ethereum/go-ethereum/blob/df52967ff6080a27243569020ff64cd956fb8362/core/vm/instructions.go#L312
        if length != 0 {
            let minimal_length = dst_offset as usize + length;
            self.extend_at_least(minimal_length);

            let mem_starts = dst_offset as usize;
            let mem_ends = mem_starts + length as usize;
            let dst_slice = &mut self.0[mem_starts..mem_ends];
            dst_slice.fill(0);
            let data_starts = data_offset as usize;
            let actual_length = std::cmp::min(
                length,
                data.len().checked_sub(data_starts).unwrap_or_default(),
            );
            if actual_length != 0 {
                let src_slice = &data[data_starts..data_starts + actual_length];
                dst_slice[..actual_length].copy_from_slice(src_slice);
            }
        }
    }
}

#[cfg(test)]
mod memory_tests {

    use super::*;

    #[test]
    fn evmword_mem_addr_conversion() -> Result<(), Error> {
        let first_usize = 64536usize;
        let word = Word::from(first_usize);
        let addr = MemoryAddress::from(first_usize);
        let obtained_addr: MemoryAddress = word.try_into()?;

        assert_eq!(addr, obtained_addr);
        Ok(())
    }

    #[test]
    fn mem_addr_bytes_serialization_trip() -> Result<(), Error> {
        let first_usize = 64536usize;
        // Parsing on both ways works.
        assert_eq!(
            MemoryAddress::from_le_bytes(&first_usize.to_le_bytes())?,
            MemoryAddress::from_be_bytes(&first_usize.to_be_bytes())?
        );
        let addr = MemoryAddress::from_le_bytes(&first_usize.to_le_bytes())?;
        assert_eq!(addr, MemoryAddress::from(first_usize));

        // Little endian export
        let le_obtained_usize = addr.to_le_bytes();
        let mut le_array = [0u8; 8];
        le_array.copy_from_slice(&le_obtained_usize[0..8]);

        // Big endian export
        let mut be_array = [0u8; 8];
        let be_obtained_usize = addr.to_be_bytes();
        be_array.copy_from_slice(&be_obtained_usize[24..32]);

        assert_eq!(first_usize, usize::from_le_bytes(le_array));
        assert_eq!(first_usize, usize::from_be_bytes(be_array));

        Ok(())
    }

    #[test]
    fn push_and_read_works() -> Result<(), Error> {
        let mem_map = Memory(
            [Word::from(0), Word::from(0), Word::from(0x80)]
                .iter()
                .flat_map(|w| w.to_be_bytes())
                .collect(),
            0
        );

        // At this point at position [0x40, 0x80) we've allocated the `0x80`
        // value.

        // If we read a word at addr `0x40` we should get `0x80`.
        assert_eq!(
            mem_map.read_word(MemoryAddress::from(0x40)),
            Word::from(0x80)
        );

        Ok(())
    }
}<|MERGE_RESOLUTION|>--- conflicted
+++ resolved
@@ -1,16 +1,9 @@
 //! Doc this
-<<<<<<< HEAD
-use crate::{Address, Error, StackWord, U256};
-use crate::{DebugByte, ToBigEndian, Word};
-use core::ops::{Add, AddAssign, Index, IndexMut, Mul, MulAssign, Range, Sub, SubAssign};
-use core::str::FromStr;
-=======
-use crate::{DebugByte, Error, ToBigEndian, Word};
+use crate::{Address, DebugByte, Error, StackWord, ToBigEndian, U256, Word};
 use core::{
     ops::{Add, AddAssign, Index, IndexMut, Mul, MulAssign, Range, Sub, SubAssign},
     str::FromStr,
 };
->>>>>>> 56e097cf
 use itertools::Itertools;
 use serde::{Serialize, Serializer};
 use std::fmt;
