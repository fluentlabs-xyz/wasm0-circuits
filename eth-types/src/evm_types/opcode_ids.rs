//! Doc this
use core::fmt::Debug;
use std::{fmt, matches};
use std::str::FromStr;

use itertools::Itertools;
use lazy_static::lazy_static;
use regex::Regex;
use serde::{de, Deserialize, Serialize};
<<<<<<< HEAD
=======
use std::{fmt, matches, str::FromStr};
>>>>>>> 56e097cf
use strum_macros::EnumIter;

use crate::{error::Error, evm_types::GasCost};

/// Opcode enum. One-to-one corresponding to an `u8` value.
#[derive(Clone, Copy, Debug, Eq, PartialEq, Serialize, Hash, EnumIter)]
pub enum OpcodeId {
    CALLDATALOAD,
    CALLDATASIZE,
    CALLDATACOPY,
    CODESIZE,
    CODECOPY,
    PC,
    MSIZE,
    RETURN,
    REVERT,

    /// Invalid opcode
    INVALID(u8),

    SHA3,
    ADDRESS,
    BALANCE,
    ORIGIN,
    CALLER,
    CALLVALUE,
    GASPRICE,
    EXTCODESIZE,
    EXTCODECOPY,
    EXTCODEHASH,
    RETURNDATASIZE,
    RETURNDATACOPY,
    BLOCKHASH,
    COINBASE,
    TIMESTAMP,
    NUMBER,
    DIFFICULTY,
    GASLIMIT,
    CHAINID,
    SELFBALANCE,
    BASEFEE,
    SLOAD,
    SSTORE,
    GAS,

    LOG0,
    LOG1,
    LOG2,
    LOG3,
    LOG4,

    CREATE,
    CREATE2,
    CALL,
    CALLCODE,
    DELEGATECALL,
    STATICCALL,
    SELFDESTRUCT,

    // WebAssembly opcode family
    Unreachable,
    Nop,
    Block,
    Loop,
    If,
    Else,
    End,
    Br,
    BrIf,
    BrTable,
    Return,
    Call,
    CallIndirect,
    Drop,
    Select,
    GetLocal,
    SetLocal,
    TeeLocal,
    GetGlobal,
    SetGlobal,
    I32Load,
    I64Load,
    F32Load,
    F64Load,
    I32Load8S,
    I32Load8U,
    I32Load16S,
    I32Load16U,
    I64Load8S,
    I64Load8U,
    I64Load16S,
    I64Load16U,
    I64Load32S,
    I64Load32U,
    I32Store,
    I64Store,
    F32Store,
    F64Store,
    I32Store8,
    I32Store16,
    I64Store8,
    I64Store16,
    I64Store32,
    CurrentMemory,
    GrowMemory,
    I32Const,
    I64Const,
    F32Const,
    F64Const,
    I32Eqz,
    I32Eq,
    I32Ne,
    I32LtS,
    I32LtU,
    I32GtS,
    I32GtU,
    I32LeS,
    I32LeU,
    I32GeS,
    I32GeU,
    I64Eqz,
    I64Eq,
    I64Ne,
    I64LtS,
    I64LtU,
    I64GtS,
    I64GtU,
    I64LeS,
    I64LeU,
    I64GeS,
    I64GeU,
    F32Eq,
    F32Ne,
    F32Lt,
    F32Gt,
    F32Le,
    F32Ge,
    F64Eq,
    F64Ne,
    F64Lt,
    F64Gt,
    F64Le,
    F64Ge,
    I32Clz,
    I32Ctz,
    I32Popcnt,
    I32Add,
    I32Sub,
    I32Mul,
    I32DivS,
    I32DivU,
    I32RemS,
    I32RemU,
    I32And,
    I32Or,
    I32Xor,
    I32Shl,
    I32ShrS,
    I32ShrU,
    I32Rotl,
    I32Rotr,
    I64Clz,
    I64Ctz,
    I64Popcnt,
    I64Add,
    I64Sub,
    I64Mul,
    I64DivS,
    I64DivU,
    I64RemS,
    I64RemU,
    I64And,
    I64Or,
    I64Xor,
    I64Shl,
    I64ShrS,
    I64ShrU,
    I64Rotl,
    I64Rotr,
    F32Abs,
    F32Neg,
    F32Ceil,
    F32Floor,
    F32Trunc,
    F32Nearest,
    F32Sqrt,
    F32Add,
    F32Sub,
    F32Mul,
    F32Div,
    F32Min,
    F32Max,
    F32Copysign,
    F64Abs,
    F64Neg,
    F64Ceil,
    F64Floor,
    F64Trunc,
    F64Nearest,
    F64Sqrt,
    F64Add,
    F64Sub,
    F64Mul,
    F64Div,
    F64Min,
    F64Max,
    F64Copysign,
    I32WrapI64,
    I32TruncSF32,
    I32TruncUF32,
    I32TruncSF64,
    I32TruncUF64,
    I64ExtendSI32,
    I64ExtendUI32,
    I64TruncSF32,
    I64TruncUF32,
    I64TruncSF64,
    I64TruncUF64,
    F32ConvertSI32,
    F32ConvertUI32,
    F32ConvertSI64,
    F32ConvertUI64,
    F32DemoteF64,
    F64ConvertSI32,
    F64ConvertUI32,
    F64ConvertSI64,
    F64ConvertUI64,
    F64PromoteF32,
    I32ReinterpretF32,
    I64ReinterpretF64,
    F32ReinterpretI32,
    F64ReinterpretI64,

    // TODO: "remove these opcodes in the future they don't work"
    STOP,
    ADD,
    MUL,
    SUB,
    DIV,
    SDIV,
    MOD,
    SMOD,
    ADDMOD,
    MULMOD,
    EXP,
    SIGNEXTEND,
    LT,
    GT,
    SLT,
    SGT,
    EQ,
    ISZERO,
    AND,
    OR,
    XOR,
    NOT,
    BYTE,
    SHL,
    SHR,
    SAR,
    POP,
    MLOAD,
    MSTORE,
    MSTORE8,
    JUMP,
    JUMPI,
    JUMPDEST,
    PUSH1,
    PUSH2,
    PUSH3,
    PUSH4,
    PUSH5,
    PUSH6,
    PUSH7,
    PUSH8,
    PUSH9,
    PUSH10,
    PUSH11,
    PUSH12,
    PUSH13,
    PUSH14,
    PUSH15,
    PUSH16,
    PUSH17,
    PUSH18,
    PUSH19,
    PUSH20,
    PUSH21,
    PUSH22,
    PUSH23,
    PUSH24,
    PUSH25,
    PUSH26,
    PUSH27,
    PUSH28,
    PUSH29,
    PUSH30,
    PUSH31,
    PUSH32,
    DUP1,
    DUP2,
    DUP3,
    DUP4,
    DUP5,
    DUP6,
    DUP7,
    DUP8,
    DUP9,
    DUP10,
    DUP11,
    DUP12,
    DUP13,
    DUP14,
    DUP15,
    DUP16,
    SWAP1,
    SWAP2,
    SWAP3,
    SWAP4,
    SWAP5,
    SWAP6,
    SWAP7,
    SWAP8,
    SWAP9,
    SWAP10,
    SWAP11,
    SWAP12,
    SWAP13,
    SWAP14,
    SWAP15,
    SWAP16,
}

impl OpcodeId {
    /// Returns `true` if the `OpcodeId` is a `PUSHn`.
    pub fn is_push(&self) -> bool {
        match self {
            OpcodeId::I32Const | OpcodeId::I64Const => true,
            _ => {
                self.as_u8() >= Self::PUSH1.as_u8() && self.as_u8() <= Self::PUSH32.as_u8()
            }
        }
    }

    pub fn is_evm_call(&self) -> bool {
        match self {
            OpcodeId::STOP | OpcodeId::RETURN | OpcodeId::SHA3 | OpcodeId::ADDRESS | OpcodeId::BALANCE |
            OpcodeId::ORIGIN | OpcodeId::CALLER | OpcodeId::CALLVALUE | OpcodeId::CALLDATALOAD |
            OpcodeId::CALLDATASIZE | OpcodeId::CALLDATACOPY | OpcodeId::CODESIZE | OpcodeId::CODECOPY |
            OpcodeId::GASPRICE | OpcodeId::EXTCODESIZE | OpcodeId::EXTCODECOPY | OpcodeId::EXTCODEHASH |
            OpcodeId::RETURNDATASIZE | OpcodeId::RETURNDATACOPY | OpcodeId::BLOCKHASH | OpcodeId::COINBASE |
            OpcodeId::TIMESTAMP | OpcodeId::NUMBER | OpcodeId::DIFFICULTY | OpcodeId::GASLIMIT |
            OpcodeId::CHAINID | OpcodeId::BASEFEE | OpcodeId::SLOAD | OpcodeId::SSTORE | OpcodeId::LOG0 |
            OpcodeId::LOG1 | OpcodeId::LOG2 | OpcodeId::LOG3 | OpcodeId::LOG4 | OpcodeId::CREATE |
            OpcodeId::CALL | OpcodeId::CALLCODE | OpcodeId::DELEGATECALL | OpcodeId::CREATE2 |
            OpcodeId::STATICCALL | OpcodeId::REVERT | OpcodeId::SELFBALANCE => {
                true
            }
            _ => false
        }
    }

    pub fn is_termination(&self) -> bool {
        match self {
            // WASM termination codes
            OpcodeId::End => true,
            // EVM termination codes
            OpcodeId::RETURN |
            OpcodeId::STOP |
            OpcodeId::REVERT |
            OpcodeId::SELFDESTRUCT => true,
            _ => false
        }
    }

    /// Returns `true` if the `OpcodeId` is a `DUPn`.
    pub fn is_dup(&self) -> bool {
        false
    }

    /// Returns `true` if the `OpcodeId` is a `SWAPn`.
    pub fn is_swap(&self) -> bool {
        false
    }

    /// Returns `true` if the `OpcodeId` is a `LOGn`.
    pub fn is_log(&self) -> bool {
        self.as_u8() >= Self::LOG0.as_u8() && self.as_u8() <= Self::LOG4.as_u8()
    }

    /// Returns `true` if the `OpcodeId` is a CALL-like.
    pub fn is_call(&self) -> bool {
        matches!(
            self,
            OpcodeId::CREATE
                | OpcodeId::CALL
                | OpcodeId::CALLCODE
                | OpcodeId::DELEGATECALL
                | OpcodeId::STATICCALL
        )
    }

    /// Returns `true` if the `OpcodeId` is a CREATE-like.
    pub fn is_create(&self) -> bool {
        matches!(self, OpcodeId::CREATE | Self::CREATE2)
    }

    /// Returns `true` if the `OpcodeId` is a `CALL` or `CREATE` related .
    pub fn is_call_or_create(&self) -> bool {
        self.is_call() || self.is_create()
    }
}

impl OpcodeId {
    /// Returns the `OpcodeId` as a `u8`.
    pub const fn as_u8(&self) -> u8 {
        match self {
            OpcodeId::INVALID(b) => *b,
            // WebAssembly opcode family
            OpcodeId::Unreachable => 0x00,
            OpcodeId::Nop => 0x01,
            OpcodeId::Block => 0x02,
            OpcodeId::Loop => 0x03,
            OpcodeId::If => 0x04,
            OpcodeId::Else => 0x05,
            OpcodeId::End => 0x0b,
            OpcodeId::Br => 0x0c,
            OpcodeId::BrIf => 0x0d,
            OpcodeId::BrTable => 0x0e,
            OpcodeId::Return => 0x0f,
            OpcodeId::Call => 0x10,
            OpcodeId::CallIndirect => 0x11,
            OpcodeId::Drop => 0x1a,
            OpcodeId::Select => 0x1b,
            OpcodeId::GetLocal => 0x20,
            OpcodeId::SetLocal => 0x21,
            OpcodeId::TeeLocal => 0x22,
            OpcodeId::GetGlobal => 0x23,
            OpcodeId::SetGlobal => 0x24,
            OpcodeId::I32Load => 0x28,
            OpcodeId::I64Load => 0x29,
            OpcodeId::F32Load => 0x2a,
            OpcodeId::F64Load => 0x2b,
            OpcodeId::I32Load8S => 0x2c,
            OpcodeId::I32Load8U => 0x2d,
            OpcodeId::I32Load16S => 0x2e,
            OpcodeId::I32Load16U => 0x2f,
            OpcodeId::I64Load8S => 0x30,
            OpcodeId::I64Load8U => 0x31,
            OpcodeId::I64Load16S => 0x32,
            OpcodeId::I64Load16U => 0x33,
            OpcodeId::I64Load32S => 0x34,
            OpcodeId::I64Load32U => 0x35,
            OpcodeId::I32Store => 0x36,
            OpcodeId::I64Store => 0x37,
            OpcodeId::F32Store => 0x38,
            OpcodeId::F64Store => 0x39,
            OpcodeId::I32Store8 => 0x3a,
            OpcodeId::I32Store16 => 0x3b,
            OpcodeId::I64Store8 => 0x3c,
            OpcodeId::I64Store16 => 0x3d,
            OpcodeId::I64Store32 => 0x3e,
            OpcodeId::CurrentMemory => 0x3f,
            OpcodeId::GrowMemory => 0x40,
            OpcodeId::I32Const => 0x41,
            OpcodeId::I64Const => 0x42,
            OpcodeId::F32Const => 0x43,
            OpcodeId::F64Const => 0x44,
            OpcodeId::I32Eqz => 0x45,
            OpcodeId::I32Eq => 0x46,
            OpcodeId::I32Ne => 0x47,
            OpcodeId::I32LtS => 0x48,
            OpcodeId::I32LtU => 0x49,
            OpcodeId::I32GtS => 0x4a,
            OpcodeId::I32GtU => 0x4b,
            OpcodeId::I32LeS => 0x4c,
            OpcodeId::I32LeU => 0x4d,
            OpcodeId::I32GeS => 0x4e,
            OpcodeId::I32GeU => 0x4f,
            OpcodeId::I64Eqz => 0x50,
            OpcodeId::I64Eq => 0x51,
            OpcodeId::I64Ne => 0x52,
            OpcodeId::I64LtS => 0x53,
            OpcodeId::I64LtU => 0x54,
            OpcodeId::I64GtS => 0x55,
            OpcodeId::I64GtU => 0x56,
            OpcodeId::I64LeS => 0x57,
            OpcodeId::I64LeU => 0x58,
            OpcodeId::I64GeS => 0x59,
            OpcodeId::I64GeU => 0x5a,
            OpcodeId::F32Eq => 0x5b,
            OpcodeId::F32Ne => 0x5c,
            OpcodeId::F32Lt => 0x5d,
            OpcodeId::F32Gt => 0x5e,
            OpcodeId::F32Le => 0x5f,
            OpcodeId::F32Ge => 0x60,
            OpcodeId::F64Eq => 0x61,
            OpcodeId::F64Ne => 0x62,
            OpcodeId::F64Lt => 0x63,
            OpcodeId::F64Gt => 0x64,
            OpcodeId::F64Le => 0x65,
            OpcodeId::F64Ge => 0x66,
            OpcodeId::I32Clz => 0x67,
            OpcodeId::I32Ctz => 0x68,
            OpcodeId::I32Popcnt => 0x69,
            OpcodeId::I32Add => 0x6a,
            OpcodeId::I32Sub => 0x6b,
            OpcodeId::I32Mul => 0x6c,
            OpcodeId::I32DivS => 0x6d,
            OpcodeId::I32DivU => 0x6e,
            OpcodeId::I32RemS => 0x6f,
            OpcodeId::I32RemU => 0x70,
            OpcodeId::I32And => 0x71,
            OpcodeId::I32Or => 0x72,
            OpcodeId::I32Xor => 0x73,
            OpcodeId::I32Shl => 0x74,
            OpcodeId::I32ShrS => 0x75,
            OpcodeId::I32ShrU => 0x76,
            OpcodeId::I32Rotl => 0x77,
            OpcodeId::I32Rotr => 0x78,
            OpcodeId::I64Clz => 0x79,
            OpcodeId::I64Ctz => 0x7a,
            OpcodeId::I64Popcnt => 0x7b,
            OpcodeId::I64Add => 0x7c,
            OpcodeId::I64Sub => 0x7d,
            OpcodeId::I64Mul => 0x7e,
            OpcodeId::I64DivS => 0x7f,
            OpcodeId::I64DivU => 0x80,
            OpcodeId::I64RemS => 0x81,
            OpcodeId::I64RemU => 0x82,
            OpcodeId::I64And => 0x83,
            OpcodeId::I64Or => 0x84,
            OpcodeId::I64Xor => 0x85,
            OpcodeId::I64Shl => 0x86,
            OpcodeId::I64ShrS => 0x87,
            OpcodeId::I64ShrU => 0x88,
            OpcodeId::I64Rotl => 0x89,
            OpcodeId::I64Rotr => 0x8a,
            OpcodeId::F32Abs => 0x8b,
            OpcodeId::F32Neg => 0x8c,
            OpcodeId::F32Ceil => 0x8d,
            OpcodeId::F32Floor => 0x8e,
            OpcodeId::F32Trunc => 0x8f,
            OpcodeId::F32Nearest => 0x90,
            OpcodeId::F32Sqrt => 0x91,
            OpcodeId::F32Add => 0x92,
            OpcodeId::F32Sub => 0x93,
            OpcodeId::F32Mul => 0x94,
            OpcodeId::F32Div => 0x95,
            OpcodeId::F32Min => 0x96,
            OpcodeId::F32Max => 0x97,
            OpcodeId::F32Copysign => 0x98,
            OpcodeId::F64Abs => 0x99,
            OpcodeId::F64Neg => 0x9a,
            OpcodeId::F64Ceil => 0x9b,
            OpcodeId::F64Floor => 0x9c,
            OpcodeId::F64Trunc => 0x9d,
            OpcodeId::F64Nearest => 0x9e,
            OpcodeId::F64Sqrt => 0x9f,
            OpcodeId::F64Add => 0xa0,
            OpcodeId::F64Sub => 0xa1,
            OpcodeId::F64Mul => 0xa2,
            OpcodeId::F64Div => 0xa3,
            OpcodeId::F64Min => 0xa4,
            OpcodeId::F64Max => 0xa5,
            OpcodeId::F64Copysign => 0xa6,
            OpcodeId::I32WrapI64 => 0xa7,
            OpcodeId::I32TruncSF32 => 0xa8,
            OpcodeId::I32TruncUF32 => 0xa9,
            OpcodeId::I32TruncSF64 => 0xaa,
            OpcodeId::I32TruncUF64 => 0xab,
            OpcodeId::I64ExtendSI32 => 0xac,
            OpcodeId::I64ExtendUI32 => 0xad,
            OpcodeId::I64TruncSF32 => 0xae,
            OpcodeId::I64TruncUF32 => 0xaf,
            OpcodeId::I64TruncSF64 => 0xb0,
            OpcodeId::I64TruncUF64 => 0xb1,
            OpcodeId::F32ConvertSI32 => 0xb2,
            OpcodeId::F32ConvertUI32 => 0xb3,
            OpcodeId::F32ConvertSI64 => 0xb4,
            OpcodeId::F32ConvertUI64 => 0xb5,
            OpcodeId::F32DemoteF64 => 0xb6,
            OpcodeId::F64ConvertSI32 => 0xb7,
            OpcodeId::F64ConvertUI32 => 0xb8,
            OpcodeId::F64ConvertSI64 => 0xb9,
            OpcodeId::F64ConvertUI64 => 0xba,
            OpcodeId::F64PromoteF32 => 0xbb,
            OpcodeId::I32ReinterpretF32 => 0xbc,
            OpcodeId::I64ReinterpretF64 => 0xbd,
            OpcodeId::F32ReinterpretI32 => 0xbe,
            OpcodeId::F64ReinterpretI64 => 0xbf,
            // EVM opcode family
            OpcodeId::CALLDATALOAD => 0xc1,
            OpcodeId::CALLDATASIZE => 0xc2,
            OpcodeId::CALLDATACOPY => 0xc3,
            OpcodeId::CODESIZE => 0xc4,
            OpcodeId::CODECOPY => 0xc5,
            OpcodeId::PC => 0xc6,
            OpcodeId::MSIZE => 0xc7,
            OpcodeId::RETURN => 0xc9,
            OpcodeId::REVERT => 0xca,
            OpcodeId::SHA3 => 0xcb,
            OpcodeId::ADDRESS => 0xcc,
            OpcodeId::BALANCE => 0xcd,
            OpcodeId::ORIGIN => 0xce,
            OpcodeId::CALLER => 0xcf,
            OpcodeId::CALLVALUE => 0xd0,
            OpcodeId::GASPRICE => 0xd1,
            OpcodeId::EXTCODESIZE => 0xd2,
            OpcodeId::EXTCODECOPY => 0xd3,
            OpcodeId::EXTCODEHASH => 0xd4,
            OpcodeId::RETURNDATASIZE => 0xd5,
            OpcodeId::RETURNDATACOPY => 0xd6,
            OpcodeId::BLOCKHASH => 0xd7,
            OpcodeId::COINBASE => 0xd8,
            OpcodeId::TIMESTAMP => 0xd9,
            OpcodeId::NUMBER => 0xda,
            OpcodeId::DIFFICULTY => 0xdb,
            OpcodeId::GASLIMIT => 0xdc,
            OpcodeId::CHAINID => 0xde,
            OpcodeId::SELFBALANCE => 0xdf,
            OpcodeId::BASEFEE => 0xe0,
            OpcodeId::SLOAD => 0xe1,
            OpcodeId::SSTORE => 0xe2,
            OpcodeId::GAS => 0xe3,
            OpcodeId::LOG0 => 0xe4,
            OpcodeId::LOG1 => 0xe5,
            OpcodeId::LOG2 => 0xe6,
            OpcodeId::LOG3 => 0xe7,
            OpcodeId::LOG4 => 0xe8,
            OpcodeId::CREATE => 0xe9,
            OpcodeId::CREATE2 => 0xe0,
            OpcodeId::CALL => 0xea,
            OpcodeId::CALLCODE => 0xeb,
            OpcodeId::DELEGATECALL => 0xec,
            OpcodeId::STATICCALL => 0xed,
            OpcodeId::SELFDESTRUCT => 0xef,
            _ => 0x00,
        }
    }

    /// Returns the `OpcodeId` as a `u64`.
    pub const fn as_u64(&self) -> u64 {
        self.as_u8() as u64
    }

    /// Returns the constant gas cost of `OpcodeId`
    pub const fn constant_gas_cost(&self) -> GasCost {
        match self {
            OpcodeId::SHA3 => GasCost::SHA3,
            OpcodeId::ADDRESS => GasCost::QUICK,
            OpcodeId::BALANCE => GasCost::WARM_ACCESS,
            OpcodeId::ORIGIN => GasCost::QUICK,
            OpcodeId::CALLER => GasCost::QUICK,
            OpcodeId::CALLVALUE => GasCost::QUICK,
            OpcodeId::CALLDATALOAD => GasCost::FASTEST,
            OpcodeId::CALLDATASIZE => GasCost::QUICK,
            OpcodeId::CALLDATACOPY => GasCost::FASTEST,
            OpcodeId::CODESIZE => GasCost::QUICK,
            OpcodeId::CODECOPY => GasCost::FASTEST,
            OpcodeId::GASPRICE => GasCost::QUICK,
            OpcodeId::EXTCODESIZE => GasCost::WARM_ACCESS,
            OpcodeId::EXTCODECOPY => GasCost::WARM_ACCESS,
            OpcodeId::RETURNDATASIZE => GasCost::QUICK,
            OpcodeId::RETURNDATACOPY => GasCost::FASTEST,
            OpcodeId::EXTCODEHASH => GasCost::WARM_ACCESS,
            OpcodeId::BLOCKHASH => GasCost::EXT,
            OpcodeId::COINBASE => GasCost::QUICK,
            OpcodeId::TIMESTAMP => GasCost::QUICK,
            OpcodeId::NUMBER => GasCost::QUICK,
            OpcodeId::DIFFICULTY => GasCost::QUICK,
            OpcodeId::GASLIMIT => GasCost::QUICK,
            OpcodeId::CHAINID => GasCost::QUICK,
            OpcodeId::SELFBALANCE => GasCost::FAST,
            OpcodeId::BASEFEE => GasCost::QUICK,
            OpcodeId::SLOAD => GasCost::ZERO,
            OpcodeId::SSTORE => GasCost::ZERO,
            OpcodeId::PC => GasCost::QUICK,
            OpcodeId::MSIZE => GasCost::QUICK,
            OpcodeId::GAS => GasCost::QUICK,
            OpcodeId::LOG0 => GasCost::ZERO,
            OpcodeId::LOG1 => GasCost::ZERO,
            OpcodeId::LOG2 => GasCost::ZERO,
            OpcodeId::LOG3 => GasCost::ZERO,
            OpcodeId::LOG4 => GasCost::ZERO,
            OpcodeId::CREATE => GasCost::CREATE,
            OpcodeId::CALL => GasCost::WARM_ACCESS,
            OpcodeId::CALLCODE => GasCost::WARM_ACCESS,
            OpcodeId::RETURN => GasCost::ZERO,
            OpcodeId::DELEGATECALL => GasCost::WARM_ACCESS,
            OpcodeId::CREATE2 => GasCost::CREATE,
            OpcodeId::STATICCALL => GasCost::WARM_ACCESS,
            OpcodeId::REVERT => GasCost::ZERO,
            OpcodeId::INVALID(_) => GasCost::ZERO,
            OpcodeId::SELFDESTRUCT => GasCost::SELFDESTRUCT,
            // use zero gas for remaining
            _ => GasCost::ZERO,
        }
    }

    /// Returns invalid stack pointers of `OpcodeId`
    pub fn invalid_stack_ptrs(&self) -> Vec<u32> {
        let (min_stack_ptr, max_stack_ptr): (u32, u32) = match self {
            // `min_stack_pointer` 0 means stack overflow never happen, for example, `OpcodeId::ADD`
            // can only encounter underflow error, but never encounter overflow error.
            // `max_stack_pointer` means max stack poniter for op code normally run. for example,
            // `OpcodeId::ADD` 's max stack pointer is 1022, when actual sp > 1022, will
            // encounter underflow error.
<<<<<<< HEAD

            OpcodeId::I32Add => (0, 1022),
            OpcodeId::I64Add => (0, 1022),
            OpcodeId::I32Const => (1, 1024),
            OpcodeId::I64Const => (1, 1024),

=======
            OpcodeId::STOP => (0, 1024),
            OpcodeId::ADD => (0, 1022),
            OpcodeId::MUL => (0, 1022),
            OpcodeId::SUB => (0, 1022),
            OpcodeId::DIV => (0, 1022),
            OpcodeId::SDIV => (0, 1022),
            OpcodeId::MOD => (0, 1022),
            OpcodeId::SMOD => (0, 1022),
            OpcodeId::ADDMOD => (0, 1021),
            OpcodeId::MULMOD => (0, 1021),
            OpcodeId::EXP => (0, 1022),
            OpcodeId::SIGNEXTEND => (0, 1022),
            OpcodeId::LT => (0, 1022),
            OpcodeId::GT => (0, 1022),
            OpcodeId::SLT => (0, 1022),
            OpcodeId::SGT => (0, 1022),
            OpcodeId::EQ => (0, 1022),
            OpcodeId::ISZERO => (0, 1023),
            OpcodeId::AND => (0, 1022),
            OpcodeId::OR => (0, 1022),
            OpcodeId::XOR => (0, 1022),
            OpcodeId::NOT => (0, 1023),
            OpcodeId::BYTE => (0, 1022),
            OpcodeId::SHL => (0, 1022),
            OpcodeId::SHR => (0, 1022),
            OpcodeId::SAR => (0, 1022),
>>>>>>> 56e097cf
            OpcodeId::SHA3 => (0, 1022),
            OpcodeId::ADDRESS => (1, 1024),
            OpcodeId::BALANCE => (0, 1023),
            OpcodeId::ORIGIN => (1, 1024),
            OpcodeId::CALLER => (1, 1024),
            OpcodeId::CALLVALUE => (1, 1024),
            OpcodeId::CALLDATALOAD => (0, 1023),
            OpcodeId::CALLDATASIZE => (1, 1024),
            OpcodeId::CALLDATACOPY => (0, 1021),
            OpcodeId::CODESIZE => (1, 1024),
            OpcodeId::CODECOPY => (0, 1021),
            OpcodeId::GASPRICE => (1, 1024),
            OpcodeId::EXTCODESIZE => (0, 1023),
            OpcodeId::EXTCODECOPY => (0, 1020),
            OpcodeId::RETURNDATASIZE => (1, 1024),
            OpcodeId::RETURNDATACOPY => (0, 1021),
            OpcodeId::EXTCODEHASH => (0, 1023),
            OpcodeId::BLOCKHASH => (0, 1023),
            OpcodeId::COINBASE => (1, 1024),
            OpcodeId::TIMESTAMP => (1, 1024),
            OpcodeId::NUMBER => (1, 1024),
            OpcodeId::DIFFICULTY => (1, 1024),
            OpcodeId::GASLIMIT => (1, 1024),
            OpcodeId::CHAINID => (1, 1024),
            OpcodeId::SELFBALANCE => (1, 1024),
            OpcodeId::BASEFEE => (1, 1024),
            OpcodeId::SLOAD => (0, 1023),
            OpcodeId::SSTORE => (0, 1022),
            OpcodeId::PC => (1, 1024),
            OpcodeId::MSIZE => (1, 1024),
            OpcodeId::GAS => (1, 1024),
            OpcodeId::LOG0 => (0, 1022),
            OpcodeId::LOG1 => (0, 1021),
            OpcodeId::LOG2 => (0, 1020),
            OpcodeId::LOG3 => (0, 1019),
            OpcodeId::LOG4 => (0, 1018),
            OpcodeId::CREATE => (0, 1021),
            OpcodeId::CALL => (0, 1017),
            OpcodeId::CALLCODE => (0, 1017),
            OpcodeId::RETURN => (0, 1022),
            OpcodeId::DELEGATECALL => (0, 1018),
            OpcodeId::CREATE2 => (0, 1020),
            OpcodeId::STATICCALL => (0, 1018),
            OpcodeId::REVERT => (0, 1022),
            OpcodeId::SELFDESTRUCT => (0, 1023),
            _ => (0, 0),
        };

        debug_assert!(max_stack_ptr <= 1024);

        (0..min_stack_ptr)
            // Range (1025..=1024) is valid and it should be converted to an empty vector.
            .chain(max_stack_ptr.checked_add(1).unwrap()..=1024)
            .collect()
    }

    /// Returns `true` if the `OpcodeId` has memory access
    pub const fn has_memory_access(&self) -> bool {
        matches!(
            self,
            OpcodeId::MLOAD
                | OpcodeId::MSTORE
                | OpcodeId::MSTORE8
                | OpcodeId::CALLDATACOPY
                | OpcodeId::RETURNDATACOPY
                | OpcodeId::CODECOPY
                | OpcodeId::EXTCODECOPY
        )
    }

    /// Returns PUSHn opcode from parameter n.
    pub fn push_n(n: u8) -> Result<Self, Error> {
        if (1..=32).contains(&n) {
            Ok(OpcodeId::from(OpcodeId::PUSH1.as_u8() + n - 1))
        } else {
            Err(Error::InvalidOpConversion)
        }
    }

    /// If operation has postfix returns it, otherwise None.
    pub fn postfix(&self) -> Option<u8> {
        // TODO: "we can't relay on this, because we don't know exact encoding size"
        match self {
            OpcodeId::GetGlobal => Some(1),
            OpcodeId::I32Const => Some(4),
            OpcodeId::I64Const => Some(8),
            _ => {
                if self.is_push() {
                    Some(self.as_u8() - OpcodeId::PUSH1.as_u8() + 1)
                } else if self.is_dup() {
                    Some(self.as_u8() - OpcodeId::DUP1.as_u8() + 1)
                } else if self.is_swap() {
                    Some(self.as_u8() - OpcodeId::SWAP1.as_u8() + 1)
                } else if self.is_log() {
                    Some(self.as_u8() - OpcodeId::LOG0.as_u8())
                } else {
                    None
                }
            }
        }
    }

    /// Returns number of bytes used by immediate data. This is > 0 only for
    /// push opcodes.
    pub fn data_len(&self) -> usize {
        match self {
            OpcodeId::I32Const => 4,
            OpcodeId::I64Const => 8,
            _ => {
                if self.is_push() {
                    (self.as_u8() - OpcodeId::PUSH1.as_u8() + 1) as usize
                } else {
                    0
                }
            }
        }
    }

    /// Returns the all valid opcodes.
    pub fn valid_opcodes() -> Vec<Self> {
        (u8::MIN..=u8::MAX).fold(vec![], |mut acc, val| {
            if !matches!(val.into(), Self::INVALID(_)) {
                acc.push(val.into());
            }
            acc
        })
    }

    /// Returns the all invalid opcodes.
    pub fn invalid_opcodes() -> Vec<Self> {
        (u8::MIN..=u8::MAX).fold(vec![], |mut acc, val| {
            if matches!(val.into(), Self::INVALID(_)) {
                acc.push(Self::INVALID(val));
            }
            acc
        })
    }
}

impl From<u8> for OpcodeId {
    fn from(value: u8) -> Self {
        match value {
            0x00 => OpcodeId::Unreachable,
            0x01 => OpcodeId::Nop,
            0x02 => OpcodeId::Block,
            0x03 => OpcodeId::Loop,
            0x04 => OpcodeId::If,
            0x05 => OpcodeId::Else,
            0x0b => OpcodeId::End,
            0x0c => OpcodeId::Br,
            0x0d => OpcodeId::BrIf,
            0x0e => OpcodeId::BrTable,
            0x0f => OpcodeId::Return,
            0x10 => OpcodeId::Call,
            0x11 => OpcodeId::CallIndirect,
            0x1a => OpcodeId::Drop,
            0x1b => OpcodeId::Select,
            0x20 => OpcodeId::GetLocal,
            0x21 => OpcodeId::SetLocal,
            0x22 => OpcodeId::TeeLocal,
            0x23 => OpcodeId::GetGlobal,
            0x24 => OpcodeId::SetGlobal,
            0x28 => OpcodeId::I32Load,
            0x29 => OpcodeId::I64Load,
            0x2a => OpcodeId::F32Load,
            0x2b => OpcodeId::F64Load,
            0x2c => OpcodeId::I32Load8S,
            0x2d => OpcodeId::I32Load8U,
            0x2e => OpcodeId::I32Load16S,
            0x2f => OpcodeId::I32Load16U,
            0x30 => OpcodeId::I64Load8S,
            0x31 => OpcodeId::I64Load8U,
            0x32 => OpcodeId::I64Load16S,
            0x33 => OpcodeId::I64Load16U,
            0x34 => OpcodeId::I64Load32S,
            0x35 => OpcodeId::I64Load32U,
            0x36 => OpcodeId::I32Store,
            0x37 => OpcodeId::I64Store,
            0x38 => OpcodeId::F32Store,
            0x39 => OpcodeId::F64Store,
            0x3a => OpcodeId::I32Store8,
            0x3b => OpcodeId::I32Store16,
            0x3c => OpcodeId::I64Store8,
            0x3d => OpcodeId::I64Store16,
            0x3e => OpcodeId::I64Store32,
            0x3f => OpcodeId::CurrentMemory,
            0x40 => OpcodeId::GrowMemory,
            0x41 => OpcodeId::I32Const,
            0x42 => OpcodeId::I64Const,
            0x43 => OpcodeId::F32Const,
            0x44 => OpcodeId::F64Const,
            0x45 => OpcodeId::I32Eqz,
            0x46 => OpcodeId::I32Eq,
            0x47 => OpcodeId::I32Ne,
            0x48 => OpcodeId::I32LtS,
            0x49 => OpcodeId::I32LtU,
            0x4a => OpcodeId::I32GtS,
            0x4b => OpcodeId::I32GtU,
            0x4c => OpcodeId::I32LeS,
            0x4d => OpcodeId::I32LeU,
            0x4e => OpcodeId::I32GeS,
            0x4f => OpcodeId::I32GeU,
            0x50 => OpcodeId::I64Eqz,
            0x51 => OpcodeId::I64Eq,
            0x52 => OpcodeId::I64Ne,
            0x53 => OpcodeId::I64LtS,
            0x54 => OpcodeId::I64LtU,
            0x55 => OpcodeId::I64GtS,
            0x56 => OpcodeId::I64GtU,
            0x57 => OpcodeId::I64LeS,
            0x58 => OpcodeId::I64LeU,
            0x59 => OpcodeId::I64GeS,
            0x5a => OpcodeId::I64GeU,
            0x5b => OpcodeId::F32Eq,
            0x5c => OpcodeId::F32Ne,
            0x5d => OpcodeId::F32Lt,
            0x5e => OpcodeId::F32Gt,
            0x5f => OpcodeId::F32Le,
            0x60 => OpcodeId::F32Ge,
            0x61 => OpcodeId::F64Eq,
            0x62 => OpcodeId::F64Ne,
            0x63 => OpcodeId::F64Lt,
            0x64 => OpcodeId::F64Gt,
            0x65 => OpcodeId::F64Le,
            0x66 => OpcodeId::F64Ge,
            0x67 => OpcodeId::I32Clz,
            0x68 => OpcodeId::I32Ctz,
            0x69 => OpcodeId::I32Popcnt,
            0x6a => OpcodeId::I32Add,
            0x6b => OpcodeId::I32Sub,
            0x6c => OpcodeId::I32Mul,
            0x6d => OpcodeId::I32DivS,
            0x6e => OpcodeId::I32DivU,
            0x6f => OpcodeId::I32RemS,
            0x70 => OpcodeId::I32RemU,
            0x71 => OpcodeId::I32And,
            0x72 => OpcodeId::I32Or,
            0x73 => OpcodeId::I32Xor,
            0x74 => OpcodeId::I32Shl,
            0x75 => OpcodeId::I32ShrS,
            0x76 => OpcodeId::I32ShrU,
            0x77 => OpcodeId::I32Rotl,
            0x78 => OpcodeId::I32Rotr,
            0x79 => OpcodeId::I64Clz,
            0x7a => OpcodeId::I64Ctz,
            0x7b => OpcodeId::I64Popcnt,
            0x7c => OpcodeId::I64Add,
            0x7d => OpcodeId::I64Sub,
            0x7e => OpcodeId::I64Mul,
            0x7f => OpcodeId::I64DivS,
            0x80 => OpcodeId::I64DivU,
            0x81 => OpcodeId::I64RemS,
            0x82 => OpcodeId::I64RemU,
            0x83 => OpcodeId::I64And,
            0x84 => OpcodeId::I64Or,
            0x85 => OpcodeId::I64Xor,
            0x86 => OpcodeId::I64Shl,
            0x87 => OpcodeId::I64ShrS,
            0x88 => OpcodeId::I64ShrU,
            0x89 => OpcodeId::I64Rotl,
            0x8a => OpcodeId::I64Rotr,
            0x8b => OpcodeId::F32Abs,
            0x8c => OpcodeId::F32Neg,
            0x8d => OpcodeId::F32Ceil,
            0x8e => OpcodeId::F32Floor,
            0x8f => OpcodeId::F32Trunc,
            0x90 => OpcodeId::F32Nearest,
            0x91 => OpcodeId::F32Sqrt,
            0x92 => OpcodeId::F32Add,
            0x93 => OpcodeId::F32Sub,
            0x94 => OpcodeId::F32Mul,
            0x95 => OpcodeId::F32Div,
            0x96 => OpcodeId::F32Min,
            0x97 => OpcodeId::F32Max,
            0x98 => OpcodeId::F32Copysign,
            0x99 => OpcodeId::F64Abs,
            0x9a => OpcodeId::F64Neg,
            0x9b => OpcodeId::F64Ceil,
            0x9c => OpcodeId::F64Floor,
            0x9d => OpcodeId::F64Trunc,
            0x9e => OpcodeId::F64Nearest,
            0x9f => OpcodeId::F64Sqrt,
            0xa0 => OpcodeId::F64Add,
            0xa1 => OpcodeId::F64Sub,
            0xa2 => OpcodeId::F64Mul,
            0xa3 => OpcodeId::F64Div,
            0xa4 => OpcodeId::F64Min,
            0xa5 => OpcodeId::F64Max,
            0xa6 => OpcodeId::F64Copysign,
            0xa7 => OpcodeId::I32WrapI64,
            0xa8 => OpcodeId::I32TruncSF32,
            0xa9 => OpcodeId::I32TruncUF32,
            0xaa => OpcodeId::I32TruncSF64,
            0xab => OpcodeId::I32TruncUF64,
            0xac => OpcodeId::I64ExtendSI32,
            0xad => OpcodeId::I64ExtendUI32,
            0xae => OpcodeId::I64TruncSF32,
            0xaf => OpcodeId::I64TruncUF32,
            0xb0 => OpcodeId::I64TruncSF64,
            0xb1 => OpcodeId::I64TruncUF64,
            0xb2 => OpcodeId::F32ConvertSI32,
            0xb3 => OpcodeId::F32ConvertUI32,
            0xb4 => OpcodeId::F32ConvertSI64,
            0xb5 => OpcodeId::F32ConvertUI64,
            0xb6 => OpcodeId::F32DemoteF64,
            0xb7 => OpcodeId::F64ConvertSI32,
            0xb8 => OpcodeId::F64ConvertUI32,
            0xb9 => OpcodeId::F64ConvertSI64,
            0xba => OpcodeId::F64ConvertUI64,
            0xbb => OpcodeId::F64PromoteF32,
            0xbc => OpcodeId::I32ReinterpretF32,
            0xbd => OpcodeId::I64ReinterpretF64,
            0xbe => OpcodeId::F32ReinterpretI32,
            0xbf => OpcodeId::F64ReinterpretI64,
            // EVM opcode family
            0xc1 => OpcodeId::CALLDATALOAD,
            0xc2 => OpcodeId::CALLDATASIZE,
            0xc3 => OpcodeId::CALLDATACOPY,
            0xc4 => OpcodeId::CODESIZE,
            0xc5 => OpcodeId::CODECOPY,
            0xc6 => OpcodeId::PC,
            0xc7 => OpcodeId::MSIZE,
            0xc9 => OpcodeId::RETURN,
            0xca => OpcodeId::REVERT,
            0xcb => OpcodeId::SHA3,
            0xcc => OpcodeId::ADDRESS,
            0xcd => OpcodeId::BALANCE,
            0xce => OpcodeId::ORIGIN,
            0xcf => OpcodeId::CALLER,
            0xd0 => OpcodeId::CALLVALUE,
            0xd1 => OpcodeId::GASPRICE,
            0xd2 => OpcodeId::EXTCODESIZE,
            0xd3 => OpcodeId::EXTCODECOPY,
            0xd4 => OpcodeId::EXTCODEHASH,
            0xd5 => OpcodeId::RETURNDATASIZE,
            0xd6 => OpcodeId::RETURNDATACOPY,
            0xd7 => OpcodeId::BLOCKHASH,
            0xd8 => OpcodeId::COINBASE,
            0xd9 => OpcodeId::TIMESTAMP,
            0xda => OpcodeId::NUMBER,
            0xdb => OpcodeId::DIFFICULTY,
            0xdc => OpcodeId::GASLIMIT,
            0xde => OpcodeId::CHAINID,
            0xdf => OpcodeId::SELFBALANCE,
            0xe0 => OpcodeId::BASEFEE,
            0xe1 => OpcodeId::SLOAD,
            0xe2 => OpcodeId::SSTORE,
            0xe3 => OpcodeId::GAS,
            0xe4 => OpcodeId::LOG0,
            0xe5 => OpcodeId::LOG1,
            0xe6 => OpcodeId::LOG2,
            0xe7 => OpcodeId::LOG3,
            0xe8 => OpcodeId::LOG4,
            0xe9 => OpcodeId::CREATE,
            0xea => OpcodeId::CREATE2,
            0xeb => OpcodeId::CALL,
            0xec => OpcodeId::CALLCODE,
            0xed => OpcodeId::DELEGATECALL,
            0xee => OpcodeId::STATICCALL,
            0xef => OpcodeId::SELFDESTRUCT,
            // invalid opcode
            _ => OpcodeId::INVALID(value)
        }
    }
}

impl FromStr for OpcodeId {
    type Err = Error;

    fn from_str(s: &str) -> Result<Self, Self::Err> {
        let items = s.split(" ").collect_vec();
        Ok(match items[0] {
            // WASM opcode family
            "unreachable" => OpcodeId::Unreachable,
            "nop" => OpcodeId::Nop,
            // TODO temporal? need a fix?
            "gas" => OpcodeId::GAS,
            "block" => OpcodeId::Block,
            "loop" => OpcodeId::Loop,
            "if" => OpcodeId::If,
            "else" => OpcodeId::Else,
            "end" => OpcodeId::End,
            "br" => OpcodeId::Br,
            "br_if" => OpcodeId::BrIf,
            "br_table" => OpcodeId::BrTable,
            "return" => OpcodeId::Return,
            "call" => OpcodeId::Call,
            "call_indirect" => OpcodeId::CallIndirect,
            "drop" => OpcodeId::Drop,
            "select" => OpcodeId::Select,
            "get_local" => OpcodeId::GetLocal,
            "set_local" => OpcodeId::SetLocal,
            "tee_local" => OpcodeId::TeeLocal,
            "get_global" => OpcodeId::GetGlobal,
            "set_global" => OpcodeId::SetGlobal,
            "i32_load" => OpcodeId::I32Load,
            "i64_load" => OpcodeId::I64Load,
            "f32_load" => OpcodeId::F32Load,
            "f64_load" => OpcodeId::F64Load,
            "i32_load8_s" => OpcodeId::I32Load8S,
            "i32_load8_u" => OpcodeId::I32Load8U,
            "i32_load16_s" => OpcodeId::I32Load16S,
            "i32_load16_u" => OpcodeId::I32Load16U,
            "i64_load8_s" => OpcodeId::I64Load8S,
            "i64_load8_u" => OpcodeId::I64Load8U,
            "i64_load16_s" => OpcodeId::I64Load16S,
            "i64_load16_u" => OpcodeId::I64Load16U,
            "i64_load32_s" => OpcodeId::I64Load32S,
            "i64_load32_u" => OpcodeId::I64Load32U,
            "i32_store" => OpcodeId::I32Store,
            "i64_store" => OpcodeId::I64Store,
            "f32_store" => OpcodeId::F32Store,
            "f64_store" => OpcodeId::F64Store,
            "i32_store8" => OpcodeId::I32Store8,
            "i32_store16" => OpcodeId::I32Store16,
            "i64_store8" => OpcodeId::I64Store8,
            "i64_store16" => OpcodeId::I64Store16,
            "i64_store32" => OpcodeId::I64Store32,
            "current_memory" => OpcodeId::CurrentMemory,
            "grow_memory" => OpcodeId::GrowMemory,
            "i32_const" => OpcodeId::I32Const,
            "i64_const" => OpcodeId::I64Const,
            "f32_const" => OpcodeId::F32Const,
            "f64_const" => OpcodeId::F64Const,
            "i32_eqz" => OpcodeId::I32Eqz,
            "i32_eq" => OpcodeId::I32Eq,
            "i32_ne" => OpcodeId::I32Ne,
            "i32_lt_s" => OpcodeId::I32LtS,
            "i32_lt_u" => OpcodeId::I32LtU,
            "i32_gt_s" => OpcodeId::I32GtS,
            "i32_gt_u" => OpcodeId::I32GtU,
            "i32_le_s" => OpcodeId::I32LeS,
            "i32_le_u" => OpcodeId::I32LeU,
            "i32_ge_s" => OpcodeId::I32GeS,
            "i32_ge_u" => OpcodeId::I32GeU,
            "i64_eqz" => OpcodeId::I64Eqz,
            "i64_eq" => OpcodeId::I64Eq,
            "i64_ne" => OpcodeId::I64Ne,
            "i64_lt_s" => OpcodeId::I64LtS,
            "i64_lt_u" => OpcodeId::I64LtU,
            "i64_gt_s" => OpcodeId::I64GtS,
            "i64_gt_u" => OpcodeId::I64GtU,
            "i64_le_s" => OpcodeId::I64LeS,
            "i64_le_u" => OpcodeId::I64LeU,
            "i64_ge_s" => OpcodeId::I64GeS,
            "i64_ge_u" => OpcodeId::I64GeU,
            "f32_eq" => OpcodeId::F32Eq,
            "f32_ne" => OpcodeId::F32Ne,
            "f32_lt" => OpcodeId::F32Lt,
            "f32_gt" => OpcodeId::F32Gt,
            "f32_le" => OpcodeId::F32Le,
            "f32_ge" => OpcodeId::F32Ge,
            "f64_eq" => OpcodeId::F64Eq,
            "f64_ne" => OpcodeId::F64Ne,
            "f64_lt" => OpcodeId::F64Lt,
            "f64_gt" => OpcodeId::F64Gt,
            "f64_le" => OpcodeId::F64Le,
            "f64_ge" => OpcodeId::F64Ge,
            "i32_clz" => OpcodeId::I32Clz,
            "i32_ctz" => OpcodeId::I32Ctz,
            "i32_popcnt" => OpcodeId::I32Popcnt,
            "i32_add" => OpcodeId::I32Add,
            "i32_sub" => OpcodeId::I32Sub,
            "i32_mul" => OpcodeId::I32Mul,
            "i32_div_s" => OpcodeId::I32DivS,
            "i32_div_u" => OpcodeId::I32DivU,
            "i32_rem_s" => OpcodeId::I32RemS,
            "i32_rem_u" => OpcodeId::I32RemU,
            "i32_and" => OpcodeId::I32And,
            "i32_or" => OpcodeId::I32Or,
            "i32_xor" => OpcodeId::I32Xor,
            "i32_shl" => OpcodeId::I32Shl,
            "i32_shr_s" => OpcodeId::I32ShrS,
            "i32_shr_u" => OpcodeId::I32ShrU,
            "i32_rotl" => OpcodeId::I32Rotl,
            "i32_rotr" => OpcodeId::I32Rotr,
            "i64_clz" => OpcodeId::I64Clz,
            "i64_ctz" => OpcodeId::I64Ctz,
            "i64_popcnt" => OpcodeId::I64Popcnt,
            "i64_add" => OpcodeId::I64Add,
            "i64_sub" => OpcodeId::I64Sub,
            "i64_mul" => OpcodeId::I64Mul,
            "i64_div_s" => OpcodeId::I64DivS,
            "i64_div_u" => OpcodeId::I64DivU,
            "i64_rem_s" => OpcodeId::I64RemS,
            "i64_rem_u" => OpcodeId::I64RemU,
            "i64_and" => OpcodeId::I64And,
            "i64_or" => OpcodeId::I64Or,
            "i64_xor" => OpcodeId::I64Xor,
            "i64_shl" => OpcodeId::I64Shl,
            "i64_shr_s" => OpcodeId::I64ShrS,
            "i64_shr_u" => OpcodeId::I64ShrU,
            "i64_rotl" => OpcodeId::I64Rotl,
            "i64_rotr" => OpcodeId::I64Rotr,
            "f32_abs" => OpcodeId::F32Abs,
            "f32_neg" => OpcodeId::F32Neg,
            "f32_ceil" => OpcodeId::F32Ceil,
            "f32_floor" => OpcodeId::F32Floor,
            "f32_trunc" => OpcodeId::F32Trunc,
            "f32_nearest" => OpcodeId::F32Nearest,
            "f32_sqrt" => OpcodeId::F32Sqrt,
            "f32_add" => OpcodeId::F32Add,
            "f32_sub" => OpcodeId::F32Sub,
            "f32_mul" => OpcodeId::F32Mul,
            "f32_div" => OpcodeId::F32Div,
            "f32_min" => OpcodeId::F32Min,
            "f32_max" => OpcodeId::F32Max,
            "f32_copysign" => OpcodeId::F32Copysign,
            "f64_abs" => OpcodeId::F64Abs,
            "f64_neg" => OpcodeId::F64Neg,
            "f64_ceil" => OpcodeId::F64Ceil,
            "f64_floor" => OpcodeId::F64Floor,
            "f64_trunc" => OpcodeId::F64Trunc,
            "f64_nearest" => OpcodeId::F64Nearest,
            "f64_sqrt" => OpcodeId::F64Sqrt,
            "f64_add" => OpcodeId::F64Add,
            "f64_sub" => OpcodeId::F64Sub,
            "f64_mul" => OpcodeId::F64Mul,
            "f64_div" => OpcodeId::F64Div,
            "f64_min" => OpcodeId::F64Min,
            "f64_max" => OpcodeId::F64Max,
            "f64_copysign" => OpcodeId::F64Copysign,
            "i32_wrap_i64" => OpcodeId::I32WrapI64,
            "i32_trunc_s_f32" => OpcodeId::I32TruncSF32,
            "i32_trunc_u_f32" => OpcodeId::I32TruncUF32,
            "i32_trunc_s_f64" => OpcodeId::I32TruncSF64,
            "i32_trunc_u_f64" => OpcodeId::I32TruncUF64,
            "i64_extend_s_i32" => OpcodeId::I64ExtendSI32,
            "i64_extend_u_i32" => OpcodeId::I64ExtendUI32,
            "i64_trunc_s_f32" => OpcodeId::I64TruncSF32,
            "i64_trunc_u_f32" => OpcodeId::I64TruncUF32,
            "i64_trunc_s_f64" => OpcodeId::I64TruncSF64,
            "i64_trunc_u_f64" => OpcodeId::I64TruncUF64,
            "f32_convert_s_i32" => OpcodeId::F32ConvertSI32,
            "f32_convert_u_i32" => OpcodeId::F32ConvertUI32,
            "f32_convert_s_i64" => OpcodeId::F32ConvertSI64,
            "f32_convert_u_i64" => OpcodeId::F32ConvertUI64,
            "f32_demote_f64" => OpcodeId::F32DemoteF64,
            "f64_convert_s_i32" => OpcodeId::F64ConvertSI32,
            "f64_convert_u_i32" => OpcodeId::F64ConvertUI32,
            "f64_convert_s_i64" => OpcodeId::F64ConvertSI64,
            "f64_convert_u_i64" => OpcodeId::F64ConvertUI64,
            "f64_promote_f32" => OpcodeId::F64PromoteF32,
            "i32_reinterpret_f32" => OpcodeId::I32ReinterpretF32,
            "i64_reinterpret_f64" => OpcodeId::I64ReinterpretF64,
            "f32_reinterpret_i32" => OpcodeId::F32ReinterpretI32,
            "f64_reinterpret_i64" => OpcodeId::F64ReinterpretI64,
            // special WASM opcodes
            "evm_stop" => OpcodeId::STOP,
            "evm_return" => OpcodeId::RETURN,
            "evm_keccak256" => OpcodeId::SHA3,
            "evm_address" => OpcodeId::ADDRESS,
            "evm_balance" => OpcodeId::BALANCE,
            "evm_selfbalance" => OpcodeId::SELFBALANCE,
            "evm_origin" => OpcodeId::ORIGIN,
            "evm_caller" => OpcodeId::CALLER,
            "evm_callvalue" => OpcodeId::CALLVALUE,
            "evm_calldataload" => OpcodeId::CALLDATALOAD,
            "evm_calldatasize" => OpcodeId::CALLDATASIZE,
            "evm_calldatacopy" => OpcodeId::CALLDATACOPY,
            "evm_codesize" => OpcodeId::CODESIZE,
            "evm_codecopy" => OpcodeId::CODECOPY,
            "evm_gasprice" => OpcodeId::GASPRICE,
            "evm_extcodesize" => OpcodeId::EXTCODESIZE,
            "evm_extcodecopy" => OpcodeId::EXTCODECOPY,
            "evm_extcodehash" => OpcodeId::EXTCODEHASH,
            "evm_returndatasize" => OpcodeId::RETURNDATASIZE,
            "evm_returndatacopy" => OpcodeId::RETURNDATACOPY,
            "evm_blockhash" => OpcodeId::BLOCKHASH,
            "evm_coinbase" => OpcodeId::COINBASE,
            "evm_timestamp" => OpcodeId::TIMESTAMP,
            "evm_number" => OpcodeId::NUMBER,
            "evm_difficulty" => OpcodeId::DIFFICULTY,
            "evm_gaslimit" => OpcodeId::GASLIMIT,
            "evm_chainid" => OpcodeId::CHAINID,
            "evm_basefee" => OpcodeId::BASEFEE,
            "evm_sload" => OpcodeId::SLOAD,
            "evm_sstore" => OpcodeId::SSTORE,
            "evm_log0" => OpcodeId::LOG0,
            "evm_log1" => OpcodeId::LOG1,
            "evm_log2" => OpcodeId::LOG2,
            "evm_log3" => OpcodeId::LOG3,
            "evm_log4" => OpcodeId::LOG4,
            "evm_create" => OpcodeId::CREATE,
            "evm_call" => OpcodeId::CALL,
            "evm_callcode" => OpcodeId::CALLCODE,
            "evm_delegatecall" => OpcodeId::DELEGATECALL,
            "evm_create2" => OpcodeId::CREATE2,
            "evm_staticcall" => OpcodeId::STATICCALL,
            "evm_revert" => OpcodeId::REVERT,
            "evm_selfdestruct" => OpcodeId::SELFDESTRUCT,
            // default parse
            _ => {
                // Parse an invalid opcode value as reported by geth
                lazy_static! {
                    static ref RE: Regex = Regex::new("opcode 0x([[:xdigit:]]{1,2}) not defined")
                        .expect("invalid regex");
                }
                if let Some(cap) = RE.captures(s) {
                    if let Some(byte_hex) = cap.get(1).map(|m| m.as_str()) {
                        return Ok(OpcodeId::INVALID(
                            u8::from_str_radix(byte_hex, 16).expect("invalid hex byte from regex"),
                        ));
                    }
                }
                return Err(Error::OpcodeParsing(s.to_string()));
            }
        })
    }
}

impl<'de> Deserialize<'de> for OpcodeId {
    fn deserialize<D>(deserializer: D) -> Result<OpcodeId, D::Error>
        where
            D: serde::Deserializer<'de>,
    {
        let s = String::deserialize(deserializer)?;
        OpcodeId::from_str(&s).map_err(de::Error::custom)
    }
}

impl fmt::Display for OpcodeId {
    fn fmt(&self, f: &mut fmt::Formatter<'_>) -> fmt::Result {
        write!(f, "{:?}", self)
    }
}

#[cfg(test)]
mod opcode_ids_tests {
    use super::*;

    #[test]
    fn push_n() {
        assert!(matches!(OpcodeId::push_n(1), Ok(OpcodeId::PUSH1)));
        assert!(matches!(OpcodeId::push_n(10), Ok(OpcodeId::PUSH10)));
        assert!(matches!(
            OpcodeId::push_n(100),
            Err(Error::InvalidOpConversion)
        ));
        assert!(matches!(
            OpcodeId::push_n(0),
            Err(Error::InvalidOpConversion)
        ));
    }

    #[test]
    fn postfix() {
        assert_eq!(OpcodeId::PUSH1.postfix(), Some(1));
        assert_eq!(OpcodeId::PUSH10.postfix(), Some(10));
        assert_eq!(OpcodeId::LOG2.postfix(), Some(2));
        assert_eq!(OpcodeId::CALLCODE.postfix(), None);
    }

    #[test]
    fn data_len() {
        assert_eq!(OpcodeId::PUSH1.data_len(), 1);
        assert_eq!(OpcodeId::PUSH10.data_len(), 10);
        assert_eq!(OpcodeId::LOG2.data_len(), 0);
        assert_eq!(OpcodeId::CALLCODE.data_len(), 0);
    }
}<|MERGE_RESOLUTION|>--- conflicted
+++ resolved
@@ -1,19 +1,12 @@
 //! Doc this
+use crate::{error::Error, evm_types::GasCost};
 use core::fmt::Debug;
-use std::{fmt, matches};
-use std::str::FromStr;
-
-use itertools::Itertools;
 use lazy_static::lazy_static;
 use regex::Regex;
 use serde::{de, Deserialize, Serialize};
-<<<<<<< HEAD
-=======
 use std::{fmt, matches, str::FromStr};
->>>>>>> 56e097cf
+use itertools::Itertools;
 use strum_macros::EnumIter;
-
-use crate::{error::Error, evm_types::GasCost};
 
 /// Opcode enum. One-to-one corresponding to an `u8` value.
 #[derive(Clone, Copy, Debug, Eq, PartialEq, Serialize, Hash, EnumIter)]
@@ -719,14 +712,12 @@
             // `max_stack_pointer` means max stack poniter for op code normally run. for example,
             // `OpcodeId::ADD` 's max stack pointer is 1022, when actual sp > 1022, will
             // encounter underflow error.
-<<<<<<< HEAD
 
             OpcodeId::I32Add => (0, 1022),
             OpcodeId::I64Add => (0, 1022),
             OpcodeId::I32Const => (1, 1024),
             OpcodeId::I64Const => (1, 1024),
 
-=======
             OpcodeId::STOP => (0, 1024),
             OpcodeId::ADD => (0, 1022),
             OpcodeId::MUL => (0, 1022),
@@ -753,7 +744,6 @@
             OpcodeId::SHL => (0, 1022),
             OpcodeId::SHR => (0, 1022),
             OpcodeId::SAR => (0, 1022),
->>>>>>> 56e097cf
             OpcodeId::SHA3 => (0, 1022),
             OpcodeId::ADDRESS => (1, 1024),
             OpcodeId::BALANCE => (0, 1023),
