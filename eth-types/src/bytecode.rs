--- conflicted
+++ resolved
@@ -75,18 +75,12 @@
             ("_evm_gaslimit", 0), // 3
             ("_evm_basefee", 0), // 4
             ("_evm_difficulty", 0), // 5
-<<<<<<< HEAD
-            // ("_evm_origin", 0), // 6
-            // ("_evm_calldatasize", 0), // 7
-            // ("_evm_callvalue", 0), // 8
-=======
             ("_evm_origin", 0), // 6
             ("_evm_calldatasize", 0), // 7
             ("_evm_callvalue", 0), // 8
             ("_evm_gasprice", 0), // 9
             ("_evm_returndatasize", 0), // 10 TODO
             ("_evm_balance", 1), // 11
->>>>>>> b1eb5b8a
 
             // TODO
             // ("_evm_call_data_copy", 0),
