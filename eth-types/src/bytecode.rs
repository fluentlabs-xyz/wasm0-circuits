//! EVM byte code generator

<<<<<<< HEAD
=======
use crate::{evm_types::OpcodeId, Bytes, ToWord, Word};
>>>>>>> fbcfd0f0
use std::{collections::HashMap, str::FromStr};
use std::cmp::Ordering;
use std::collections::BTreeMap;
use std::collections::hash_map::DefaultHasher;
use std::hash::{Hash, Hasher};

use wasm_encoder::{CodeSection, ConstExpr, DataSection, Encode, Function, FunctionSection, GlobalSection, GlobalType, Instruction, MemArg, TypeSection, ValType};
use wasm_encoder::BlockType::Empty;

use crate::{Address, Bytes, evm_types::OpcodeId, ToLittleEndian, U256, Word};

/// Error type for Bytecode related failures
#[derive(Debug)]
pub enum Error {
    /// Serde de/serialization error.
    InvalidAsmError(String),
}

/// Helper struct that represents a single data section in wasm binary
#[derive(Clone, Debug, PartialEq, Eq, PartialOrd)]
pub enum SectionDescriptor {
    Data {
        index: u32,
        offset: u32,
        data: Vec<u8>,
    }
}

impl SectionDescriptor {
    fn order(&self) -> usize {
        match self {
            SectionDescriptor::Data { .. } => 1usize,
        }
    }
}

impl Ord for SectionDescriptor {
    fn cmp(&self, other: &Self) -> Ordering {
        self.order().cmp(&other.order())
    }
}

#[derive(Debug, Default, Clone, Copy, PartialEq, Eq, Hash)]
pub struct EvmCall {
    fn_name: &'static str,
    type_index: u32,
}

/// Helper struct that represents a single element in a bytecode.
#[derive(Copy, Clone, Debug, Default, PartialEq, Eq)]
pub struct BytecodeElement {
    /// The byte value of the element.
    pub value: u8,
    /// Whether the element is an opcode or push data byte.
    pub is_code: bool,
}

///
#[derive(Debug, Clone, PartialEq, Eq)]
pub struct GlobalVariable {
    pub index: u32,
    pub init_code: Vec<u8>,
    pub is_64bit: bool,
    pub readonly: bool,
}

///
#[derive(Debug, Clone, PartialEq, Eq)]
pub struct InternalFunction {
    pub index: u32,
    pub code: Vec<u8>,
}

impl GlobalVariable {

    pub fn default_i32(index: u32, default_value: u32) -> Self {
        Self::default(index, false, default_value as u64)
    }

    pub fn default_i64(index: u32, default_value: u64) -> Self {
        Self::default(index, true, default_value)
    }

    pub fn default(index: u32, is_64bit: bool, default_value: u64) -> Self {
        let mut init_code = Vec::new();
        if is_64bit {
            Instruction::I64Const(default_value as i64).encode(&mut init_code);
        } else {
            Instruction::I32Const(default_value as i32).encode(&mut init_code);
        }
        GlobalVariable { index, is_64bit, init_code, readonly: false }
    }

    pub fn zero_i32(index: u32) -> Self {
        Self::default_i32(index, 0)
    }

    pub fn zero_i64(index: u32) -> Self {
        Self::default_i64(index, 0)
    }
}

/// EVM Bytecode
#[derive(Debug, Clone)]
pub struct Bytecode {
    /// Vector for bytecode elements.
    bytecode_items: Vec<BytecodeElement>,
    global_data: (u32, Vec<u8>),
    section_descriptors: Vec<SectionDescriptor>,
    variables: Vec<GlobalVariable>,
    existing_types: HashMap<u64, u32>,
    types: TypeSection,
    functions: FunctionSection,
    codes: CodeSection,
    main_locals: Vec<(u32, ValType)>,
    evm_table: HashMap<EvmCall, usize>,
    num_opcodes: usize,
    markers: HashMap<String, usize>,
}

impl From<Bytecode> for Bytes {
    fn from(code: Bytecode) -> Self {
        code.bytecode_items
            .iter()
            .map(|e| e.value)
            .collect::<Vec<u8>>()
            .into()
    }
}

pub trait WasmBinaryBytecode {
    fn wasm_binary(&self) -> Vec<u8>;
}

pub struct UncheckedWasmBinary(Vec<u8>);

impl UncheckedWasmBinary {
    pub fn from(data: Vec<u8>) -> Self {
        Self(data)
    }
}

impl WasmBinaryBytecode for UncheckedWasmBinary {
    fn wasm_binary(&self) -> Vec<u8> {
        self.0.clone()
    }
}

impl WasmBinaryBytecode for Bytecode {
    fn wasm_binary(&self) -> Vec<u8> {
        use wasm_encoder::{
            EntityType, ExportKind, ExportSection,
            ImportSection, MemorySection, MemoryType, Module,
        };
        let mut module = Module::new();
        // Encode the type & imports section.
        let mut imports = ImportSection::new();
        let ordered_evm_table = self.evm_table.clone()
            .into_iter()
            .map(|(k, v)| (v, k))
            .collect::<BTreeMap<_, _>>();
        for (_, evm_call) in ordered_evm_table {
            imports.import("env", evm_call.fn_name, EntityType::Function(evm_call.type_index));
        }
        // Create memory section
        let mut memories = MemorySection::new();
        memories.memory(MemoryType {
            minimum: 1,
            maximum: None,
            memory64: false,
            shared: false,
        });
        // Encode the export section.
        let mut exports = ExportSection::new();
        exports.export("main", ExportKind::Func, self.evm_table.len() as u32 + self.functions.len());
        exports.export("memory", ExportKind::Memory, 0);
        // Encode the main function
        let mut functions = self.functions.clone();
        functions.function(0);
        let mut codes = self.codes.clone();
        let mut f = Function::new(self.main_locals.clone());
        f.raw(self.code());
        f.instruction(&Instruction::End);
        codes.function(&f);
        // build sections order (Custom,Type,Import,Function,Table,Memory,Global,Event,Export,Start,Elem,DataCount,Code,Data)
        module.section(&self.types);
        module.section(&imports);
        module.section(&functions);
        module.section(&memories);
        if self.variables.len() > 0 {
            let mut global_section = GlobalSection::new();
            for var in &self.variables {
                let var_type = if var.is_64bit {
                    GlobalType { val_type: ValType::I64, mutable: !var.readonly }
                } else {
                    GlobalType { val_type: ValType::I32, mutable: !var.readonly }
                };
                global_section.global(var_type, &ConstExpr::raw(var.init_code.clone()));
            }
            module.section(&global_section);
        }
        module.section(&exports);
        module.section(&codes);
        // if we have global data section then put it into final binary
        let mut sections = self.section_descriptors.clone();
        sections.sort();
        for section in &sections {
            match section {
                SectionDescriptor::Data { index, offset, data } => {
                    let mut data_section = DataSection::new();
                    data_section.active(*index, &ConstExpr::i32_const(*offset as i32), data.clone());
                    module.section(&data_section);
                }
                // _ => unreachable!("unknown section: {:?}", section)
            }
        }
        if self.global_data.1.len() > 0 {
            let mut data_section = DataSection::new();
            data_section.active(0, &ConstExpr::i32_const(self.global_data.0 as i32), self.global_data.1.clone());
            module.section(&data_section);
        }
        let wasm_bytes = module.finish();
        return wasm_bytes;
    }
}

impl Default for Bytecode {
    fn default() -> Self {
        let mut res = Self {
            bytecode_items: vec![],
            global_data: (0, vec![]),
            section_descriptors: vec![],
            variables: vec![],
            existing_types: Default::default(),
            types: Default::default(),
            functions: Default::default(),
            codes: Default::default(),
            main_locals: Default::default(),
            evm_table: Default::default(),
            num_opcodes: 0,
            markers: Default::default(),
        };
        res.ensure_function_type(vec![], vec![]);
        res
    }
}

impl Bytecode {
    /// Build not checked bytecode
    pub fn from_raw_unchecked(input: Vec<u8>) -> Self {
        let mut res = Self::default();
        res.bytecode_items = input
            .iter()
            .map(|b| BytecodeElement {
                value: *b,
                is_code: true,
            })
            .collect();
        res
    }

    pub fn alloc_default_global_data(&mut self, size: u32) -> u32 {
        self.fill_default_global_data(vec![0].repeat(size as usize))
    }

    pub fn fill_default_global_data(&mut self, data: Vec<u8>) -> u32 {
        let current_offset = self.global_data.1.len();
        self.global_data.1.extend(&data);
        current_offset as u32
    }

    pub fn with_main_locals(&mut self, locals: Vec<(u32, ValType)>) -> &mut Self {
        self.main_locals.extend(&locals);
        self
    }

    pub fn with_global_data(&mut self, memory_index: u32, memory_offset: u32, data: Vec<u8>) -> &mut Self {
        self.section_descriptors.push(SectionDescriptor::Data {
            index: memory_index,
            offset: memory_offset,
            data,
        });
        self
    }

    pub fn with_global_variable(&mut self, global_variable: GlobalVariable) {
        self.variables.push(global_variable);
    }

    fn encode_function_type(input: &Vec<ValType>, output: &Vec<ValType>) -> u64 {
        let mut buf = Vec::new();
        input.encode(&mut buf);
        output.encode(&mut buf);
        let mut hasher = DefaultHasher::new();
        buf.hash(&mut hasher);
        hasher.finish()
    }

    fn ensure_function_type(&mut self, input: Vec<ValType>, output: Vec<ValType>) -> u32 {
        let type_hash = Self::encode_function_type(&input, &output);
        if let Some(type_index) = self.existing_types.get(&type_hash) {
            return *type_index;
        }
        let type_index = self.existing_types.len() as u32;
        self.existing_types.insert(type_hash, type_index);
        self.types.function(input, output);
        type_index
    }

    pub fn new_function(
        &mut self,
        input: Vec<ValType>,
        output: Vec<ValType>,
        bytecode: Bytecode,
        locals: Vec<(u32, ValType)>,
    ) {
        let type_index = self.ensure_function_type(input, output);
        self.functions.function(type_index);
        let mut f = Function::new(locals);
        f.raw(bytecode.code());
        f.instruction(&Instruction::End);
        self.codes.function(&f);
    }

    /// Get the raw code
    pub fn raw_code(&self) -> Vec<BytecodeElement> {
        self.bytecode_items.clone()
    }

    /// Get the code
    pub fn code(&self) -> Vec<u8> {
        self.bytecode_items.iter().map(|b| b.value).collect()
    }

    /// Get the bytecode element at an index.
    pub fn get(&self, index: usize) -> Option<BytecodeElement> {
        self.bytecode_items.get(index).cloned()
    }

    /// Get the generated code
    pub fn to_vec(&self) -> Vec<u8> {
        self.wasm_binary()
    }

    /// Append
    pub fn append(&mut self, other: &Bytecode) {
        self.bytecode_items.extend_from_slice(&other.bytecode_items);
        for (key, val) in other.markers.iter() {
            self.insert_marker(key, self.num_opcodes + val);
        }
        if self.section_descriptors.len() > 0 && other.section_descriptors.len() > 0 {
            panic!("section collision might happen, not implemented");
        }
        for section in other.section_descriptors.iter() {
            self.section_descriptors.push(section.clone());
        }
        if self.evm_table.len() > 0 && other.section_descriptors.len() > 0 {
            panic!("EVM table collision might happen, not implemented");
        }
        self.variables = other.variables.clone();
        self.existing_types = other.existing_types.clone();
        self.types = other.types.clone();
        self.functions = other.functions.clone();
        self.codes = other.codes.clone();
        for (evm_call, call_index) in other.evm_table.iter() {
            self.evm_table.insert(*evm_call, *call_index);
        }
        self.num_opcodes += other.num_opcodes;
    }

    pub fn evm_call(&mut self, op: OpcodeId) -> &mut Self {
        let (fn_name, args_num) = match op {
            OpcodeId::STOP => ("_evm_stop", 0),
            OpcodeId::RETURN => ("_evm_return", 2),
            OpcodeId::SHA3 => ("_evm_keccak", 2),
            OpcodeId::ADDRESS => ("_evm_address", 1),
            OpcodeId::BALANCE => ("_evm_balance", 2),
            OpcodeId::ORIGIN => ("_evm_origin", 1),
            OpcodeId::CALLER => ("_evm_caller", 1),
            OpcodeId::CALLVALUE => ("_evm_callvalue", 1),
            OpcodeId::CALLDATALOAD => ("_evm_calldataload", 2),
            OpcodeId::CALLDATASIZE => ("_evm_calldatasize", 1),
            OpcodeId::CALLDATACOPY => ("_evm_calldatacopy", 3),
            OpcodeId::CODESIZE => ("_evm_codesize", 1),
            OpcodeId::CODECOPY => ("_evm_codecopy", 3),
            OpcodeId::GASPRICE => ("_evm_gasprice", 1),
            OpcodeId::EXTCODESIZE => ("_evm_extcodesize", 2),
            OpcodeId::EXTCODECOPY => ("_evm_extcodecopy", 4),
            OpcodeId::EXTCODEHASH => ("_evm_extcodehash", 2),
            OpcodeId::RETURNDATASIZE => ("_evm_returndatasize", 1),
            OpcodeId::RETURNDATACOPY => ("_evm_returndatacopy", 3),
            OpcodeId::BLOCKHASH => ("_evm_blockhash", 1),
            OpcodeId::COINBASE => ("_evm_coinbase", 1),
            OpcodeId::TIMESTAMP => ("_evm_timestamp", 1),
            OpcodeId::NUMBER => ("_evm_number", 1),
            OpcodeId::DIFFICULTY => ("_evm_difficulty", 1),
            OpcodeId::GASLIMIT => ("_evm_gaslimit", 1),
            OpcodeId::CHAINID => ("_evm_chainid", 1),
            OpcodeId::BASEFEE => ("_evm_basefee", 1),
            OpcodeId::SLOAD => ("_evm_sload", 2),
            OpcodeId::SSTORE => ("_evm_sstore", 2),
            OpcodeId::LOG0 => ("_evm_log0", 2),
            OpcodeId::LOG1 => ("_evm_log1", 3),
            OpcodeId::LOG2 => ("_evm_log2", 4),
            OpcodeId::LOG3 => ("_evm_log3", 5),
            OpcodeId::LOG4 => ("_evm_log4", 6),
            OpcodeId::CREATE => ("_evm_create", 3),
            OpcodeId::CALL => ("_evm_call", 8),
            OpcodeId::CALLCODE => ("_evm_callcode", 8),
            OpcodeId::DELEGATECALL => ("_evm_delegatecall", 7),
            OpcodeId::CREATE2 => ("_evm_create2", 5),
            OpcodeId::STATICCALL => ("_evm_staticcall", 7),
            OpcodeId::REVERT => ("_evm_revert", 2),
            OpcodeId::SELFBALANCE => ("_evm_selfbalance", 1),
            _ => unreachable!("not supported EVM opcode: {op}")
        };

        let type_index = self.ensure_function_type(vec![ValType::I32; args_num], vec![]);

        let evm_call = EvmCall {
            fn_name,
            type_index,
        };

        let call_index = if let Some(call_index) = self.evm_table.get(&evm_call) {
            *call_index
        } else {
            let call_index = self.evm_table.len();
            self.evm_table.insert(evm_call, call_index);
            call_index
        };
        self.write_call(call_index as u32)
    }

    pub fn write_op(&mut self, op: OpcodeId) -> &mut Self {
        if op.is_evm_call() {
            return self.evm_call(op);
        }
        let op = match op {
            // WASM opcode mapping

            OpcodeId::I32GtU => Instruction::I32GtU,
            OpcodeId::I32GeU => Instruction::I32GeU,
            OpcodeId::I32LtU => Instruction::I32LtU,
            OpcodeId::I32LeU => Instruction::I32LeU,
            OpcodeId::I32Eq => Instruction::I32Eq,
            OpcodeId::I32Ne => Instruction::I32Ne,
            OpcodeId::I32GtS => Instruction::I32GtS,
            OpcodeId::I32GeS => Instruction::I32GeS,
            OpcodeId::I32LtS => Instruction::I32LtS,
            OpcodeId::I32LeS => Instruction::I32LeS,

            OpcodeId::I64GtU => Instruction::I64GtU,
            OpcodeId::I64GeU => Instruction::I64GeU,
            OpcodeId::I64LtU => Instruction::I64LtU,
            OpcodeId::I64LeU => Instruction::I64LeU,
            OpcodeId::I64Eq => Instruction::I64Eq,
            OpcodeId::I64Ne => Instruction::I64Ne,
            OpcodeId::I64GtS => Instruction::I64GtS,
            OpcodeId::I64GeS => Instruction::I64GeS,
            OpcodeId::I64LtS => Instruction::I64LtS,
            OpcodeId::I64LeS => Instruction::I64LeS,

/*
            OpcodeId::I32Load => Instruction::I32Load,
            OpcodeId::I32Load8S => Instruction::I32Load8S,
            OpcodeId::I32Load8U => Instruction::I32Load8U,
            OpcodeId::I32Load16S => Instruction::I32Load16S,
            OpcodeId::I32Load16U => Instruction::I32Load16U,

            OpcodeId::I64Load => Instruction::I64Load,
            OpcodeId::I64Load8S => Instruction::I64Load8S,
            OpcodeId::I64Load8U => Instruction::I64Load8U,
            OpcodeId::I64Load16S => Instruction::I64Load16S,
            OpcodeId::I64Load16U => Instruction::I64Load16U,
            OpcodeId::I64Load32S => Instruction::I64Load32S,
            OpcodeId::I64Load32U => Instruction::I64Load32U,
*/

            //OpcodeId::Select => Instruction::Select,

/*
            OpcodeId::I32Store => Instruction::I32Store,
            OpcodeId::I32Store8 => Instruction::I32Store8,
            OpcodeId::I32Store16 => Instruction::I32Store16,
            OpcodeId::I64Store => Instruction::I64Store,
            OpcodeId::I64Store8 => Instruction::I64Store8,
            OpcodeId::I64Store16 => Instruction::I64Store16,
            OpcodeId::I64Store32 => Instruction::I64Store32,
*/

            //OpcodeId::GrowMemory => Instruction::MemoryGrow,
            //OpcodeId::CurrentMemory => Instruction::MemorySize,

            OpcodeId::I32Add => Instruction::I32Add,
            OpcodeId::I64Add => Instruction::I64Add,
            OpcodeId::I32Sub => Instruction::I32Sub,
            OpcodeId::I64Sub => Instruction::I64Sub,
            OpcodeId::I32Mul => Instruction::I32Mul,
            OpcodeId::I64Mul => Instruction::I64Mul,
            OpcodeId::I32DivS => Instruction::I32DivS,
            OpcodeId::I64DivS => Instruction::I64DivS,
            OpcodeId::I32DivU => Instruction::I32DivU,
            OpcodeId::I64DivU => Instruction::I64DivU,
            OpcodeId::I32RemU => Instruction::I32RemU,
            OpcodeId::I64RemU => Instruction::I64RemU,
            OpcodeId::I32Ctz => Instruction::I32Ctz,
            OpcodeId::I64Ctz => Instruction::I64Ctz,
            OpcodeId::I32Clz => Instruction::I32Clz,
            OpcodeId::I64Clz => Instruction::I64Clz,
            OpcodeId::I32Eqz => Instruction::I32Eqz,
            OpcodeId::I64Eqz => Instruction::I64Eqz,
            OpcodeId::I32WrapI64 => Instruction::I32WrapI64,
            OpcodeId::I64ExtendI32 => Instruction::I64ExtendI32S,
            OpcodeId::End => Instruction::End,
            OpcodeId::Unreachable => Instruction::Unreachable,
            OpcodeId::Drop => Instruction::Drop,
            OpcodeId::Return => Instruction::Return,
            OpcodeId::Block => Instruction::Block(Empty),
            OpcodeId::Loop => Instruction::Loop(Empty),
            _ => {
                unreachable!("not supported opcode: {:?} ({})", op, op.as_u8())
            }
        };
        let mut buf: Vec<u8> = vec![];
        op.encode(&mut buf);
        for (i, b) in buf.iter().enumerate() {
            if i == 0 {
                self.write_op_internal(*b);
            } else {
                self.write(*b, false);
            }
        }
        self
    }

    pub fn write_call(&mut self, index: u32) -> &mut Self {
        let mut buf: Vec<u8> = vec![];
        Instruction::Call(index).encode(&mut buf);
        for (i, b) in buf.iter().enumerate() {
            if i == 0 {
                self.write_op_internal(*b);
            } else {
                self.write(*b, false);
            }
        }
        self
    }

    pub fn write_memarg(&mut self, op: OpcodeId, offset: u64, align: u32, memory_index: u32) -> &mut Self {
        let mem_arg = MemArg { offset, align, memory_index };
        let op = match op {
            OpcodeId::I32Load => Instruction::I32Load(mem_arg),
            OpcodeId::I64Load => Instruction::I64Load(mem_arg),
            OpcodeId::F32Load => Instruction::F32Load(mem_arg),
            OpcodeId::F64Load => Instruction::F64Load(mem_arg),
            OpcodeId::I32Load8S => Instruction::I32Load8S(mem_arg),
            OpcodeId::I32Load8U => Instruction::I32Load8U(mem_arg),
            OpcodeId::I32Load16S => Instruction::I32Load16S(mem_arg),
            OpcodeId::I32Load16U => Instruction::I32Load16U(mem_arg),
            OpcodeId::I64Load8S => Instruction::I64Load8S(mem_arg),
            OpcodeId::I64Load8U => Instruction::I64Load8U(mem_arg),
            OpcodeId::I64Load16S => Instruction::I64Load16S(mem_arg),
            OpcodeId::I64Load16U => Instruction::I64Load16U(mem_arg),
            OpcodeId::I64Load32S => Instruction::I64Load32S(mem_arg),
            OpcodeId::I64Load32U => Instruction::I64Load32U(mem_arg),
            OpcodeId::I32Store => Instruction::I32Store(mem_arg),
            OpcodeId::I64Store => Instruction::I64Store(mem_arg),
            OpcodeId::F32Store => Instruction::F32Store(mem_arg),
            OpcodeId::F64Store => Instruction::F64Store(mem_arg),
            OpcodeId::I32Store8 => Instruction::I32Store8(mem_arg),
            OpcodeId::I32Store16 => Instruction::I32Store16(mem_arg),
            OpcodeId::I64Store8 => Instruction::I64Store8(mem_arg),
            OpcodeId::I64Store16 => Instruction::I64Store16(mem_arg),
            OpcodeId::I64Store32 => Instruction::I64Store32(mem_arg),
            _ => {
                unreachable!("not supported opcode: {:?} ({})", op, op.as_u8())
            }
        };
        let mut buf: Vec<u8> = vec![];
        op.encode(&mut buf);
        for (i, b) in buf.iter().enumerate() {
            if i == 0 {
                self.write_op_internal(*b);
            } else {
                self.write(*b, false);
            }
        }
        self
    }

    pub fn write_postfix(&mut self, op: OpcodeId, val: u64) -> &mut Self {
        let op = match op {
            OpcodeId::I32Const => Instruction::I32Const(val as i32),
            OpcodeId::I64Const => Instruction::I64Const(val as i64),
            OpcodeId::GetGlobal => Instruction::GlobalGet(val as u32),
            OpcodeId::SetGlobal => Instruction::GlobalSet(val as u32),
            OpcodeId::GetLocal => Instruction::LocalGet(val as u32),
            OpcodeId::SetLocal => Instruction::LocalSet(val as u32),
            OpcodeId::TeeLocal => Instruction::LocalTee(val as u32),
            OpcodeId::Call => Instruction::Call(val as u32),
            OpcodeId::Br => Instruction::Br(val as u32),
            OpcodeId::BrIf => Instruction::BrIf(val as u32),
            _ => {
                unreachable!("not supported opcode: {:?} ({})", op, op.as_u8())
            }
        };
        let mut buf: Vec<u8> = vec![];
        op.encode(&mut buf);
        for (i, b) in buf.iter().enumerate() {
            if i == 0 {
                self.write_op_internal(*b);
            } else {
                self.write(*b, false);
            }
        }
        self
    }

    fn write_op_internal(&mut self, op: u8) -> &mut Self {
        self.num_opcodes += 1;
        self.write(op, true)
    }

    /// Write byte
    pub fn write(&mut self, value: u8, is_code: bool) -> &mut Self {
        self.bytecode_items.push(BytecodeElement { value, is_code });
        self
    }

    /// Push
    pub fn push<T: ToWord>(&mut self, n: u8, value: T) -> &mut Self {
        debug_assert!((1..=32).contains(&n), "invalid push");
        let value = value.to_word();

        // Write the op code
        self.write_op((OpcodeId::push_n(n)).expect("valid push size"));

        let mut bytes = [0u8; 32];
        value.to_little_endian(&mut bytes);
        // Write the bytes MSB to LSB
        for i in 0..n {
            self.write(bytes[(n - 1 - i) as usize], false);
        }
        // Check if the full value could be pushed
        for byte in bytes.iter().skip(n as usize) {
            debug_assert!(*byte == 0u8, "value too big for PUSH{}: {}", n, value);
        }
        self
    }

    /// Add marker
    pub fn add_marker(&mut self, marker: String) -> &mut Self {
        self.insert_marker(&marker, self.num_opcodes);
        self
    }

    /// Insert marker
    pub fn insert_marker(&mut self, marker: &str, pos: usize) {
        debug_assert!(
            !self.markers.contains_key(marker),
            "marker already used: {}",
            marker
        );
        self.markers.insert(marker.to_string(), pos);
    }

    /// Get the position of a marker
    pub fn get_pos(&self, marker: &str) -> usize {
        *self
            .markers
            .get(&marker.to_string())
            .unwrap_or_else(|| panic!("marker '{}' not found", marker))
    }

    /// Setup state
    pub fn setup_state(&mut self) -> &mut Self {
        // self.append(&crate::bytecode! {
        //     PUSH1(0x80u64)
        //     PUSH1(0x40u64)
        //     MSTORE
        // });
        self
    }

<<<<<<< HEAD
    /// Call a contract
    #[allow(clippy::too_many_arguments)]
    pub fn emit_evm_call(
        &mut self,
        opcode: OpcodeId,
        gas: u64,
        address: Address,
        value: U256,
        input_offset: u64,
        input_length: u64,
        return_offset: u64,
        return_length: u64,
    ) -> &mut Self {
        if opcode == OpcodeId::CALL || opcode == OpcodeId::CALLCODE {
            let address_offset = self.fill_default_global_data(address.to_fixed_bytes().to_vec());
            let value_offset = self.fill_default_global_data(value.to_le_bytes().to_vec());
            let status_offset = self.alloc_default_global_data(1);
            crate::bytecode_internal!(self,
                I32Const[gas]
                I32Const[address_offset as u64]
                I32Const[value_offset as u64]
                I32Const[input_offset]
                I32Const[input_length]
                I32Const[return_offset]
                I32Const[return_length]
                I32Const[status_offset]
            );
        } else {
            let address_offset = self.fill_default_global_data(address.to_fixed_bytes().to_vec());
            let status_offset = self.alloc_default_global_data(1);
            crate::bytecode_internal!(self,
                I32Const[gas]
                I32Const[address_offset as u64]
                I32Const[input_offset]
                I32Const[input_length]
                I32Const[return_offset]
                I32Const[return_length]
                I32Const[status_offset]
            );
        }
        self.write_op(opcode)
    }

=======
>>>>>>> fbcfd0f0
    /// Generate the diassembly
    pub fn disasm(&self) -> String {
        let mut asm = String::new();
        for op in self.iter() {
            asm.push_str(&op.to_string());
            asm.push('\n');
        }
        asm
    }

    /// Append asm
    pub fn append_asm(&mut self, op: &str) -> Result<(), Error> {
        match OpcodeWithData::from_str(op)? {
            OpcodeWithData::Opcode(op) => self.write_op(op),
            OpcodeWithData::Push(n, value) => self.push(n, value),
        };
        Ok(())
    }

    /// Append an opcode
    pub fn append_op(&mut self, op: OpcodeWithData) -> &mut Self {
        match op {
            OpcodeWithData::Opcode(opcode) => {
                self.write_op(opcode);
            }
            OpcodeWithData::Push(n, word) => {
                self.push(n, word);
            }
        }
        self
    }

    /// create iterator
    pub fn iter(&self) -> BytecodeIterator<'_> {
        BytecodeIterator(self.bytecode_items.iter())
    }

    /// JUMPDEST opcode
    pub fn op_jumpdest(&mut self) -> usize {
        self.write_op(OpcodeId::JUMPDEST);
        self.code.len()
    }
}

/// An ASM entry
#[derive(Clone, PartialEq, Eq)]
pub enum OpcodeWithData {
    /// A non-push opcode
    Opcode(OpcodeId),
    /// A push opcode
    Push(u8, Word),
}

impl OpcodeWithData {
    /// get the opcode
    pub fn opcode(&self) -> OpcodeId {
        match self {
            OpcodeWithData::Opcode(op) => *op,
            OpcodeWithData::Push(n, _) => OpcodeId::push_n(*n).expect("valid push size"),
        }
    }
}

impl FromStr for OpcodeWithData {
    type Err = Error;

    #[allow(clippy::manual_range_contains)]
    fn from_str(op: &str) -> Result<Self, Self::Err> {
        let err = || Error::InvalidAsmError(op.to_string());
        if let Some(push) = op.strip_prefix("PUSH") {
            let n_value: Vec<_> = push.splitn(3, ['(', ')']).collect();
            let n = n_value[0].parse::<u8>().map_err(|_| err())?;
            if n < 1 || n > 32 {
                return Err(err());
            }
            let value = if n_value[1].starts_with("0x") {
                Word::from_str_radix(&n_value[1][2..], 16)
            } else {
                Word::from_str_radix(n_value[1], 10)
            }
                .map_err(|_| err())?;
            Ok(OpcodeWithData::Push(n, value))
        } else {
            let opcode = OpcodeId::from_str(op).map_err(|_| err())?;
            Ok(OpcodeWithData::Opcode(opcode))
        }
    }
}

impl ToString for OpcodeWithData {
    fn to_string(&self) -> String {
        match self {
            OpcodeWithData::Opcode(opcode) => format!("{:?}", opcode),
            OpcodeWithData::Push(n, word) => format!("PUSH{}({})", n, word),
        }
    }
}

/// Iterator over the bytecode to retrieve individual opcodes
pub struct BytecodeIterator<'a>(std::slice::Iter<'a, BytecodeElement>);

impl<'a> Iterator for BytecodeIterator<'a> {
    type Item = OpcodeWithData;

    fn next(&mut self) -> Option<Self::Item> {
        self.0.next().map(|byte| {
            let op = OpcodeId::from(byte.value);
            if op.is_push() {
                let n = op.data_len();
                let mut value = vec![0u8; n];
                for value_byte in value.iter_mut() {
                    *value_byte = self.0.next().unwrap().value;
                }
                OpcodeWithData::Push(n as u8, Word::from(value.as_slice()))
            } else {
                OpcodeWithData::Opcode(op)
            }
        })
    }
}

impl From<Vec<u8>> for Bytecode {
    fn from(input: Vec<u8>) -> Self {
        let mut code = Bytecode::default();

        let mut input_iter = input.iter();
        while let Some(byte) = input_iter.next() {
            let op = OpcodeId::from(*byte);
            code.write_op(op);
            if op.is_push() {
                let n = op.postfix().expect("opcode with postfix");
                for _ in 0..n {
                    match input_iter.next() {
                        Some(v) => {
                            code.write(*v, false);
                        }
                        None => {
                            // out of boundary is allowed
                            // see also: https://github.com/ethereum/go-ethereum/blob/997f1c4f0abcd78f645e6e7ced6db4b42ad59c9d/core/vm/analysis.go#L65
                            break;
                        }
                    }
                }
            }
        }

        code
    }
}

/// EVM code macro
#[macro_export]
macro_rules! bytecode {
    ($($args:tt)*) => {{
        let mut code = $crate::bytecode::Bytecode::default();
        $crate::bytecode_internal!(code, $($args)*);
        code
    }};
}

#[macro_export]
#[doc(hidden)]
macro_rules! bytecode_internal {
    // Nothing left to do
    ($code:ident, ) => {};
    // WASM const opcodes
    ($code:ident, $x:ident [$v:expr] $($rest:tt)*) => {{
        $code.write_postfix($crate::evm_types::OpcodeId::$x, $v as u64);
        $crate::bytecode_internal!($code, $($rest)*);
    }};
    // PUSHX opcodes
    ($code:ident, $x:ident ($v:expr) $($rest:tt)*) => {{
        debug_assert!($crate::evm_types::OpcodeId::$x.is_push(), "invalid push");
        let n = $crate::evm_types::OpcodeId::$x.postfix().expect("opcode with postfix");
        $code.push(n, $v);
        $crate::bytecode_internal!($code, $($rest)*);
    }};
    // Default opcode without any inputs
    ($code:ident, $x:ident $($rest:tt)*) => {{
        $code.write_op($crate::evm_types::OpcodeId::$x);
        $crate::bytecode_internal!($code, $($rest)*);
    }};
    // Marker
    ($code:ident, #[$marker:tt] $($rest:tt)*) => {{
        $code.add_marker(stringify!($marker).to_string());
        $crate::bytecode_internal!($code, $($rest)*);
    }};
    // Function calls
    ($code:ident, .$function:ident ($($args:expr),* $(,)?) $($rest:tt)*) => {{
        $code.$function($($args,)*);
        $crate::bytecode_internal!($code, $($rest)*);
    }};
}

macro_rules! impl_push_n {
    ($($push_n:ident, $n:expr)*) => {
        #[allow(missing_docs)]
        impl Bytecode {
            $(
                pub fn $push_n<T: ToWord>(&mut self, value: T) -> &mut Self {
                    self.push($n, value)
                }
            )*
        }
    };
}

impl_push_n! {
    op_push1, 1
    op_push2, 2
    op_push3, 3
    op_push4, 4
    op_push5, 5
    op_push6, 6
    op_push7, 7
    op_push8, 8
    op_push9, 9
    op_push10, 10
    op_push11, 11
    op_push12, 12
    op_push13, 13
    op_push14, 14
    op_push15, 15
    op_push16, 16
    op_push17, 17
    op_push18, 18
    op_push19, 19
    op_push20, 20
    op_push21, 21
    op_push22, 22
    op_push23, 23
    op_push24, 24
    op_push25, 25
    op_push26, 26
    op_push27, 27
    op_push28, 28
    op_push29, 29
    op_push30, 30
    op_push31, 31
    op_push32, 32
}

macro_rules! impl_other_opcodes_inner {
    ($self:ident, ) => {};
    ($self:ident, $arg:ident) => {
        $self.op_push32($arg);
    };
    ($self:ident, $arg:ident $($tail:ident)+) => {
        impl_other_opcodes_inner!($self, $($tail)*);
        $self.op_push32($arg);
    }
}

macro_rules! impl_other_opcodes {
    ($(($op:ident, $x:ident $(, $arg:ident : $arg_ty:ident)*)),* $(,)?) => {
        #[allow(missing_docs)]
        #[allow(clippy::too_many_arguments)]
        impl Bytecode {
            $(
                pub fn $op<$(
                    $arg_ty: ToWord,
                )*>(&mut self, $($arg: $arg_ty),*) -> &mut Self {
                    impl_other_opcodes_inner!(self, $($arg)*);
                    self.write_op($crate::evm_types::OpcodeId::$x)
                }
            )*
        }
    };
}

impl_other_opcodes! {
    (op_stop, STOP),
    (op_add, ADD, a: A, b: B),
    (op_mul, MUL, a: A, b: B),
    (op_sub, SUB, a: A, b: B),
    (op_div, DIV, a: A, b: B),
    (op_sdiv, SDIV, a: A, b: B),
    (op_mod, MOD, a: A, b: B),
    (op_smod, SMOD, a: A, b: B),
    (op_addmod, ADDMOD, a: A, b: B, n: N),
    (op_mulmod, MULMOD, a: A, b: B, n: N),
    (op_exp, EXP, a: A, exponent: B),
    (op_signextend, SIGNEXTEND, b: A, x: B),
    (op_lt, LT, a: A, b: B),
    (op_gt, GT, a: A, b: B),
    (op_slt, SLT, a: A, b: B),
    (op_sgt, SGT, a: A, b: B),
    (op_eq, EQ, a: A, b: B),
    (op_iszero, ISZERO, a: A),
    (op_and, AND, a: A, b: B),
    (op_or, OR, a: A, b: B),
    (op_xor, XOR, a: A, b: B),
    (op_not, NOT, a: A),
    (op_byte, BYTE, i: I, x: X),
    (op_shl, SHL, shift: S, value: V),
    (op_shr, SHR, shift: S, value: V),
    (op_sar, SAR, shift: S, value: V),
    (op_sha3, SHA3, offset: O, size: S),
    (op_address, ADDRESS),
    (op_balance, BALANCE, address: A),
    (op_origin, ORIGIN),
    (op_caller, CALLER),
    (op_callvalue, CALLVALUE),
    (op_calldataload, CALLDATALOAD, i: I),
    (op_calldatasize, CALLDATASIZE),
    (op_calldatacopy, CALLDATACOPY, dest_offset: D, offset: B, size: C),
    (op_codesize, CODESIZE),
    (op_codecopy, CODECOPY, dest_offset: D, offset: B, size: C),
    (op_gasprice, GASPRICE),
    (op_extcodesize, EXTCODESIZE, address: A),
    (op_extcodecopy, EXTCODECOPY, address: A, dest_offset: D, offset: B, size: C),
    (op_returndatasize, RETURNDATASIZE),
    (op_returndatacopy, RETURNDATACOPY, dest_offset: D, offset: B, size: C),
    (op_extcodehash, EXTCODEHASH, address: A),
    (op_blockhash, BLOCKHASH, blocknumber: B),
    (op_coinbase, COINBASE),
    (op_timestamp, TIMESTAMP),
    (op_number, NUMBER),
    (op_prevrandao, DIFFICULTY), // alias for DIFFICULTY
    (op_difficulty, DIFFICULTY),
    (op_gaslimit, GASLIMIT),
    (op_chainid, CHAINID),
    (op_selfbalance, SELFBALANCE),
    // (op_basefee, BASEFEE), ignored
    (op_pop, POP),
    (op_mload, MLOAD, offset: O),
    (op_mstore, MSTORE, offset: O, value: V),
    (op_mstore8, MSTORE8, offset: O, value: V),
    (op_sload, SLOAD, offset: O),
    (op_sstore, SSTORE, offset: O, value: V),
    (op_jump, JUMP, counter: C),
    (op_jumpi, JUMPI, counter: C), // branch not included
    (op_pc, PC),
    (op_msize, MSIZE),
    (op_gas, GAS),
    // (op_jumpdest, JUMPDEST), manually implemented
    (op_dup1, DUP1),
    (op_dup2, DUP2),
    (op_dup3, DUP3),
    (op_dup4, DUP4),
    (op_dup5, DUP5),
    (op_dup6, DUP6),
    (op_dup7, DUP7),
    (op_dup8, DUP8),
    (op_dup9, DUP9),
    (op_dup10, DUP10),
    (op_dup11, DUP11),
    (op_dup12, DUP12),
    (op_dup13, DUP13),
    (op_dup14, DUP14),
    (op_dup15, DUP15),
    (op_dup16, DUP16),
    (op_swap1, SWAP1),
    (op_swap2, SWAP2),
    (op_swap3, SWAP3),
    (op_swap4, SWAP4),
    (op_swap5, SWAP5),
    (op_swap6, SWAP6),
    (op_swap7, SWAP7),
    (op_swap8, SWAP8),
    (op_swap9, SWAP9),
    (op_swap10, SWAP10),
    (op_swap11, SWAP11),
    (op_swap12, SWAP12),
    (op_swap13, SWAP13),
    (op_swap14, SWAP14),
    (op_swap15, SWAP15),
    (op_swap16, SWAP16),
    (op_log0, LOG0, offset: O, size: S),
    (op_log1, LOG1, offset: O, size: S, topic1: T1),
    (op_log2, LOG2, offset: O, size: S, topic1: T1, topic2: T2),
    (op_log3, LOG3, offset: O, size: S, topic1: T1, topic2: T2, topic3: T3),
    (op_log4, LOG4, offset: O, size: S, topic1: T1, topic2: T2, topic3: T3, topic4: T4),
    (op_create, CREATE, value: V, offset: O, size: S),
    (op_call, CALL, gas: G, address: A, value: V, args_offset: AO, args_size: AS, ret_offset: RO, ret_size: RS),
    (op_callcode, CALLCODE, gas: G, address: A, value: V, args_offset: AO, args_size: AS, ret_offset: RO, ret_size: RS),
    (op_return, RETURN, offset: O, size: S),
    (op_delegatecall, DELEGATECALL, gas: G, address: A, args_offset: AO, args_size: AS, ret_offset: RO, ret_size: RS),
    (op_create2, CREATE2, value: V, offset: O, size: SI, salt: SA),
    (op_staticcall, STATICCALL, gas: G, address: A, args_offset: AO, args_size: AS, ret_offset: RO, ret_size: RS),
    (op_revert, REVERT, offset: O, size: S),
    // (op_invalid, INVALID), ignored
    // (op_selfdestruct, SELFDESTRUCT), ignored
}

#[cfg(test)]
mod tests {
    use super::*;

    #[test]
    fn test_wasm_function_encoding() {
        let mut bytecode = bytecode! {
            Call[0]
            Drop
        };
        bytecode.new_function(vec![], vec![ValType::I32], bytecode! {
            I32Const[0x7f]
        }, vec![]);
        let wasm_binary = bytecode.wasm_binary();
        println!("{}", hex::encode(wasm_binary));
    }

    #[test]
    fn test_wasm_locals_encoding() {
        let mut bytecode = bytecode! {
            I32Const[100]
            I32Const[20]
            Call[0]
            Drop
        };
        bytecode.new_function(vec![ValType::I32; 2], vec![ValType::I32], bytecode! {
            GetLocal[0]
            GetLocal[1]
            I32Add
        }, vec![]);
        let wasm_binary = bytecode.wasm_binary();
        println!("{}", hex::encode(wasm_binary));
    }
}<|MERGE_RESOLUTION|>--- conflicted
+++ resolved
@@ -1,9 +1,6 @@
 //! EVM byte code generator
 
-<<<<<<< HEAD
-=======
-use crate::{evm_types::OpcodeId, Bytes, ToWord, Word};
->>>>>>> fbcfd0f0
+use crate::{evm_types::OpcodeId, Bytes, ToWord, Word, Address, U256, ToLittleEndian};
 use std::{collections::HashMap, str::FromStr};
 use std::cmp::Ordering;
 use std::collections::BTreeMap;
@@ -12,8 +9,6 @@
 
 use wasm_encoder::{CodeSection, ConstExpr, DataSection, Encode, Function, FunctionSection, GlobalSection, GlobalType, Instruction, MemArg, TypeSection, ValType};
 use wasm_encoder::BlockType::Empty;
-
-use crate::{Address, Bytes, evm_types::OpcodeId, ToLittleEndian, U256, Word};
 
 /// Error type for Bytecode related failures
 #[derive(Debug)]
@@ -110,7 +105,7 @@
 #[derive(Debug, Clone)]
 pub struct Bytecode {
     /// Vector for bytecode elements.
-    bytecode_items: Vec<BytecodeElement>,
+    pub bytecode_items: Vec<BytecodeElement>,
     global_data: (u32, Vec<u8>),
     section_descriptors: Vec<SectionDescriptor>,
     variables: Vec<GlobalVariable>,
@@ -689,7 +684,6 @@
         self
     }
 
-<<<<<<< HEAD
     /// Call a contract
     #[allow(clippy::too_many_arguments)]
     pub fn emit_evm_call(
@@ -733,8 +727,6 @@
         self.write_op(opcode)
     }
 
-=======
->>>>>>> fbcfd0f0
     /// Generate the diassembly
     pub fn disasm(&self) -> String {
         let mut asm = String::new();
@@ -775,7 +767,7 @@
     /// JUMPDEST opcode
     pub fn op_jumpdest(&mut self) -> usize {
         self.write_op(OpcodeId::JUMPDEST);
-        self.code.len()
+        self.bytecode_items.len()
     }
 }
 
