--- conflicted
+++ resolved
@@ -815,14 +815,6 @@
 
                 return Ok(OpcodeWithData::PushWithData(n, value));
             }
-<<<<<<< HEAD
-                .map_err(|_| err())?;
-            Ok(OpcodeWithData::Push(n, value))
-        } else {
-            let opcode = OpcodeId::from_str(op).map_err(|_| err())?;
-            Ok(OpcodeWithData::Opcode(opcode))
-=======
->>>>>>> cd35d7b1
         }
 
         let opcode = OpcodeId::from_str(op).map_err(|_| err())?;
@@ -923,10 +915,6 @@
     }};
     // Default opcode without any inputs
     ($code:ident, $x:ident $($rest:tt)*) => {{
-<<<<<<< HEAD
-=======
-        debug_assert!(!$crate::evm_types::OpcodeId::$x.is_push_with_data(), "invalid push");
->>>>>>> cd35d7b1
         $code.write_op($crate::evm_types::OpcodeId::$x);
         $crate::bytecode_internal!($code, $($rest)*);
     }};
@@ -1145,28 +1133,10 @@
     use super::*;
 
     #[test]
-<<<<<<< HEAD
     fn test_wasm_function_encoding() {
         let mut bytecode = bytecode! {
             Call[0]
             Drop
-=======
-    fn test_bytecode_roundtrip() {
-        let code = bytecode! {
-            PUSH0
-            POP
-            PUSH8(0x123)
-            POP
-            PUSH24(0x321)
-            PUSH32(0x432)
-            MUL
-            CALLVALUE
-            CALLER
-            POP
-            POP
-            POP
-            STOP
->>>>>>> cd35d7b1
         };
         bytecode.new_function(vec![], vec![ValType::I32], bytecode! {
             I32Const[0x7f]
