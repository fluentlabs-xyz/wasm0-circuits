//! Ethereum and Evm types used to deserialize responses from web3 / geth.

#![cfg_attr(docsrs, feature(doc_cfg))]
// Temporary until we have more of the crate implemented.
#![allow(dead_code)]
// We want to have UPPERCASE idents sometimes.
#![allow(non_snake_case)]
// Catch documentation errors caused by code changes.
#![deny(rustdoc::broken_intra_doc_links)]
// #![deny(missing_docs)]
//#![deny(unsafe_code)] Allowed now until we find a
// better way to handle downcasting from Operation into it's variants.
#![allow(clippy::upper_case_acronyms)] // Too pedantic

use std::collections::HashMap;
use std::fmt;
use std::str::FromStr;

pub use ethers_core::abi::ethereum_types::{BigEndianHash, U512};
use ethers_core::types;
pub use ethers_core::types::{
    Address,
    Block, Bytes, H160, H256, H64, Signature, transaction::{eip2930::AccessList, response::Transaction}, U256, U64,
};
use halo2_proofs::{
    arithmetic::{Field as Halo2Field, FieldExt},
    halo2curves::{
        bn256::{Fq, Fr},
        group::ff::PrimeField,
    },
};
use serde::{de, Deserialize, Serialize};

pub use bytecode::Bytecode;
pub use error::Error;
pub use uint_types::{DebugU256, DebugU64};

<<<<<<< HEAD
use crate::evm_types::{memory::Memory, stack::Stack, storage::Storage};
use crate::evm_types::{Gas, GasCost, OpcodeId, ProgramCounter};
use crate::GethExecStepFamily::{Evm, Unknown, WebAssembly};

#[macro_use]
pub mod macros;
#[macro_use]
pub mod error;
#[macro_use]
pub mod bytecode;
pub mod evm_types;
pub mod geth_types;
pub mod sign_types;
=======
use crate::evm_types::{
    memory::Memory, stack::Stack, storage::Storage, Gas, GasCost, OpcodeId, ProgramCounter,
};
use ethers_core::types;
pub use ethers_core::{
    abi::ethereum_types::{BigEndianHash, U512},
    types::{
        transaction::{eip2930::AccessList, response::Transaction},
        Address, Block, Bytes, Signature, H160, H256, H64, U256, U64,
    },
};

use serde::{de, Deserialize, Serialize};
use std::{collections::HashMap, fmt, str::FromStr};
>>>>>>> 56e097cf

/// Trait used to reduce verbosity with the declaration of the [`FieldExt`]
/// trait and its repr.
pub trait Field: FieldExt + Halo2Field + PrimeField<Repr=[u8; 32]> {}

// Impl custom `Field` trait for BN256 Fr to be used and consistent with the
// rest of the workspace.
impl Field for Fr {}

// Impl custom `Field` trait for BN256 Frq to be used and consistent with the
// rest of the workspace.
impl Field for Fq {}

/// Trait used to define types that can be converted to a 256 bit scalar value.
pub trait ToScalar<F> {
    /// Convert the type to a scalar value.
    fn to_scalar(&self) -> Option<F>;
}

/// Trait used to convert a type to a [`Word`].
pub trait ToWord {
    /// Convert the type to a [`Word`].
    fn to_word(&self) -> Word;
}

/// Trait used to convert a type to a [`Word`].
pub trait ToStackWord {
    /// Convert the type to a [`Word`].
    fn to_stack_word(&self) -> StackWord;
}

/// Trait used to convert a type to a [`Word`].
pub trait ToU256 {
    /// Convert the type to a [`Word`].
    fn to_u256(&self) -> U256;
}

/// Trait used to convert a type to a [`Address`].
pub trait ToAddress {
    /// Convert the type to a [`Address`].
    fn to_address(&self) -> Address;
}

/// Trait uset do convert a scalar value to a 32 byte array in big endian.
pub trait ToBigEndian {
    /// Convert the value to a 32 byte array in big endian.
    fn to_be_bytes(&self) -> [u8; 32];
}

/// Trait used to convert a scalar value to a 32 byte array in little endian.
pub trait ToLittleEndian {
    /// Convert the value to a 32 byte array in little endian.
    fn to_le_bytes(&self) -> [u8; 32];
}

pub const N_BYTES_ADDRESS: usize = 20;
pub const N_BYTES_WORD: usize = 32;

/// Trait used to convert a scalar value to a 32 byte array in little endian.
pub trait ToWordBytes {
    /// Convert the value to a 32 byte array in little endian.
    fn to_word_bytes(&self) -> [u8; N_BYTES_WORD];
}

// We use our own declaration of another U256 in order to implement a custom
// deserializer that can parse U256 when returned by structLogs fields in geth
// debug_trace* methods, which don't contain the `0x` prefix.
#[allow(clippy::all)]
mod uint_types {
    uint::construct_uint! {
        /// 256-bit unsigned integer.
        pub struct DebugU256(4);
    }
    uint::construct_uint! {
        /// 64-bit unsigned integer.
        pub struct DebugU64(4);
    }
}

impl<'de> Deserialize<'de> for DebugU256 {
    fn deserialize<D>(deserializer: D) -> Result<DebugU256, D::Error>
        where
            D: serde::Deserializer<'de>,
    {
        let s = String::deserialize(deserializer)?;
        DebugU256::from_str(&s).map_err(de::Error::custom)
    }
}

impl<'de> Deserialize<'de> for DebugU64 {
    fn deserialize<D>(deserializer: D) -> Result<DebugU64, D::Error>
        where
            D: serde::Deserializer<'de>,
    {
        let s = String::deserialize(deserializer)?;
        DebugU64::from_str(&s).map_err(de::Error::custom)
    }
}

impl<F: Field> ToScalar<F> for DebugU256 {
    fn to_scalar(&self) -> Option<F> {
        let mut bytes = [0u8; 32];
        self.to_little_endian(&mut bytes);
        F::from_repr(bytes).into()
    }
}

impl<F: Field> ToScalar<F> for DebugU64 {
    fn to_scalar(&self) -> Option<F> {
        let mut bytes = [0u8; 32];
        self.to_little_endian(&mut bytes);
        F::from_repr(bytes).into()
    }
}

impl ToBigEndian for DebugU256 {
    /// Encode the value as byte array in big endian.
    fn to_be_bytes(&self) -> [u8; 32] {
        let mut bytes = [0u8; 32];
        self.to_big_endian(&mut bytes);
        bytes
    }
}

impl ToBigEndian for DebugU64 {
    /// Encode the value as byte array in big endian.
    fn to_be_bytes(&self) -> [u8; 32] {
        let mut bytes = [0u8; 32];
        self.to_big_endian(&mut bytes[24..32]);
        bytes
    }
}

impl ToWord for DebugU256 {
    fn to_word(&self) -> Word {
        Word::from(self.to_be_bytes())
    }
}

impl ToWord for DebugU64 {
    fn to_word(&self) -> Word {
        Word::from(self.to_be_bytes())
    }
}

impl ToStackWord for DebugU64 {
    fn to_stack_word(&self) -> StackWord {
        let mut bytes: Vec<u8> = vec![0; 32];
        self.to_big_endian(bytes.as_mut_slice());
        let bytes = &bytes.as_slice()[24..];
        StackWord::from_big_endian(bytes)
    }
}

impl ToU256 for DebugU256 {
    fn to_u256(&self) -> U256 {
        U256::from(self.to_be_bytes())
    }
}

impl ToU256 for DebugU64 {
    fn to_u256(&self) -> U256 {
        U256::from(self.to_be_bytes())
    }
}

impl ToWord for U256 {
    fn to_word(&self) -> Word {
        U256::from(self)
    }
}

/// WASM stack word size (64 bits)
pub type StackWord = U64;

/// Ethereum Word (256 bits).
pub type Word = U256;

impl ToU256 for U256 {
    fn to_u256(&self) -> U256 {
        self.clone()
    }
}

impl ToU256 for U64 {
    fn to_u256(&self) -> U256 {
        U256::from(self.as_u64())
    }
}

impl ToBigEndian for U256 {
    /// Encode the value as byte array in big endian.
    fn to_be_bytes(&self) -> [u8; 32] {
        let mut bytes = [0u8; 32];
        self.to_big_endian(&mut bytes);
        bytes
    }
}

impl ToBigEndian for U64 {
    /// Encode the value as byte array in big endian.
    fn to_be_bytes(&self) -> [u8; 32] {
        let mut bytes = [0u8; 32];
        self.to_big_endian(&mut bytes[24..32]);
        bytes
    }
}

impl ToLittleEndian for U256 {
    /// Encode the value as byte array in little endian.
    fn to_le_bytes(&self) -> [u8; 32] {
        let mut bytes = [0u8; 32];
        self.to_little_endian(&mut bytes);
        bytes
    }
}

impl ToWordBytes for U256 {
    /// Encode the value as byte array in little endian.
    fn to_word_bytes(&self) -> [u8; N_BYTES_WORD] {
        let mut bytes = [0u8; N_BYTES_WORD];
        self.to_little_endian(&mut bytes);
        bytes
    }
}

impl ToLittleEndian for U64 {
    /// Encode the value as byte array in little endian.
    fn to_le_bytes(&self) -> [u8; 32] {
        let mut bytes = [0u8; 32];
        self.to_little_endian(&mut bytes[0..8]);
        bytes
    }
}

impl<F: Field> ToScalar<F> for U256 {
    fn to_scalar(&self) -> Option<F> {
        let mut bytes = [0u8; 32];
        self.to_little_endian(&mut bytes);
        F::from_repr(bytes).into()
    }
}

impl<F: Field> ToScalar<F> for U64 {
    fn to_scalar(&self) -> Option<F> {
        let mut bytes = [0u8; 32];
        self.to_little_endian(&mut bytes[0..8]);
        F::from_repr(bytes).into()
    }
}

impl ToAddress for U256 {
    fn to_address(&self) -> Address {
        Address::from_slice(&self.to_be_bytes()[12..])
    }
}

impl ToAddress for U64 {
    fn to_address(&self) -> Address {
        Address::from_slice(&self.to_be_bytes()[12..])
    }
}

/// Ethereum Hash (256 bits).
pub type Hash = types::H256;

impl ToWord for Hash {
    fn to_word(&self) -> Word {
        Word::from(self.as_bytes())
    }
}

impl ToU256 for Address {
    fn to_u256(&self) -> U256 {
        U256::from(self.as_bytes())
    }
}

impl ToU256 for Hash {
    fn to_u256(&self) -> U256 {
        U256::from(self.as_bytes())
    }
}

impl ToU256 for usize {
    fn to_u256(&self) -> U256 {
        U256::from(*self)
    }
}

impl ToU256 for bool {
    fn to_u256(&self) -> U256 {
        U256::from(*self as u64)
    }
}

impl ToWord for Address {
    fn to_word(&self) -> Word {
        let mut bytes = [0u8; 32];
        bytes[32 - Self::len_bytes()..].copy_from_slice(self.as_bytes());
        Word::from(bytes)
    }
}

impl ToStackWord for Address {
    fn to_stack_word(&self) -> StackWord {
        let mut bytes = [0u8; 8];
        bytes[8 - Self::len_bytes()..].copy_from_slice(self.as_bytes());
        StackWord::from(bytes)
    }
}

impl ToWord for bool {
    fn to_word(&self) -> Word {
        if *self {
            Word::one()
        } else {
            Word::zero()
        }
    }
}

impl ToWord for u64 {
    fn to_word(&self) -> Word {
        Word::from(*self)
    }
}

impl ToWord for usize {
    fn to_word(&self) -> Word {
        u64::try_from(*self)
            .expect("usize bigger than u64")
            .to_word()
    }
}

impl<F: Field> ToScalar<F> for Address {
    fn to_scalar(&self) -> Option<F> {
        let mut bytes = [0u8; 32];
        bytes[32 - Self::len_bytes()..].copy_from_slice(self.as_bytes());
        bytes.reverse();
        F::from_repr(bytes).into()
    }
}

impl<F: Field> ToScalar<F> for bool {
    fn to_scalar(&self) -> Option<F> {
        self.to_word().to_scalar()
    }
}

impl<F: Field> ToScalar<F> for u64 {
    fn to_scalar(&self) -> Option<F> {
        Some(F::from(*self))
    }
}

impl<F: Field> ToScalar<F> for usize {
    fn to_scalar(&self) -> Option<F> {
        u64::try_from(*self).ok().map(F::from)
    }
}

/// Struct used to define the storage proof
#[derive(Debug, Default, Clone, PartialEq, Eq, Deserialize)]
pub struct StorageProof {
    /// Storage key
    pub key: U256,
    /// Storage Value
    pub value: U256,
    /// Storage proof: rlp-encoded trie nodes from root to value.
    pub proof: Vec<Bytes>,
}

/// Struct used to define the result of `eth_getProof` call
#[derive(Debug, Default, Clone, PartialEq, Eq, Deserialize)]
#[serde(rename_all = "camelCase")]
pub struct EIP1186ProofResponse {
    /// Account address
    pub address: Address,
    /// The balance of the account
    pub balance: U256,
    /// The hash of the code of the account
    pub code_hash: H256,
    /// The nonce of the account
    pub nonce: U256,
    /// SHA3 of the StorageRoot
    pub storage_hash: H256,
    /// Array of rlp-serialized MerkleTree-Nodes
    pub account_proof: Vec<Bytes>,
    /// Array of storage-entries as requested
    pub storage_proof: Vec<StorageProof>,
}

#[derive(Deserialize)]
#[doc(hidden)]
struct GethExecStepInternal {
    pc: ProgramCounter,
    op: String,
    #[serde(default)]
    #[serde(rename = "opcodeFamily")]
    op_family: Option<String>,
    #[serde(default)]
    params: Option<Vec<u64>>,
    gas: Gas,
    #[serde(default)]
    refund: Gas,
    #[serde(rename = "gasCost")]
    gas_cost: GasCost,
    depth: u16,
    error: Option<String>,
    // stack is in hex 0x prefixed
    stack: Vec<DebugU64>,
    // memory is in chunks of 32 bytes, in hex
    #[serde(rename = "memoryChanges")]
    #[serde(default)]
    memory_changes: HashMap<u32, String>,
    // storage is hex -> hex
    #[serde(default)]
    storage: HashMap<DebugU256, DebugU256>,
}

#[derive(Clone, Eq, PartialEq, Serialize, Debug)]
#[doc(hidden)]
pub enum GethExecStepFamily {
    Unknown,
    WebAssembly,
    Evm,
}

impl GethExecStepFamily {
    fn from_string(value: &String) -> Self {
        if value.eq(&String::from("WASM")) {
            WebAssembly
        } else if value.eq(&String::from("EVM")) {
            Evm
        } else {
            Unknown
        }
    }
}

/// The execution step type returned by geth RPC debug_trace* methods.
/// Corresponds to `StructLogRes` in `go-ethereum/internal/ethapi/api.go`.
#[derive(Serialize, Clone, Eq, PartialEq)]
#[doc(hidden)]
pub struct GethExecStep
{
    pub pc: ProgramCounter,
    pub op_family: Option<GethExecStepFamily>,
    pub params: Vec<u64>,
    pub op: OpcodeId,
    pub gas: Gas,
    pub gas_cost: GasCost,
    pub refund: Gas,
    pub depth: u16,
    pub error: Option<String>,
    // stack is in hex 0x prefixed
    pub stack: Stack<StackWord>,
    // memory is in chunks of 32 bytes, in hex
    pub memory: Vec<Memory>,
    pub global_memory: Memory,
    // storage is hex -> hex
    pub storage: Storage,
}

// Wrapper over u8 that provides formats the byte in hex for [`fmt::Debug`].
pub(crate) struct DebugByte(pub(crate) u8);

impl fmt::Debug for DebugByte {
    fn fmt(&self, f: &mut fmt::Formatter<'_>) -> fmt::Result {
        f.write_fmt(format_args!("{:02x}", self.0))
    }
}

// Wrapper over Word reference that provides formats the word in hex for
// [`fmt::Debug`].
pub(crate) struct DebugStackWord<'a>(pub(crate) &'a StackWord);

impl<'a> fmt::Debug for DebugStackWord<'a> {
    fn fmt(&self, f: &mut fmt::Formatter<'_>) -> fmt::Result {
        f.write_fmt(format_args!("0x{:x}", self.0))
    }
}

// Wrapper over Word reference that provides formats the word in hex for
// [`fmt::Debug`].
pub(crate) struct DebugWord<'a>(pub(crate) &'a Word);

impl<'a> fmt::Debug for DebugWord<'a> {
    fn fmt(&self, f: &mut fmt::Formatter<'_>) -> fmt::Result {
        f.write_fmt(format_args!("0x{:x}", self.0))
    }
}

impl fmt::Debug for GethExecStep {
    fn fmt(&self, f: &mut fmt::Formatter<'_>) -> fmt::Result {
        f.debug_struct("Step")
            .field("pc", &format_args!("0x{:04x}", self.pc.0))
            .field("op", &self.op)
            .field("gas", &format_args!("{}", self.gas.0))
            .field("gas_cost", &format_args!("{}", self.gas_cost.0))
            .field("depth", &self.depth)
            .field("error", &self.error)
            // .field("stack", &self.stack)
            // .field("memory", &self.memory)
            .field("storage", &self.storage)
            .finish()
    }
}

impl<'de> Deserialize<'de> for GethExecStep {
    fn deserialize<D>(deserializer: D) -> Result<GethExecStep, D::Error>
        where
            D: serde::Deserializer<'de>,
    {
        let s = GethExecStepInternal::deserialize(deserializer)?;
        let memory: Vec<Memory> = s.memory_changes.iter().map(|(offset, mem)| {
            let mem = if mem.starts_with("0x") {
                mem[2..].to_string()
            } else {
                mem.clone()
            };
            Memory::from_bytes_with_offset(hex::decode(mem).unwrap(), *offset)
        }).collect();
        Ok(Self {
            pc: s.pc,
            op_family: s.op_family.map(|f| GethExecStepFamily::from_string(&f)),
            params: s.params.unwrap_or(Vec::new()),
            op: OpcodeId::from_str(s.op.as_str()).unwrap(),
            gas: s.gas,
            refund: s.refund,
            gas_cost: s.gas_cost,
            depth: s.depth,
            error: s.error,
            stack: Stack(s.stack.iter().map(|dw| dw.to_stack_word()).collect::<Vec<_>>()),
            memory,
            global_memory: Memory::new(),
            storage: Storage(
                s.storage
                    .iter()
                    .map(|(k, v)| (k.to_word(), v.to_word()))
                    .collect(),
            ),
        })
    }
}

/// Helper type built to deal with the weird `result` field added between
/// `GethExecutionTrace`s in `debug_traceBlockByHash` and
/// `debug_traceBlockByNumber` Geth JSON-RPC calls.
#[derive(Clone, Debug, Eq, PartialEq, Deserialize)]
#[doc(hidden)]
pub struct ResultGethExecTraces(pub Vec<ResultGethExecTrace>);

/// Helper type built to deal with the weird `result` field added between
/// `GethExecutionTrace`s in `debug_traceBlockByHash` and
/// `debug_traceBlockByNumber` Geth JSON-RPC calls.
#[derive(Clone, Debug, Eq, PartialEq, Deserialize)]
#[doc(hidden)]
pub struct ResultGethExecTrace {
    pub result: GethExecTrace,
}

#[derive(Deserialize, Serialize, Clone, Debug, Eq, PartialEq)]
#[doc(hidden)]
pub struct GethExecTraceGlobal {
    pub pc: ProgramCounter,
    pub index: u32,
    pub op: String,
    pub value: u64,
}

/// The execution trace type returned by geth RPC debug_trace* methods.
/// Corresponds to `ExecutionResult` in `go-ethereum/internal/ethapi/api.go`.
/// The deserialization truncates the memory of each step in `struct_logs` to
/// the memory size before the expansion, so that it corresponds to the memory
/// before the step is executed.
#[derive(Serialize, Clone, Debug, Eq, PartialEq)]
pub struct GethExecTrace {
    /// Used gas
    pub gas: Gas,
    /// Internal error message
    pub internal_error: String,
    /// True when the transaction has failed.
    pub failed: bool,
    /// Global memory
    pub global_memory: Memory,
    /// Return value of execution which is a hex encoded byte array
    #[serde(rename = "returnValue")]
    pub return_value: String,
    /// Vector of geth execution steps of the trace.
    #[serde(rename = "structLogs")]
    pub struct_logs: Vec<GethExecStep>,
    /// Globals.
    #[serde(rename = "globals")]
    pub globals: Vec<GethExecTraceGlobal>,
}

#[derive(Deserialize)]
#[doc(hidden)]
pub struct GethExecTraceInternal {
    /// Used gas
    pub gas: Gas,
    /// Internal error message
    #[serde(rename = "internalError")]
    #[serde(default)]
    pub internal_error: String,
    /// True when the transaction has failed.
    pub failed: bool,
    /// Global memory
    #[serde(rename = "globalMemory")]
    #[serde(default)]
    pub global_memory: HashMap<u32, String>,
    /// Return value of execution which is a hex encoded byte array
    #[serde(rename = "returnValue")]
    pub return_value: String,
    /// Vector of geth execution steps of the trace.
    #[serde(rename = "structLogs")]
    pub struct_logs: Vec<GethExecStep>,
    /// Globals.
    #[serde(rename = "globals")]
    #[serde(default)]
    pub globals: Vec<GethExecTraceGlobal>,
}

impl<'de> Deserialize<'de> for GethExecTrace {
    fn deserialize<D>(deserializer: D) -> Result<GethExecTrace, D::Error>
        where
            D: serde::Deserializer<'de>,
    {
        let mut s = GethExecTraceInternal::deserialize(deserializer)?;
        let mut global_memory = Memory::from_bytes_with_offset(vec![], 0);
        s.global_memory.iter().for_each(|(offset, mem)| {
            let mem = if mem.starts_with("0x") {
                mem[2..].to_string()
            } else {
                mem.clone()
            };
            let mem = Memory(hex::decode(mem).unwrap(), *offset);
            global_memory.extends_with(&mem);
        });
        let init_memory = global_memory.clone();
        // TODO: "create dump of each global memory state and copy to the state (temp solution)"
        for mut step in s.struct_logs.iter_mut() {
            step.memory.iter().for_each(|v| {
                global_memory.extends_with(v);
            });
            step.global_memory = global_memory.clone();
        }
        Ok(Self {
            gas: s.gas,
            internal_error: s.internal_error,
            failed: s.failed,
            global_memory: init_memory,
            return_value: s.return_value,
            struct_logs: s.struct_logs,
            globals: s.globals,
        })
    }
}

#[macro_export]
/// Create an [`Address`] from a hex string.  Panics on invalid input.
macro_rules! address {
    ($addr_hex:expr) => {{
        use std::str::FromStr;
        $crate::Address::from_str(&$addr_hex).expect("invalid hex Address")
    }};
}

#[macro_export]
/// Create a [`Word`] from a hex string.  Panics on invalid input.
macro_rules! word {
    ($word_hex:expr) => {
        $crate::Word::from_str_radix(&$word_hex, 16).expect("invalid hex Word")
    };
}

#[macro_export]
/// Create a [`Word`] from a hex string.  Panics on invalid input.
macro_rules! stack_word {
    ($word_hex:expr) => {
        $crate::StackWord::from_str_radix(&$word_hex, 16).expect("invalid hex StackWord")
    };
}

#[macro_export]
/// Create a [`Word`] to [`Word`] HashMap from pairs of hex strings.  Panics on
/// invalid input.
macro_rules! word_map {
    () => {
        std::collections::HashMap::new()
    };
    ($($key_hex:expr => $value_hex:expr),*) => {
        {
            std::collections::HashMap::from_iter([(
                    $(word!($key_hex), word!($value_hex)),*
            )])
        }
    }
}

#[cfg(test)]
mod tests {
<<<<<<< HEAD
    use crate::evm_types::{memory::Memory, stack::Stack};
    use crate::evm_types::opcode_ids::OpcodeId;

    use super::*;
=======
    use super::*;
    use crate::evm_types::{memory::Memory, opcode_ids::OpcodeId, stack::Stack};
>>>>>>> 56e097cf

    #[test]
    fn deserialize_geth_exec_trace2() {
        let trace_json = r#"
  {
    "gas": 26809,
    "failed": false,
    "returnValue": "",
    "structLogs": [
      {
        "pc": 0,
        "op": "PUSH1",
        "gas": 22705,
        "gasCost": 3,
        "refund": 0,
        "depth": 1,
        "stack": []
      },
      {
        "pc": 163,
        "op": "SLOAD",
        "gas": 5217,
        "gasCost": 2100,
        "refund": 0,
        "depth": 1,
        "stack": [
          "0x1003e2d2",
          "0x2a",
          "0x0"
        ],
        "storage": {
          "0000000000000000000000000000000000000000000000000000000000000000": "000000000000000000000000000000000000000000000000000000000000006f"
        },
        "memory": [
          "0000000000000000000000000000000000000000000000000000000000000000",
          "0000000000000000000000000000000000000000000000000000000000000000",
          "0000000000000000000000000000000000000000000000000000000000000080"
        ]
      },
      {
        "pc": 189,
        "op": "KECCAK256",
        "gas": 178805,
        "gasCost": 42,
        "refund": 0,
        "depth": 1,
        "stack": [
            "0x3635c9adc5dea00000",
            "0x40",
            "0x0"
        ],
        "memory": [
            "000000000000000000000000b8f67472dcc25589672a61905f7fd63f09e5d470",
            "0000000000000000000000000000000000000000000000000000000000000000",
            "00000000000000000000000000000000000000000000000000000000000000a0",
            "0000000000000000000000000000000000000000000000000000000000000000",
            "00000000000000000000000000000000000000000000003635c9adc5dea00000",
            "00000000000000000000000000000000000000000000003635c9adc5dea00000"
        ]
      }
    ]
  }
        "#;
        let trace: GethExecTrace =
            serde_json::from_str(trace_json).expect("json-deserialize GethExecTrace");
        assert_eq!(
            trace,
            GethExecTrace {
                gas: Gas(26809),
                internal_error: "".to_owned(),
                failed: false,
                return_value: "".to_owned(),
                global_memory: Memory::new(),
                globals: Vec::new(),
                struct_logs: vec![
                    GethExecStep {
                        pc: ProgramCounter(0),
                        op_family: None,
                        params: vec![],
                        op: OpcodeId::PUSH1,
                        gas: Gas(22705),
                        refund: Gas(0),
                        gas_cost: GasCost(3),
                        depth: 1,
                        error: None,
                        stack: Stack::<StackWord>::new(),
                        storage: Storage(word_map!()),
                        memory: vec![],
                        global_memory: Memory::new(),
                    },
                    GethExecStep {
                        pc: ProgramCounter(163),
                        op_family: None,
                        params: vec![],
                        op: OpcodeId::SLOAD,
                        gas: Gas(5217),
                        refund: Gas(0),
                        gas_cost: GasCost(2100),
                        depth: 1,
                        error: None,
                        stack: Stack(vec![stack_word!("0x1003e2d2"), stack_word!("0x2a"), stack_word!("0x0")]),
                        storage: Storage(word_map!("0x0" => "0x6f")),
                        memory: vec![Memory::from(vec![word!("0x0"), word!("0x0"), word!("0x080")])],
                        global_memory: Memory::new(),
                    },
                    GethExecStep {
                        pc: ProgramCounter(189),
                        op_family: None,
                        params: vec![],
                        op: OpcodeId::SHA3,
                        gas: Gas(178805),
                        refund: Gas(0),
                        gas_cost: GasCost(42),
                        depth: 1,
                        error: None,
                        stack: Stack(vec![
                            stack_word!("0x3635c9adc5dea00000"),
                            stack_word!("0x40"),
                            stack_word!("0x0"),
                        ]),
                        storage: Storage(word_map!()),
                        memory: vec![Memory::from(vec![
                            word!(
                                "000000000000000000000000b8f67472dcc25589672a61905f7fd63f09e5d470"
                            ),
                            word!(
                                "0000000000000000000000000000000000000000000000000000000000000000"
                            ),
                            word!(
                                "00000000000000000000000000000000000000000000000000000000000000a0"
                            ),
                            word!(
                                "0000000000000000000000000000000000000000000000000000000000000000"
                            ),
                            word!(
                                "00000000000000000000000000000000000000000000003635c9adc5dea00000"
                            ),
                            word!(
                                "00000000000000000000000000000000000000000000003635c9adc5dea00000"
                            ),
                        ])],
                        global_memory: Memory::new(),
                    },
                ],
            }
        );
    }

    #[test]
    fn deserialize_geth_exec_wasm_trace() {
        let trace_json = r#"
{
    "gas": 92024,
    "failed": false,
    "returnValue": "0061736d01000000010b0260027f7f0060017f017f02130103656e760b5f65766d5f72657475726e0000030201010405017001010105030100110619037f01418080c0000b7f00418c80c0000b7f00419080c0000b072c04066d656d6f72790200046d61696e00010a5f5f646174615f656e6403010b5f5f686561705f6261736503020a0f010d00418080c000410c100041000b0b150100418080c0000b0c48656c6c6f2c20576f726c64",
    "structLogs":
    [
        {
            "pc": 0,
            "opcodeFamily": "WASM",
            "params":
            [
                1048576
            ],
            "op": "i32_const",
            "gas": 9942176,
            "gasCost": 1,
            "depth": 1,
            "stack":
            [
                "0x0"
            ]
        },
        {
            "pc": 1,
            "opcodeFamily": "WASM",
            "params":
            [
                171
            ],
            "op": "i32_const",
            "gas": 9942175,
            "gasCost": 1,
            "depth": 1,
            "stack":
            [
                "0x0",
                "0x100000"
            ]
        },
        {
            "pc": 18446744073709551615,
            "opcodeFamily": "EVM",
            "params":
            [],
            "op": "evm_return",
            "gas": 9942176,
            "gasCost": 0,
            "depth": 1,
            "stack":
            [
                "0xab",
                "0x100000"
            ]
        }
    ]
}
        "#;
        let trace: GethExecTrace =
            serde_json::from_str(trace_json).expect("json-deserialize GethExecTrace");
        assert_eq!(trace.struct_logs[0].op_family, Some(WebAssembly));
        let params = &trace.struct_logs[0].params;
        assert_eq!(params.clone()[0], 1048576);
        assert_eq!(trace.struct_logs[1].op_family, Some(WebAssembly));
        let params = &trace.struct_logs[1].params;
        assert_eq!(params.clone()[0], 171);
        assert_eq!(trace.struct_logs[2].op_family, Some(Evm));
    }
}

#[cfg(test)]
mod eth_types_test {
<<<<<<< HEAD
    use std::str::FromStr;

    use crate::Error;
    use crate::Word;

    use super::*;
=======
    use super::*;
    use crate::{Error, Word};
    use std::str::FromStr;
>>>>>>> 56e097cf

    #[test]
    fn address() {
        // Test from_str
        assert_eq!(
            Address::from_str("0x9a0C63EBb78B35D7c209aFbD299B056098b5439b").unwrap(),
            Address::from([
                154, 12, 99, 235, 183, 139, 53, 215, 194, 9, 175, 189, 41, 155, 5, 96, 152, 181,
                67, 155
            ])
        );
        assert_eq!(
            Address::from_str("9a0C63EBb78B35D7c209aFbD299B056098b5439b").unwrap(),
            Address::from([
                154, 12, 99, 235, 183, 139, 53, 215, 194, 9, 175, 189, 41, 155, 5, 96, 152, 181,
                67, 155
            ])
        );

        // Test from_str Errors
        assert_eq!(
            &format!(
                "{:?}",
                Address::from_str("0x9a0C63EBb78B35D7c209aFbD299B056098b543")
            ),
            "Err(Invalid input length)",
        );
        assert_eq!(
            &format!(
                "{:?}",
                Address::from_str("0x9a0C63EBb78B35D7c209aFbD299B056098b543XY")
            ),
            "Err(Invalid character 'X' at position 38)",
        );

        // Test to_word
        assert_eq!(
            Address::from_str("0x0000000000000000000000000000000000000001")
                .unwrap()
                .to_word(),
            Word::from(1u32),
        )
    }

    #[test]
    fn word_bytes_serialization_trip() -> Result<(), Error> {
        let first_usize = 64536usize;
        // Parsing on both ways works.
        assert_eq!(
            Word::from_little_endian(&first_usize.to_le_bytes()),
            Word::from_big_endian(&first_usize.to_be_bytes())
        );
        let addr = Word::from_little_endian(&first_usize.to_le_bytes());
        assert_eq!(addr, Word::from(first_usize));

        // Little endian export
        let mut le_obtained_usize = [0u8; 32];
        addr.to_little_endian(&mut le_obtained_usize);
        let mut le_array = [0u8; 8];
        le_array.copy_from_slice(&le_obtained_usize[0..8]);

        // Big endian export
        let mut be_array = [0u8; 8];
        let be_obtained_usize = addr.to_be_bytes();
        be_array.copy_from_slice(&be_obtained_usize[24..32]);

        assert_eq!(first_usize, usize::from_le_bytes(le_array));
        assert_eq!(first_usize, usize::from_be_bytes(be_array));

        Ok(())
    }

    #[test]
    fn word_from_str() -> Result<(), Error> {
        let word_str = "000000000000000000000000000000000000000000000000000c849c24f39248";

        let word_from_u128 = Word::from(3523505890234952u128);
        let word_from_str = Word::from_str(word_str).unwrap();

        assert_eq!(word_from_u128, word_from_str);
        Ok(())
    }

    #[test]
    fn creation_tx_into_tx_req() -> Result<(), Error> {
        let tx = &geth_types::Transaction {
            to: None,
            ..Default::default()
        };

        let req: ethers_core::types::TransactionRequest = tx.into();
        assert_eq!(req.to, None);
        Ok(())
    }
}<|MERGE_RESOLUTION|>--- conflicted
+++ resolved
@@ -12,34 +12,6 @@
 // better way to handle downcasting from Operation into it's variants.
 #![allow(clippy::upper_case_acronyms)] // Too pedantic
 
-use std::collections::HashMap;
-use std::fmt;
-use std::str::FromStr;
-
-pub use ethers_core::abi::ethereum_types::{BigEndianHash, U512};
-use ethers_core::types;
-pub use ethers_core::types::{
-    Address,
-    Block, Bytes, H160, H256, H64, Signature, transaction::{eip2930::AccessList, response::Transaction}, U256, U64,
-};
-use halo2_proofs::{
-    arithmetic::{Field as Halo2Field, FieldExt},
-    halo2curves::{
-        bn256::{Fq, Fr},
-        group::ff::PrimeField,
-    },
-};
-use serde::{de, Deserialize, Serialize};
-
-pub use bytecode::Bytecode;
-pub use error::Error;
-pub use uint_types::{DebugU256, DebugU64};
-
-<<<<<<< HEAD
-use crate::evm_types::{memory::Memory, stack::Stack, storage::Storage};
-use crate::evm_types::{Gas, GasCost, OpcodeId, ProgramCounter};
-use crate::GethExecStepFamily::{Evm, Unknown, WebAssembly};
-
 #[macro_use]
 pub mod macros;
 #[macro_use]
@@ -49,7 +21,17 @@
 pub mod evm_types;
 pub mod geth_types;
 pub mod sign_types;
-=======
+
+pub use bytecode::Bytecode;
+pub use error::Error;
+use halo2_proofs::{
+    arithmetic::{Field as Halo2Field, FieldExt},
+    halo2curves::{
+        bn256::{Fq, Fr},
+        group::ff::PrimeField,
+    },
+};
+
 use crate::evm_types::{
     memory::Memory, stack::Stack, storage::Storage, Gas, GasCost, OpcodeId, ProgramCounter,
 };
@@ -64,7 +46,7 @@
 
 use serde::{de, Deserialize, Serialize};
 use std::{collections::HashMap, fmt, str::FromStr};
->>>>>>> 56e097cf
+use crate::uint_types::{DebugU256, DebugU64};
 
 /// Trait used to reduce verbosity with the declaration of the [`FieldExt`]
 /// trait and its repr.
@@ -498,11 +480,11 @@
 impl GethExecStepFamily {
     fn from_string(value: &String) -> Self {
         if value.eq(&String::from("WASM")) {
-            WebAssembly
+            GethExecStepFamily::WebAssembly
         } else if value.eq(&String::from("EVM")) {
-            Evm
+            GethExecStepFamily::Evm
         } else {
-            Unknown
+            GethExecStepFamily::Unknown
         }
     }
 }
@@ -770,15 +752,8 @@
 
 #[cfg(test)]
 mod tests {
-<<<<<<< HEAD
-    use crate::evm_types::{memory::Memory, stack::Stack};
-    use crate::evm_types::opcode_ids::OpcodeId;
-
-    use super::*;
-=======
     use super::*;
     use crate::evm_types::{memory::Memory, opcode_ids::OpcodeId, stack::Stack};
->>>>>>> 56e097cf
 
     #[test]
     fn deserialize_geth_exec_trace2() {
@@ -989,30 +964,23 @@
         "#;
         let trace: GethExecTrace =
             serde_json::from_str(trace_json).expect("json-deserialize GethExecTrace");
-        assert_eq!(trace.struct_logs[0].op_family, Some(WebAssembly));
+        assert_eq!(trace.struct_logs[0].op_family, Some(GethExecStepFamily::WebAssembly));
         let params = &trace.struct_logs[0].params;
         assert_eq!(params.clone()[0], 1048576);
-        assert_eq!(trace.struct_logs[1].op_family, Some(WebAssembly));
+        assert_eq!(trace.struct_logs[1].op_family, Some(GethExecStepFamily::WebAssembly));
         let params = &trace.struct_logs[1].params;
         assert_eq!(params.clone()[0], 171);
-        assert_eq!(trace.struct_logs[2].op_family, Some(Evm));
+        assert_eq!(trace.struct_logs[2].op_family, Some(GethExecStepFamily::Evm));
     }
 }
 
 #[cfg(test)]
 mod eth_types_test {
-<<<<<<< HEAD
     use std::str::FromStr;
 
-    use crate::Error;
-    use crate::Word;
+    use crate::{Error, Word};
 
     use super::*;
-=======
-    use super::*;
-    use crate::{Error, Word};
-    use std::str::FromStr;
->>>>>>> 56e097cf
 
     #[test]
     fn address() {
