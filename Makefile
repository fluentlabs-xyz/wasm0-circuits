help: ## Display this help screen
	@grep -h \
		-E '^[a-zA-Z_-]+:.*?## .*$$' $(MAKEFILE_LIST) | \
		awk 'BEGIN {FS = ":.*?## "}; {printf "\033[36m%-30s\033[0m %s\n", $$1, $$2}'

clippy: ## Run clippy checks over all workspace members
	@cargo check --all-features
	@cargo clippy --all-features --all-targets -- -D warnings

doc: ## Generate and tests docs including private items
	@cargo doc --no-deps --all --document-private-items

fmt: ## Check whether the code is formated correctly
	@cargo check --all-features
	@cargo fmt --all -- --check

test: ## Run tests for all the workspace members
	# Run light tests
	@cargo test --release --all --all-features --exclude integration-tests --exclude circuit-benchmarks
	# Run heavy tests serially to avoid OOM
	@cargo test --release --all --all-features --exclude integration-tests --exclude circuit-benchmarks serial_ -- --ignored --test-threads 1

test_doc: ## Test the docs
	@cargo test --release --all --all-features --doc

test_benches: ## Compiles the benchmarks
	@cargo test --verbose --release --all-features -p circuit-benchmarks --no-run

test-all: fmt doc clippy test_doc test_benches test ## Run all the CI checks locally (in your actual toolchain)

super_bench: ## Run Super Circuit benchmarks
	@cargo test --profile bench bench_super_circuit_prover -p circuit-benchmarks --features benches  -- --nocapture

evm_bench: ## Run Evm Circuit benchmarks
	@cargo test --profile bench bench_evm_circuit_prover -p circuit-benchmarks --features benches  -- --nocapture

state_bench: ## Run State Circuit benchmarks
	@cargo test --profile bench bench_state_circuit_prover -p circuit-benchmarks --features benches  -- --nocapture

bit_keccak_bench: ## Run Bit Keccak Circuit benchmarks
	@cargo test --profile bench bench_bit_keccak_circuit_prover -p circuit-benchmarks --features benches  -- --nocapture

packed_keccak_bench: ## Run Packed Keccak Circuit benchmarks
	@cargo test --profile bench bench_packed_keccak_circuit_prover -p circuit-benchmarks --features benches  -- --nocapture

packed_multi_keccak_bench: ## Run Packed Multi Keccak Circuit benchmarks
	@cargo test --profile bench bench_packed_multi_keccak_circuit_prover -p circuit-benchmarks --features benches  -- --nocapture

bytecode_bench: ## Run Bytecode Circuit benchmarks
	@cargo test --profile bench bench_bytecode_circuit_prover -p circuit-benchmarks --features benches  -- --nocapture

pi_bench: ## Run Public Input Circuit benchmarks
	@cargo test --profile bench bench_pi_circuit_prover -p circuit-benchmarks --features benches  -- --nocapture

copy_bench: ## Run Copy Circuit benchmarks
	@cargo test --profile bench bench_copy_circuit_prover -p circuit-benchmarks --features benches  -- --nocapture

tx_bench: ## Run Tx Circuit benchmarks
	@cargo test --profile bench bench_tx_circuit_prover -p circuit-benchmarks --features benches  -- --nocapture

exp_bench: ## Run Exp Circuit benchmarks
	@cargo test --profile bench bench_exp_circuit_prover -p circuit-benchmarks --features benches  -- --nocapture

circuit_benches: evm_bench state_bench ## Run All Circuit benchmarks

<<<<<<< HEAD
clean:
	cargo clean

clean_libc_targets:
	rm -rf target/debug/build/libc-*
	rm -rf target/release/build/libc-*

clean_halo_targets:
	rm -rf target/debug/build/halo*
	rm -rf target/release/build/halo*

=======
stats_state_circuit: # Print a table with State Circuit stats by ExecState/opcode
	@cargo test -p zkevm-circuits --features=test,warn-unimplemented get_state_states_stats -- --nocapture --ignored
>>>>>>> 61e3193d

stats_evm_circuit: # Print a table with EVM Circuit stats by ExecState/opcode
	@cargo test -p zkevm-circuits --features=test,warn-unimplemented get_evm_states_stats -- --nocapture --ignored

stats_copy_circuit: # Print a table with Copy Circuit stats by ExecState/opcode
	@cargo test -p zkevm-circuits --features=test,warn-unimplemented get_copy_states_stats -- --nocapture --ignored

evm_exec_steps_occupancy: # Print a table for each EVM-CellManager CellType with the top 10 occupancy ExecutionSteps associated
	@cargo test -p zkevm-circuits --release get_exec_steps_occupancy --features=test,warn-unimplemented -- --nocapture --ignored

.PHONY: clippy doc fmt test test_benches test-all evm_bench state_bench circuit_benches evm_exec_steps_occupancy stats_state_circuit stats_evm_circuit stats_copy_circuit help<|MERGE_RESOLUTION|>--- conflicted
+++ resolved
@@ -63,7 +63,11 @@
 
 circuit_benches: evm_bench state_bench ## Run All Circuit benchmarks
 
-<<<<<<< HEAD
+stats_state_circuit: # Print a table with State Circuit stats by ExecState/opcode
+	@cargo test -p zkevm-circuits --features=test,warn-unimplemented get_state_states_stats -- --nocapture --ignored
+
+stats_evm_circuit: # Print a table with EVM Circuit stats by ExecState/opcode
+	@cargo test -p zkevm-circuits --features=test,warn-unimplemented get_evm_states_stats -- --nocapture --ignored
 clean:
 	cargo clean
 
@@ -75,13 +79,6 @@
 	rm -rf target/debug/build/halo*
 	rm -rf target/release/build/halo*
 
-=======
-stats_state_circuit: # Print a table with State Circuit stats by ExecState/opcode
-	@cargo test -p zkevm-circuits --features=test,warn-unimplemented get_state_states_stats -- --nocapture --ignored
->>>>>>> 61e3193d
-
-stats_evm_circuit: # Print a table with EVM Circuit stats by ExecState/opcode
-	@cargo test -p zkevm-circuits --features=test,warn-unimplemented get_evm_states_stats -- --nocapture --ignored
 
 stats_copy_circuit: # Print a table with Copy Circuit stats by ExecState/opcode
 	@cargo test -p zkevm-circuits --features=test,warn-unimplemented get_copy_states_stats -- --nocapture --ignored
