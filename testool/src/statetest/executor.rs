use super::{AccountMatch, StateTest, StateTestResult};
use crate::config::TestSuite;
use bus_mapping::circuit_input_builder::{CircuitInputBuilder, CircuitsParams};
use bus_mapping::mock::BlockData;
use eth_types::{geth_types, Address, Bytes, GethExecTrace, U256, U64};
use ethers_core::k256::ecdsa::SigningKey;
use ethers_core::types::transaction::eip2718::TypedTransaction;
use ethers_core::types::TransactionRequest;
use ethers_core::utils::keccak256;
use ethers_signers::{LocalWallet, Signer};
use external_tracer::{LoggerConfig, TraceConfig};
use halo2_proofs::{dev::MockProver, halo2curves::bn256::Fr};
use std::{collections::HashMap, str::FromStr};
use thiserror::Error;
use zkevm_circuits::super_circuit::SuperCircuit;
use zkevm_circuits::test_util::CircuitTestBuilder;
use zkevm_circuits::witness::Block;

const MAX_TXS: usize = 1;
const MAX_CALLDATA: usize = 32;

#[derive(PartialEq, Eq, Error, Debug)]
pub enum StateTestError {
    #[error("CannotGenerateCircuitInput({0})")]
    CircuitInput(String),
    #[error("BalanceMismatch(expected:{expected:?}, found:{found:?})")]
    BalanceMismatch { expected: U256, found: U256 },
    #[error("NonceMismatch(expected:{expected:?}, found:{found:?})")]
    NonceMismatch { expected: U256, found: U256 },
    #[error("CodeMismatch(expected: {expected:?}, found:{found:?})")]
    CodeMismatch { expected: Bytes, found: Bytes },
    #[error("StorgeMismatch(slot:{slot:?} expected:{expected:?}, found: {found:?})")]
    StorageMismatch {
        slot: U256,
        expected: U256,
        found: U256,
    },
    #[error("SkipTestMaxGasLimit({0})")]
    SkipTestMaxGasLimit(u64),
    #[error("SkipTestMaxSteps({0})")]
    SkipTestMaxSteps(usize),
    #[error("Exception(expected:{expected:?}, found:{found:?})")]
    Exception { expected: bool, found: String },
}

impl StateTestError {
    pub fn is_skip(&self) -> bool {
        matches!(
            self,
            StateTestError::SkipTestMaxSteps(_) | StateTestError::SkipTestMaxGasLimit(_)
        )
    }
}

#[derive(Default, Debug, Clone)]
pub struct CircuitsConfig {
    pub super_circuit: bool,
}

fn check_post(
    builder: &CircuitInputBuilder,
    post: &HashMap<Address, AccountMatch>,
) -> Result<(), StateTestError> {
    // check if the generated account data is the expected one
    for (address, expected) in post {
        let (_, actual) = builder.sdb.get_account(address);

        if expected.balance.map(|v| v == actual.balance) == Some(false) {
            return Err(StateTestError::BalanceMismatch {
                expected: expected.balance.unwrap(),
                found: actual.balance,
            });
        }

        if expected.nonce.map(|v| v == actual.nonce) == Some(false) {
            return Err(StateTestError::NonceMismatch {
                expected: expected.nonce.unwrap(),
                found: actual.nonce,
            });
        }

        if let Some(expected_code) = &expected.code {
            let actual_code = if actual.code_hash.is_zero() {
                std::borrow::Cow::Owned(Vec::new())
            } else {
                std::borrow::Cow::Borrowed(&builder.code_db.0[&actual.code_hash])
            };
            if &actual_code as &[u8] != expected_code.0 {
                return Err(StateTestError::CodeMismatch {
                    expected: expected_code.clone(),
                    found: Bytes::from(actual_code.to_vec()),
                });
            }
        }
        for (slot, expected_value) in &expected.storage {
            let actual_value = actual.storage.get(slot).cloned().unwrap_or_else(U256::zero);
            if expected_value != &actual_value {
                return Err(StateTestError::StorageMismatch {
                    slot: *slot,
                    expected: *expected_value,
                    found: actual_value,
                });
            }
        }
    }
    Ok(())
}

fn into_traceconfig(st: StateTest) -> (String, TraceConfig, StateTestResult) {
    let chain_id = 1;
    let wallet = LocalWallet::from_str(&hex::encode(st.secret_key.0)).unwrap();
    let mut tx = TransactionRequest::new()
        .chain_id(chain_id)
        .from(st.from)
        .nonce(st.nonce)
        .value(st.value)
        .data(st.data.clone())
        .gas(st.gas_limit)
        .gas_price(st.gas_price);

    if let Some(to) = st.to {
        tx = tx.to(to);
    }
    let tx: TypedTransaction = tx.into();

    let sig = wallet.sign_transaction_sync(&tx);
    let tx_hash = keccak256(tx.rlp_signed(&sig));

    (
        st.id,
        TraceConfig {
            chain_id: U256::one(),
            history_hashes: vec![U256::from_big_endian(st.env.previous_hash.as_bytes())],
            block_constants: geth_types::BlockConstants {
                coinbase: st.env.current_coinbase,
                timestamp: U256::from(st.env.current_timestamp),
                number: U64::from(st.env.current_number),
                difficulty: st.env.current_difficulty,
                gas_limit: U256::from(st.env.current_gas_limit),
                base_fee: st.env.current_base_fee,
            },

            transactions: vec![geth_types::Transaction {
                from: st.from,
                to: st.to,
                nonce: st.nonce,
                value: st.value,
                gas_limit: U256::from(st.gas_limit),
                gas_price: st.gas_price,
                gas_fee_cap: U256::zero(),
                gas_tip_cap: U256::zero(),
                call_data: st.data,
                access_list: None,
                v: sig.v,
                r: sig.r,
                s: sig.s,
                hash: tx_hash.into(),
            }],
            accounts: st.pre,
            logger_config: LoggerConfig {
                enable_memory: *bus_mapping::util::CHECK_MEM_STRICT,
                ..Default::default()
            },
        },
        st.result,
    )
}

pub fn geth_trace(st: StateTest) -> Result<GethExecTrace, StateTestError> {
    let (_, trace_config, _) = into_traceconfig(st);

    let mut geth_traces = external_tracer::trace(&trace_config)
        .map_err(|err| StateTestError::CircuitInput(err.to_string()))?;

    Ok(geth_traces.remove(0))
}

pub fn run_test(
    st: StateTest,
    suite: TestSuite,
    circuits_config: CircuitsConfig,
) -> Result<(), StateTestError> {
    // get the geth traces

    let (_, trace_config, post) = into_traceconfig(st.clone());

    let geth_traces = external_tracer::trace(&trace_config);

    let geth_traces = match (geth_traces, st.exception) {
        (Ok(res), false) => res,
        (Ok(_), true) => {
            return Err(StateTestError::Exception {
                expected: true,
                found: "no error".into(),
            })
        }
        (Err(_), true) => return Ok(()),
        (Err(err), false) => {
            return Err(StateTestError::Exception {
                expected: false,
                found: err.to_string(),
            })
        }
    };

    if geth_traces[0].struct_logs.len() as u64 > suite.max_steps {
        return Err(StateTestError::SkipTestMaxSteps(
            geth_traces[0].struct_logs.len(),
        ));
    }

    if suite.max_gas > 0 && geth_traces[0].gas.0 > suite.max_gas {
        return Err(StateTestError::SkipTestMaxGasLimit(geth_traces[0].gas.0));
    }

    let transactions = trace_config
        .transactions
        .into_iter()
        .enumerate()
        .map(|(index, tx)| eth_types::Transaction {
            from: tx.from,
            to: tx.to,
            value: tx.value,
            input: tx.call_data,
            gas_price: Some(tx.gas_price),
            access_list: tx.access_list,
            nonce: tx.nonce,
            gas: tx.gas_limit,
            transaction_index: Some(U64::from(index)),
            r: tx.r,
            s: tx.s,
            v: U64::from(tx.v),
            block_number: Some(U64::from(trace_config.block_constants.number.as_u64())),
            chain_id: Some(trace_config.chain_id),
            ..eth_types::Transaction::default()
        })
        .collect();

    let eth_block = eth_types::Block {
        author: Some(trace_config.block_constants.coinbase),
        timestamp: trace_config.block_constants.timestamp,
        number: Some(U64::from(trace_config.block_constants.number.as_u64())),
        difficulty: trace_config.block_constants.difficulty,
        gas_limit: trace_config.block_constants.gas_limit,
        base_fee_per_gas: Some(trace_config.block_constants.base_fee),
        transactions,
        ..eth_types::Block::default()
    };

    let wallet: LocalWallet = SigningKey::from_bytes(&st.secret_key).unwrap().into();
    let mut wallets = HashMap::new();
    wallets.insert(
        wallet.address(),
        wallet.with_chain_id(trace_config.chain_id.as_u64()),
    );

    // process the transaction
    let mut geth_data = eth_types::geth_types::GethData {
        chain_id: trace_config.chain_id,
        history_hashes: trace_config.history_hashes.clone(),
        geth_traces: geth_traces.clone(),
        accounts: trace_config.accounts.values().cloned().collect(),
        eth_block: eth_block.clone(),
    };

    let mut builder;

    if !circuits_config.super_circuit {
        let circuits_params = CircuitsParams {
            max_txs: 1,
            max_rws: 55000,
            max_calldata: 5000,
            max_bytecode: 5000,
            max_copy_rows: 55000,
            max_evm_rows: 0,
            max_exp_steps: 5000,
<<<<<<< HEAD
            keccak_padding: None,
            max_inner_blocks: 64,
=======
            max_keccak_rows: 0,
>>>>>>> d4b790e9
        };
        let block_data = BlockData::new_from_geth_data_with_params(geth_data, circuits_params);

        builder = block_data.new_circuit_input_builder();
        builder
            .handle_block(&eth_block, &geth_traces)
            .map_err(|err| StateTestError::CircuitInput(err.to_string()))?;

        let block: Block<Fr> =
            zkevm_circuits::evm_circuit::witness::block_convert(&builder.block, &builder.code_db)
                .unwrap();

        CircuitTestBuilder::<1, 1>::new_from_block(block).run();
    } else {
        geth_data.sign(&wallets);

        let circuits_params = CircuitsParams {
            max_txs: MAX_TXS,
            max_calldata: MAX_CALLDATA,
            max_rws: 256,
            max_copy_rows: 256,
            max_exp_steps: 256,
            max_bytecode: 512,
            max_evm_rows: 0,
<<<<<<< HEAD
            keccak_padding: None,
            max_inner_blocks: 64,
=======
            max_keccak_rows: 0,
>>>>>>> d4b790e9
        };
        let (k, circuit, instance, _builder) =
            SuperCircuit::<Fr, MAX_TXS, MAX_CALLDATA, 64, 0x100>::build(geth_data, circuits_params)
                .unwrap();
        builder = _builder;

        let prover = MockProver::run(k, &circuit, instance).unwrap();
        prover.assert_satisfied_par();
    };

    check_post(&builder, &post)?;

    Ok(())
}<|MERGE_RESOLUTION|>--- conflicted
+++ resolved
@@ -274,12 +274,8 @@
             max_copy_rows: 55000,
             max_evm_rows: 0,
             max_exp_steps: 5000,
-<<<<<<< HEAD
-            keccak_padding: None,
+            max_keccak_rows: 0,
             max_inner_blocks: 64,
-=======
-            max_keccak_rows: 0,
->>>>>>> d4b790e9
         };
         let block_data = BlockData::new_from_geth_data_with_params(geth_data, circuits_params);
 
@@ -304,12 +300,8 @@
             max_exp_steps: 256,
             max_bytecode: 512,
             max_evm_rows: 0,
-<<<<<<< HEAD
-            keccak_padding: None,
+            max_keccak_rows: 0,
             max_inner_blocks: 64,
-=======
-            max_keccak_rows: 0,
->>>>>>> d4b790e9
         };
         let (k, circuit, instance, _builder) =
             SuperCircuit::<Fr, MAX_TXS, MAX_CALLDATA, 64, 0x100>::build(geth_data, circuits_params)
